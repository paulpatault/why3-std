
open Why3
open Py_ast

(* let input = ref (fun _ -> failwith "todo")
let print = ref (fun _ -> failwith "todo") *)

type value =
  | Vnone
  | Vbool   of bool
  | Vint    of BigInt.t
  | Vlist   of value Vector.t
  | Vstring of string

<<<<<<< HEAD
let rec value_to_string ftm = function
  | Vnone       -> "None"
  | Vbool true  -> "True"
  | Vbool false -> "False"
  | Vint n      -> BigInt.to_string n
  | Vstring s   -> s
  | Vlist v     -> Format.sprintf "[%a]" list_str v

and list_str ftm vec =
  for i=0 to Vector.length vec do
  done;
  Vector.iter (fun e -> value_to_string e) vec
=======
let rec value_to_string = function
  | Vnone       -> Format.sprintf "None"
  | Vbool true  -> Format.sprintf "True"
  | Vbool false -> Format.sprintf "False"
  | Vint n      -> Format.sprintf "%s" (BigInt.to_string n)
  | Vstring s   -> Format.sprintf "%s" s
  | Vlist v ->
    let len = Vector.length v in
    let res = ref "[" in
    for i = 0 to len-1 do
      res := Format.sprintf "%s%s" !res (value_to_string (Vector.get v i));
      if i < len-1 then res := Format.sprintf "%s%s" !res ", "
    done;
    res := Format.sprintf "%s%s" !res "]"; !res
>>>>>>> 62f501e6

type var = (string, value) Hashtbl.t
type func = (string, string list * block) Hashtbl.t
type env = { vars: var; funcs: func; }

let mk_new_env () =
  { vars = Hashtbl.create 10; funcs = Hashtbl.create 10 }

exception Break
exception Continue
exception Return of value

module Primitives =
  struct

    type t = (string, value list -> value) Hashtbl.t
    let list_func_table:t = Hashtbl.create 6
    let std_func_table:t = Hashtbl.create 6

    let input vl =
      let aux s =
        Printf.printf "%s" s;
        read_line ()
      in
      match vl with
        | [Vstring s] -> Vstring (aux s)
        | [] -> Vstring (aux "")
        | _ -> assert false

    let int vl =
      match vl with
        | [Vint i] -> Vint i
        | [Vbool b] -> if b then Vint (BigInt.one) else Vint (BigInt.zero)
        | [Vstring s] -> begin try Vint (BigInt.of_string s) with Failure s -> assert false end
        | _ -> assert false

    let print vl =
      let rec aux vl =
        match vl with
          | v::[] -> Format.sprintf "%s" (value_to_string v)
          | v::lv -> let s = Format.sprintf "%s" (aux lv) in Printf.sprintf "%s %s" (value_to_string v) s
          | _ -> ""
      in
      Format.printf "%s\n" (aux vl);
      Vnone


    exception Invalid_range
    let range vl =
      let aux lo hi =
        let lo = BigInt.to_int lo in
        let hi = BigInt.to_int hi in
        if lo > hi then raise Invalid_range
        else
          let v = Vector.make (hi - lo) (Vint BigInt.zero) in
          for i = lo to hi - 1 do
            Vector.set v (i - lo) (Vint (BigInt.of_int i));
          done;
          Vlist v
      in
      match vl with
        | [Vint hi] -> aux BigInt.zero hi
        | [Vint lo; Vint hi] -> aux lo hi
        | [Vint le; Vint ri; Vint step] ->
          let le = BigInt.to_int le in
          let ri = BigInt.to_int ri in
          let step = BigInt.to_int step in
          if (le > ri || step <= 0) && (ri > le || step >= 0) then raise Invalid_range
          else
            let len = (ri - le) / step + if (ri -le) mod step <> 0 then 1 else 0 in
            let v = Vector.make len (Vint BigInt.zero) in
            for i = 0 to len-1 do
              Vector.set v i (Vint (BigInt.of_int (le + i * step)));
            done;
            Vlist v
        | _ -> assert false

    let pop vl =
      match vl with
        | [Vlist v] ->
            begin try Vector.pop v
            with Vector.Empty -> assert false end
        | _ -> assert false

    let append = function
      | [Vlist v; x] -> Vector.push v x; Vnone
      | _ -> assert false

    let copy = function
      | [Vlist l] -> Vlist (Vector.copy l)
      | _ -> assert false

    let clear = function
      | [Vlist l] -> Vector.clear l; Vnone
      | _ -> assert false

    let reverse = function
      | [Vlist l] ->
          let len = Vector.length l in
          let n = (len / 2) - 1 in
          for i=0 to n do
            let temp = Vector.get l i in
            Vector.set l i (Vector.get l (len - i - 1));
            Vector.set l (len - i - 1) temp
          done;
          Vnone
      | _ -> assert false

    let sort = function
      | [Vlist l] ->
          let rec comp a b =
            match a, b with
            | Vbool a, Vbool b -> Bool.compare a b
            | Vint a, Vint b -> BigInt.compare a b
            | Vstring a, Vstring b -> String.compare a b
            | Vlist a, Vlist b ->
                if Vector.length a = 0 then -1
                else if Vector.length b = 0 then 1
                else comp (Vector.get a 0) (Vector.get b 0)
            | _ -> assert false
          in
          Vector.sort comp l;
          Vnone
      | _ -> assert false

    let () =
      Hashtbl.add list_func_table "pop" pop;
      Hashtbl.add list_func_table "append" append;
      Hashtbl.add list_func_table "copy" copy;
      Hashtbl.add list_func_table "clear" clear;
      Hashtbl.add list_func_table "reverse" reverse;
      Hashtbl.add list_func_table "sort" sort;

      Hashtbl.add std_func_table "int" int;
      Hashtbl.add std_func_table "print" print;
      Hashtbl.add std_func_table "range" range;
      Hashtbl.add std_func_table "input" input;

  end

let print_env e =
  Printf.printf "ENV VARS: [\n";
  Hashtbl.iter (fun s v -> Printf.printf "  %s := %s\n" s (value_to_string v)) e.vars;
  Printf.printf "]\n";
  Printf.printf "ENV FUNCS: [\n";
  Hashtbl.iter (fun s (sl, _) -> Printf.printf "  %s(%s)\n" s (String.concat "," sl)) e.funcs;
  Printf.printf "]\n"

let transform_idx v idx =
  if BigInt.sign idx < 0 then BigInt.add (BigInt.of_int (Vector.length v)) idx else idx

let py_div_mod n1 n2 =
  let q, r = BigInt.euclidean_div_mod n1 n2 in
  if BigInt.sign n2 >= 0 then (q, r)
  else
    let q = if BigInt.sign r >= 0 then BigInt.sub q BigInt.one else q in
    let r = if BigInt.sign r > 0 then BigInt.add r n2 else r in
    (q, r)

let py_div n1 n2 = fst (py_div_mod n1 n1)
let py_mod n1 n2 = snd (py_div_mod n1 n1)

let binop_op = function
  | Badd -> BigInt.add
  | Bsub -> BigInt.sub
  | Bmul -> BigInt.mul
  | Bdiv -> py_div
  | Bmod -> py_mod
  | _    -> assert false

let binop_comp = function
  | Beq  -> BigInt.eq
  | Bneq -> fun e1 e2 -> not (BigInt.eq e1 e2)
  | Blt  -> BigInt.lt
  | Ble  -> BigInt.le
  | Bgt  -> BigInt.gt
  | Bge  -> BigInt.ge
  | _    -> assert false

let binop_logic = function
  | Band -> (&&)
  | Bor ->  (||)
  | _    -> assert false

let rec expr (env: env) (e: expr): value =
  match e.expr_desc with
  | Enone     -> Vnone
  | Ebool b   -> Vbool b
  | Eint s    -> Vint (BigInt.of_string s)
  | Estring s -> Vstring s
  | Eident x  ->
      begin try Hashtbl.find env.vars x.id_str
      with Not_found -> assert false end
  | Ebinop (Badd | Bsub | Bmul | Bdiv | Bmod as b, e1, e2) ->
      begin match expr env e1, expr env e2 with
      | Vint n1, Vint n2 -> let b = binop_op b in Vint (b n1 n2)
      | _ -> assert false end
  | Ebinop (Beq | Bneq | Blt | Ble | Bgt | Bge as b, e1, e2) ->
      begin match expr env e1, expr env e2 with
      | Vint n1, Vint n2 ->
          let b = binop_comp b in Vbool (b n1 n2)
      | _ -> assert false end
  | Ebinop (Band | Bor as b, e1, e2) ->
      begin match expr env e1, expr env e2 with
      | Vbool v1, Vbool v2 -> let b = binop_logic b in Vbool (b v1 v2)
      | _ -> assert false end
  | Eunop (u, e) ->
      let v = expr env e in
      begin match u, v with
      | Uneg, Vint n  -> Vint (BigInt.minus n)
      | Unot, Vbool b -> Vbool (not b)
      | _ -> assert false end
  | Ecall (id, params) ->
      begin try
        let f = Hashtbl.find Primitives.std_func_table id.id_str in
        f (List.map (fun e -> expr env e) params)
      with Not_found ->
        begin try
          let id_params, b = Hashtbl.find env.funcs id.id_str in
          let envf = {vars = Hashtbl.create 10; funcs = env.funcs} in
          begin try
            List.iter2 (fun id e -> Hashtbl.add envf.vars id (expr env e)) id_params params;
            begin try block envf b; Vnone
            with Return v -> v end
          with Invalid_argument _s -> assert false end
        with Not_found -> assert false end
      end
  | Edot (e, id, params) ->
      begin try
        let f = Hashtbl.find Primitives.list_func_table id.id_str in
        f (List.map (fun e -> expr env e) (e::params))
      with Not_found -> assert false end
  | Elist l ->
      let v = Vector.create ~dummy:Vnone ~capacity:0 in
      List.iter (fun e -> Vector.push v (expr env e)) l;
      Vlist v
  | Emake (e1, e2) ->
      let e1 = expr env e1 in
      let e2 = expr env e2 in
      let n =
        match e2 with
        | Vint n -> BigInt.to_int n
        | _ -> assert false in
      Vlist (Vector.make ~dummy:Vnone n e1)
  | Eget (e1, e2) ->
      begin match expr env e1, expr env e2 with
        | Vlist v, Vint i ->
          begin try Vector.get v (transform_idx v i |> BigInt.to_int)
          with Invalid_argument _s -> assert false end
        | _ -> assert false
      end

and stmt (env: env) (s: stmt): unit =
  match s.stmt_desc with
  | Sblock b ->
      block env b
  | Sif (e, b1, b2) ->
      begin match expr env e with
      | Vbool true  -> block env b1
      | Vbool false -> block env b2
      | _ -> assert false
      end
  | Sreturn e ->
      let e = expr env e in
      raise (Return e)
  | Sassign (id, e) ->
      let e = expr env e in
      Hashtbl.remove env.vars id.id_str;
      Hashtbl.add env.vars id.id_str e
  | Swhile (e, _, _, b) ->
      begin try
        while bool env e do
          begin try block env b
          with Continue -> () end
        done;
      with Break -> () end
  | Sfor (id, e, _, b) ->
      begin match expr env e with
      | Vlist l ->
          begin try
            Vector.iter (fun li ->
              Hashtbl.add env.vars id.id_str li;
              try block env b
              with Continue -> ()
            ) l
          with Break -> () end
      | _ -> assert false
      end;
  | Seval e -> let _ = expr env e in ()
  | Sset (e1, e2, e3) ->
    let e1 = expr env e1 in
    let e2 = expr env e2 in
    let e3 = expr env e3 in
    begin match e1, e2, e3 with
      | Vlist v, Vint i, e ->
          begin try
            Vector.set v (transform_idx v i |> BigInt.to_int) e
          with Invalid_argument s -> assert false end
      | _ -> assert false
    end
  | Sbreak -> raise Break
  | Scontinue -> raise Continue
  | Sassert _ | Slabel _ -> ()

and block (env: env) (b: block): unit =
  match b with
  | [] -> ()
  | e::k ->
      begin match e with
      | Dstmt s -> stmt env s
      | Ddef (id, params, _, b) ->
        Hashtbl.remove env.funcs id.id_str;
        Hashtbl.add env.funcs id.id_str (List.map (fun (e: Py_ast.ident) -> e.id_str) params, b)
      | Dlogic _ | Dimport _ -> ()
      end;
      block env k

and bool (env: env) (e: expr): bool =
  match expr env e with
  | Vbool b -> b
  | _ -> assert false

let interp file =
  let env = mk_new_env () in
  block env file
  (* print_env env *)

let () =
  let file = Sys.argv.(1) in
  let c = open_in file in
  let file = Py_lexer.parse file c in
  interp file<|MERGE_RESOLUTION|>--- conflicted
+++ resolved
@@ -12,35 +12,27 @@
   | Vlist   of value Vector.t
   | Vstring of string
 
-<<<<<<< HEAD
 let rec value_to_string ftm = function
   | Vnone       -> "None"
   | Vbool true  -> "True"
   | Vbool false -> "False"
   | Vint n      -> BigInt.to_string n
   | Vstring s   -> s
-  | Vlist v     -> Format.sprintf "[%a]" list_str v
-
-and list_str ftm vec =
-  for i=0 to Vector.length vec do
-  done;
-  Vector.iter (fun e -> value_to_string e) vec
-=======
-let rec value_to_string = function
-  | Vnone       -> Format.sprintf "None"
-  | Vbool true  -> Format.sprintf "True"
-  | Vbool false -> Format.sprintf "False"
-  | Vint n      -> Format.sprintf "%s" (BigInt.to_string n)
-  | Vstring s   -> Format.sprintf "%s" s
   | Vlist v ->
     let len = Vector.length v in
     let res = ref "[" in
     for i = 0 to len-1 do
-      res := Format.sprintf "%s%s" !res (value_to_string (Vector.get v i));
+      res := Format.sprintf "%s%s" !res (value_to_string ftm (Vector.get v i));
       if i < len-1 then res := Format.sprintf "%s%s" !res ", "
     done;
     res := Format.sprintf "%s%s" !res "]"; !res
->>>>>>> 62f501e6
+  (* | Vlist v     -> Format.sprintf "[%a]" list_str v
+
+and list_str ftm vec =
+  for i=0 to Vector.length vec do
+    ()
+  done;
+  Vector.iter (fun e -> value_to_string e) vec *)
 
 type var = (string, value) Hashtbl.t
 type func = (string, string list * block) Hashtbl.t
