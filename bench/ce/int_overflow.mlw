--- conflicted
+++ resolved
@@ -3,104 +3,59 @@
 use import int.Int
 
 (* PASS *)
-<<<<<<< HEAD
-goal test0 : forall x [@model]:int. not (0 < x < 1)
-
-(* CE *)
-goal test1 : forall x [@model]:int. not (0 <= x <= 1)
-=======
 goal test0 : forall x:int. not (0 < x < 1)
 
 (* CE *)
 goal test1 : forall x:int. not (0 <= x <= 1)
->>>>>>> 52e6f5e9
 
 use import int.EuclideanDivision
 
 (* CE *)
-<<<<<<< HEAD
-goal test2 : forall x [@model]:int. div x x = 1
-
-(* CE *)
-goal test_overflow:
-  forall x [@model] y [@model] :  int.
-=======
 goal test2 : forall x:int. div x x = 1
 
 (* CE *)
 goal test_overflow:
   forall x y :  int.
->>>>>>> 52e6f5e9
      0 <= x <= 65535 /\ 0 <= y <= 65535 -> 0 <= x + y <= 65535
 
 (* CE *)
 goal test_overflow2:
-<<<<<<< HEAD
-  forall x [@model] y [@model] :  int.
-=======
   forall x y :  int.
->>>>>>> 52e6f5e9
      -2 <= x <= 65535 /\ -2 <= y <= 65535 -> -2 <= x + y <= 65535
 
 predicate is_int16 (x:int) = -65536 <= x <= 65535
 
 (* CE *)
 goal test_overflow_int16:
-<<<<<<< HEAD
-  forall x [@model] y [@model] :  int.
-=======
   forall x y :  int.
->>>>>>> 52e6f5e9
      is_int16 x /\ is_int16 y -> is_int16 (x + y)
 
 (* CE *)
 goal test_overflow_int16_alt:
-<<<<<<< HEAD
-  forall x [@model] y [@model] :  int.
-=======
   forall x y :  int.
->>>>>>> 52e6f5e9
       -65536 <= x <= 65535 /\ -65536 <= y <= 65535 -> -65536 <= x+y <= 65535
 
 (* CE *)
 goal test_overflow_int16_bis:
-<<<<<<< HEAD
-  forall x [@model] y [@model] :  int.
-     is_int16 x /\ is_int16 y /\
-     ([@model] 0 <= x) /\ (x <= y) -> is_int16 (x + y)
-=======
   forall x y :  int.
      is_int16 x /\ is_int16 y /\
      (0 <= x) /\ (x <= y) -> is_int16 (x + y)
->>>>>>> 52e6f5e9
 
 predicate is_int32 (x:int) = -2147483648 <= x <= 2147483647
 
 (* CE *)
 goal test_overflow_int32:
-<<<<<<< HEAD
-  forall x [@model] y [@model] :  int.
-=======
   forall x y :  int.
->>>>>>> 52e6f5e9
      is_int32 x /\ is_int32 y -> is_int32 (x + y)
 
 (* CE *)
 goal test_overflow_int32_bis:
-<<<<<<< HEAD
-  forall x [@model] y [@model] :  int.
-=======
   forall x y :  int.
->>>>>>> 52e6f5e9
      is_int32 x /\ is_int32 y /\ 0 <= x <= y -> is_int32 (x + y)
 
 (* CE *)
 goal test_overflow_int32_bis_inline:
-<<<<<<< HEAD
-  forall x [@model] y [@model] :  int.
-=======
   forall x y :  int.
->>>>>>> 52e6f5e9
      -2147483648 <= x <= 2147483647 /\ -2147483648 <= y <= 2147483647 /\ 0 <= x <= y -> -2147483648 <= x + y <= 2147483647
 
 end