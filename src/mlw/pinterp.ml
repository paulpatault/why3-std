--- conflicted
+++ resolved
@@ -1323,10 +1323,9 @@
 
 exception AbstractRACStuck of env * Loc.position option
 
-<<<<<<< HEAD
-let get_and_register_value env ?def vs ity loc =
+let get_and_register_value (env:env) ?def vs ity loc =
   let name = vs.vs_name.id_string in
-  let value = match get_model_value env.ce_model name loc with
+  let value = match get_model_value env.rac.ce_model name loc with
     | Some v ->
        let v = import_model_value env.env env.mod_known ity v in
        Debug.dprintf debug "@[<h>%tVALUE from ce-model: %a@]@."
@@ -1353,10 +1352,7 @@
       bind_vs vs value env end
   else env
 
-let rec eval_expr ~rac ~abs env e =
-=======
 let rec eval_expr env e =
->>>>>>> dcc62419
   Debug.dprintf debug "@[<h>%t%sEVAL EXPR: %a@]@." pp_indent
     (if env.rac.rac_abstract then "Abs. " else "")
     (pp_limited print_expr) e;
@@ -1369,36 +1365,6 @@
    instead invariants and function contracts to guide execution. *)
 and eval_expr' env e =
   let e_loc = Opt.get_def Loc.dummy_position e.e_loc in
-<<<<<<< HEAD
-=======
-  let get_value ?def vs ity loc =
-    let name = vs.vs_name.id_string in
-    let value = match get_model_value env.rac.ce_model name loc with
-      | Some v ->
-         let v = import_model_value env.env env.mod_known ity v in
-         Debug.dprintf debug "@[<h>%tVALUE from ce-model: %a@]@."
-           pp_indent print_value v;
-         v
-      | None ->
-         let v = match def with
-           | None -> default_value_of_type env.env env.mod_known ity
-           | Some v -> v in
-         eprintf "@[<h>VALUE for %s %a not in ce-model, taking \
-                  default %a@]@." name print_loc loc print_value v;
-         v
-    in
-    register_used_value env e_loc vs value;
-    value in
-  let assign_written_vars env vs _ =
-    let pv = restore_pv vs in
-    if pv_affected e.e_effect.eff_writes pv then begin
-        Debug.dprintf debug "@[<h>%tVAR %a is written in loop %a@]@."
-          pp_indent print_pv pv
-          (Pp.print_option print_loc) pv.pv_vs.vs_name.id_loc;
-        let value = get_value vs pv.pv_ity e_loc in
-        bind_vs vs value env end
-    else env in
->>>>>>> dcc62419
   match e.e_node with
   | Evar pvs -> (
     try
