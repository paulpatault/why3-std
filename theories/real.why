
(** {1 Theory of reals}

This file provides the basic theory of real numbers, and several
additional theories for classical real functions.

*)

(** {2 Real numbers and the basic unary and binary operators} *)

theory Real

  constant zero : real = 0.0
  constant one  : real = 1.0

  val (=) (x y : real) : bool ensures { result <-> x = y }

  val function  (-_) real : real
  val function  (+)  real real : real
  val function  (*)  real real : real
  val predicate (<)  real real : bool

  let (-)  (x y : real) = x + -y
  let predicate (>)  (x y : real) = y < x
  let predicate (<=) (x y : real) = x < y || x = y
  let predicate (>=) (x y : real) = y <= x

  clone export algebra.OrderedField with type t = real,
    constant zero = zero, constant one = one,
    function (-_) = (-_), function (+) = (+),
    function (*) = (*), predicate (<=) = (<=),
    lemma Refl, lemma Trans, lemma Antisymm, lemma Total,
    lemma NonTrivialRing, lemma ZeroLessOne

  val (/) (x y:real) : real
    requires { y <> 0.0 }
    ensures  { result = x / y }

(***
  lemma sub_zero: forall x y:real. x - y = 0.0 -> x = y
*)

end

(** {2 Alternative Infix Operators}

This theory should be used instead of Real when one wants to use both
integer and real binary operators.

*)

theory RealInfix

  use import Real

  let function (+.) (x:real) (y:real) : real = x + y
  let function (-.) (x:real) (y:real) : real = x - y
  let function ( *.) (x:real) (y:real) : real = x * y
  function (/.) (x:real) (y:real) : real = x / y
  let function (-._) (x:real) : real = - x
  function inv (x:real) : real = Real.inv x

  let predicate (<=.) (x:real) (y:real) = x <= y
  let predicate (>=.) (x:real) (y:real) = x >= y
  let predicate ( <.) (x:real) (y:real) = x < y
  let predicate ( >.) (x:real) (y:real) = x > y

  val (/.) (x y:real) : real
    requires { y <> 0.0 }
    ensures  { result = x /. y }

end

(** {2 Absolute Value} *)

theory Abs

  use import Real

  function abs(x : real) : real = if x >= 0.0 then x else -x

  lemma Abs_le: forall x y:real. abs x <= y <-> -y <= x <= y

  lemma Abs_pos: forall x:real. abs x >= 0.0

(***
  lemma Abs_zero: forall x:real. abs x = 0.0 -> x = 0.0
*)

  lemma Abs_sum: forall x y:real. abs(x+y) <= abs x + abs y

  lemma Abs_prod: forall x y:real. abs(x*y) = abs x * abs y

  lemma triangular_inequality:
    forall x y z:real. abs(x-z) <= abs(x-y) + abs(y-z)

end

(** {2 Minimum and Maximum} *)

theory MinMax

  use import Real
  clone export relations.MinMax with type t = real, predicate le = (<=),
    goal TotalOrder.Refl, goal TotalOrder.Trans,
    goal TotalOrder.Antisymm, goal TotalOrder.Total

end

(** {2 Injection of integers into reals} *)

theory FromInt

  use int.Int
  use import Real

  function from_int int : real

  axiom Zero: from_int 0 = 0.0
  axiom One: from_int 1 = 1.0

  axiom Add:
    forall x y:int. from_int (Int.(+) x y) = from_int x + from_int y
  axiom Sub:
    forall x y:int. from_int (Int.(-) x y) = from_int x - from_int y
  axiom Mul:
    forall x y:int. from_int (Int.(*) x y) = from_int x * from_int y
  axiom Neg:
    forall x:int. from_int (Int.(-_) (x)) = - from_int x

  axiom Monotonic:
    forall x y:int. Int.(<=) x y -> from_int x <= from_int y

end

(** {2 Various truncation functions} *)

theory Truncate

  use import Real
  use import FromInt

  (** truncate: rounds towards zero *)

  function truncate real : int

  axiom Truncate_int :
    forall i:int. truncate (from_int i) = i

  axiom Truncate_down_pos:
    forall x:real. x >= 0.0 ->
      from_int (truncate x) <= x < from_int (Int.(+) (truncate x) 1)

  axiom Truncate_up_neg:
    forall x:real. x <= 0.0 ->
      from_int (Int.(-) (truncate x) 1) < x <= from_int (truncate x)

  axiom Real_of_truncate:
    forall x:real. x - 1.0 <= from_int (truncate x) <= x + 1.0

  axiom Truncate_monotonic:
    forall x y:real. x <= y -> Int.(<=) (truncate x) (truncate y)

  axiom Truncate_monotonic_int1:
    forall x:real, i:int. x <= from_int i -> Int.(<=) (truncate x) i

  axiom Truncate_monotonic_int2:
    forall x:real, i:int. from_int i <= x -> Int.(<=) i (truncate x)

  (** roundings up and down *)

  function floor real : int
  function ceil real : int

  axiom Floor_int :
    forall i:int. floor (from_int i) = i

  axiom Ceil_int :
    forall i:int. ceil (from_int i) = i

  axiom Floor_down:
    forall x:real. from_int (floor x) <= x < from_int (Int.(+) (floor x) 1)

  axiom Ceil_up:
    forall x:real. from_int (Int.(-) (ceil x) 1) < x <= from_int (ceil x)

  axiom Floor_monotonic:
    forall x y:real. x <= y -> Int.(<=) (floor x) (floor y)

  axiom Ceil_monotonic:
    forall x y:real. x <= y -> Int.(<=) (ceil x) (ceil y)

end

(** {2 Square and Square Root} *)

theory Square

  use import Real

  function sqr (x : real) : real = x * x

  function sqrt real : real

  axiom Sqrt_positive:
    forall x:real. x >= 0.0 -> sqrt x >= 0.0

  axiom Sqrt_square:
    forall x:real. x >= 0.0 -> sqr (sqrt x) = x

  axiom Square_sqrt:
    forall x:real. x >= 0.0 -> sqrt (x*x) = x

  axiom Sqrt_mul:
    forall x y:real. x >= 0.0 /\ y >= 0.0 ->
      sqrt (x*y) = sqrt x * sqrt y

  axiom Sqrt_le :
    forall x y:real. 0.0 <= x <= y -> sqrt x <= sqrt y

end

(** {2 Exponential and Logarithm} *)

theory ExpLog

  use import Real

  function exp real : real
  axiom Exp_zero : exp(0.0) = 1.0
  axiom Exp_sum : forall x y:real. exp (x+y) = exp x * exp y

  constant e : real = exp 1.0

  function log real : real
  axiom Log_one : log 1.0 = 0.0
  axiom Log_mul :
    forall x y:real. x > 0.0 /\ y > 0.0 -> log (x*y) = log x + log y

  axiom Log_exp: forall x:real. log (exp x) = x

  axiom Exp_log: forall x:real. x > 0.0 -> exp (log x) = x

  function log2 (x : real) : real = log x / log 2.0
  function log10 (x : real) : real = log x / log 10.0

end

(** {2 Power of a real to an integer} *)

theory PowerInt

  use import int.Int
  use import RealInfix

  clone export int.Exponentiation with
    type t = real, constant one = Real.one, function (*) = Real.(*),
<<<<<<< HEAD
    goal Assoc, goal Comm, goal Unit_def_l, goal Unit_def_r
=======
    goal Monoid.Assoc, goal Monoid.Unit_def_l, goal Monoid.Unit_def_r
>>>>>>> 3e625c03

  lemma Pow_ge_one:
    forall x:real, n:int. 0 <= n /\ 1.0 <=. x -> 1.0 <=. power x n

end

(** {2 Power of a real to a real exponent} *)

theory PowerReal

  use import Real
  use import ExpLog

  function pow real real : real

  axiom Pow_def:
    forall x y:real. x > 0.0 -> pow x y = exp (y * log x)

  lemma Pow_pos:
    forall x y. x > 0.0 -> pow x y > 0.0

  lemma Pow_plus :
    forall x y z. z > 0.0 -> pow z (x + y) = pow z x * pow z y

  lemma Pow_mult :
    forall x y z. x > 0.0 -> pow (pow x y) z = pow x (y * z)

  lemma Pow_x_zero:
    forall x:real. x > 0.0 -> pow x 0.0 = 1.0

  lemma Pow_x_one:
    forall x:real. x > 0.0 -> pow x 1.0 = x

  lemma Pow_one_y:
    forall y:real. pow 1.0 y = 1.0

  use import Square

  lemma Pow_x_two:
    forall x:real. x > 0.0 -> pow x 2.0 = sqr x

  lemma Pow_half:
    forall x:real. x > 0.0 -> pow x 0.5 = sqrt x

end

(** {2 Trigonometric Functions}

See the {h <a href="http://en.wikipedia.org/wiki/Trigonometric_function">wikipedia page</a>}.

*)

theory Trigonometry

  use import Real
  use import Square
  use import Abs

  function cos real : real
  function sin real : real

  axiom Pythagorean_identity:
    forall x:real. sqr (cos x) + sqr (sin x) = 1.0

  lemma Cos_le_one: forall x:real. abs (cos x) <= 1.0
  lemma Sin_le_one: forall x:real. abs (sin x) <= 1.0

  axiom Cos_0: cos 0.0 = 1.0
  axiom Sin_0: sin 0.0 = 0.0

  constant pi : real

  axiom Pi_double_precision_bounds:
    0x1.921fb54442d18p+1 < pi < 0x1.921fb54442d19p+1
(*
  axiom Pi_interval:
   3.14159265358979323846264338327950288419716939937510582097494459230781640628620899862803482534211706798214808651328230664709384460955058223172535940812848111745028410270193852110555964462294895493038196
   < pi <
   3.14159265358979323846264338327950288419716939937510582097494459230781640628620899862803482534211706798214808651328230664709384460955058223172535940812848111745028410270193852110555964462294895493038197
*)

  axiom Cos_pi: cos pi = -1.0
  axiom Sin_pi: sin pi = 0.0

  axiom Cos_pi2: cos (0.5 * pi) = 0.0
  axiom Sin_pi2: sin (0.5 * pi) = 1.0

  axiom Cos_plus_pi: forall x:real. cos (x + pi) = - cos x
  axiom Sin_plus_pi: forall x:real. sin (x + pi) = - sin x

  axiom Cos_plus_pi2: forall x:real. cos (x + 0.5*pi) = - sin x
  axiom Sin_plus_pi2: forall x:real. sin (x + 0.5*pi) = cos x

  axiom Cos_neg:
    forall x:real. cos (-x) = cos x
  axiom Sin_neg:
    forall x:real. sin (-x) = - sin x

  axiom Cos_sum:
    forall x y:real. cos (x+y) = cos x * cos y - sin x * sin y
  axiom Sin_sum:
    forall x y:real. sin (x+y) = sin x * cos y + cos x * sin y

  function tan (x : real) : real = sin x / cos x
  function atan real : real
  axiom Tan_atan:
    forall x:real. tan (atan x) = x

end

(** {2 Hyperbolic Functions}

See the {h <a href="http://en.wikipedia.org/wiki/Hyperbolic_function">wikipedia page</a>}.

*)

theory Hyperbolic

  use import Real
  use import Square
  use import ExpLog

  function sinh (x : real) : real = 0.5 * (exp x - exp (-x))
  function cosh (x : real) : real = 0.5 * (exp x + exp (-x))
  function tanh (x : real) : real = sinh x / cosh x

  function asinh (x : real) : real = log (x + sqrt (sqr x + 1.0))
  function acosh (x : real) : real
  axiom Acosh_def:
    forall x:real. x >= 1.0 -> acosh x = log (x + sqrt (sqr x - 1.0))
  function atanh (x : real) : real
  axiom Atanh_def:
    forall x:real. -1.0 < x < 1.0 -> atanh x = 0.5 * log ((1.0+x)/(1.0-x))

end

(** {2 Polar Coordinates}

See the {h <a href="http://en.wikipedia.org/wiki/Atan2">wikipedia page</a>}.

*)

theory Polar

  use import Real
  use import Square
  use import Trigonometry

  function hypot (x y : real) : real = sqrt (sqr x + sqr y)
  function atan2 real real : real

  axiom X_from_polar:
    forall x y:real. x = hypot x y * cos (atan2 y x)

  axiom Y_from_polar:
    forall x y:real. y = hypot x y * sin (atan2 y x)

end<|MERGE_RESOLUTION|>--- conflicted
+++ resolved
@@ -255,11 +255,7 @@
 
   clone export int.Exponentiation with
     type t = real, constant one = Real.one, function (*) = Real.(*),
-<<<<<<< HEAD
-    goal Assoc, goal Comm, goal Unit_def_l, goal Unit_def_r
-=======
-    goal Monoid.Assoc, goal Monoid.Unit_def_l, goal Monoid.Unit_def_r
->>>>>>> 3e625c03
+    goal Assoc, goal Unit_def_l, goal Unit_def_r
 
   lemma Pow_ge_one:
     forall x:real, n:int. 0 <= n /\ 1.0 <=. x -> 1.0 <=. power x n
