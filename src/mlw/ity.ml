(********************************************************************)
(*                                                                  *)
(*  The Why3 Verification Platform   /   The Why3 Development Team  *)
(*  Copyright 2010-2017   --   INRIA - CNRS - Paris-Sud University  *)
(*                                                                  *)
(*  This software is distributed under the terms of the GNU Lesser  *)
(*  General Public License version 2.1, with the special exception  *)
(*  on linking described in file LICENSE.                           *)
(*                                                                  *)
(********************************************************************)

open Stdlib
open Ident
open Ty
open Term

(** {2 Individual types (first-order types without effects)} *)

type itysymbol = {
  its_ts      : tysymbol;       (** logical type symbol *)
  its_nonfree : bool;           (** has no constructors *)
  its_private : bool;           (** private type *)
  its_mutable : bool;           (** mutable type *)
  its_fragile : bool;           (** breakable invariant *)
  its_mfields : pvsymbol list;  (** mutable record fields *)
<<<<<<< HEAD
  its_regions : region list;    (** shareable components *)
  its_arg_flg : its_flag list;  (** flags for type args *)
  its_reg_flg : its_flag list;  (** flags for regions *)
  its_def     : ity option;     (** type alias *)
=======
  its_regions : region list;    (** mutable shareable components *)
  its_arg_imm : bool list;      (** non-updatable type parameters *)
  its_arg_exp : bool list;      (** exposed type parameters *)
  its_arg_vis : bool list;      (** non-ghost type parameters *)
  its_arg_frz : bool list;      (** irreplaceable type parameters *)
  its_reg_vis : bool list;      (** non-ghost shareable components *)
  its_reg_frz : bool list;      (** irreplaceable shareable components *)
  its_def     : ity type_def;   (** type definition *)
>>>>>>> 7129b259
}

and its_flag = {
  its_frozen  : bool;   (** cannot be updated *)
  its_exposed : bool;   (** directly reachable from a field *)
  its_liable  : bool;   (** exposed in the type invariant *)
  its_fixed   : bool;   (** exposed in a non-mutable field *)
  its_visible : bool;   (** visible from the non-ghost code *)
}

and ity = {
  ity_node : ity_node;
  ity_imm  : bool;
  ity_tag  : Weakhtbl.tag;
}

and ity_node =
  | Ityreg of region
    (** record with mutable fields and shareable components *)
  | Ityapp of itysymbol * ity list * ity list
    (** immutable type with shareable components *)
  | Ityvar of tvsymbol * bool
    (** type variable and its purity status *)

and region = {
  reg_name : ident;
  reg_its  : itysymbol;
  reg_args : ity list;
  reg_regs : ity list;
}

and pvsymbol = {
  pv_vs    : vsymbol;
  pv_ity   : ity;
  pv_ghost : bool;
}

module Itsym = MakeMSHW (struct
  type t = itysymbol
  let tag its = its.its_ts.ts_name.id_tag
end)

module Ity = MakeMSHW (struct
  type t = ity
  let tag ity = ity.ity_tag
end)

module Reg = MakeMSHW (struct
  type t = region
  let tag reg = reg.reg_name.id_tag
end)

module PVsym = MakeMSHW (struct
  type t = pvsymbol
  let tag pv = pv.pv_vs.vs_name.id_tag
end)

module Sits = Itsym.S
module Mits = Itsym.M
module Hits = Itsym.H
module Wits = Itsym.W

module Sity = Ity.S
module Mity = Ity.M
module Hity = Ity.H
module Wity = Ity.W

module Sreg = Reg.S
module Mreg = Reg.M
module Hreg = Reg.H
module Wreg = Reg.W

module Spv = PVsym.S
module Mpv = PVsym.M
module Hpv = PVsym.H
module Wpv = PVsym.W

(* value type symbols *)

let its_equal : itysymbol -> itysymbol -> bool = (==)
let ity_equal : ity       -> ity       -> bool = (==)
let reg_equal : region    -> region    -> bool = (==)
let pv_equal  : pvsymbol  -> pvsymbol  -> bool = (==)

let its_hash its = id_hash its.its_ts.ts_name
let ity_hash ity = Weakhtbl.tag_hash ity.ity_tag
let reg_hash reg = id_hash reg.reg_name
let pv_hash  pv  = id_hash pv.pv_vs.vs_name

let its_compare its1 its2 = id_compare its1.its_ts.ts_name its2.its_ts.ts_name
let ity_compare ity1 ity2 = Pervasives.compare (ity_hash ity1) (ity_hash ity2)
let reg_compare reg1 reg2 = id_compare reg1.reg_name reg2.reg_name
let pv_compare  pv1  pv2  = id_compare pv1.pv_vs.vs_name pv2.pv_vs.vs_name

<<<<<<< HEAD
=======
let its_mutable s = s.its_privmut || s.its_mfields <> [] ||
  match s.its_def with Alias {ity_node = Ityreg _} -> true | _ -> false

let its_impure s = its_mutable s || s.its_regions <> []

exception NonUpdatable of itysymbol * ity

let check_its_args s tl =
  assert (not (is_alias_type_def s.its_def));
  let check_imm acc imm ity =
    if imm && not ity.ity_pure then raise (NonUpdatable (s,ity));
    acc && ity.ity_pure in
  List.fold_left2 check_imm true s.its_arg_imm tl

>>>>>>> 7129b259
module Hsity = Hashcons.Make (struct
  type t = ity

  let equal ity1 ity2 = match ity1.ity_node, ity2.ity_node with
    | Ityvar (v1,p1), Ityvar (v2,p2) -> tv_equal v1 v2 && p1 = p2
    | Ityreg r1, Ityreg r2 -> reg_equal r1 r2
    | Ityapp (s1,l1,r1), Ityapp (s2,l2,r2) ->
        its_equal s1 s2 &&
        List.for_all2 ity_equal l1 l2 &&
        List.for_all2 ity_equal r1 r2
    | _ -> false

  let hash ity = match ity.ity_node with
    | Ityvar (v,p) ->
        Hashcons.combine (tv_hash v) (Hashtbl.hash p)
    | Ityreg r -> reg_hash r
    | Ityapp (s,tl,rl) ->
        Hashcons.combine_list ity_hash
          (Hashcons.combine_list ity_hash (its_hash s) tl) rl

  let immutable ity = match ity.ity_node with
    | Ityvar _ -> true
    | Ityreg _ -> false
    | Ityapp (_,tl,rl) ->
        let imm ity = ity.ity_imm in
        List.for_all imm tl && List.for_all imm rl

  let tag n ity = { ity with
    ity_imm = immutable ity;
    ity_tag = Weakhtbl.create_tag n }
end)

let mk_ity node = {
  ity_node = node;
  ity_imm  = true;
  ity_tag  = Weakhtbl.dummy_tag;
}

let mk_reg name s tl rl = {
  reg_name = id_register name;
  reg_its  = s;
  reg_args = tl;
  reg_regs = rl;
}

let ity_reg r              = Hsity.hashcons (mk_ity (Ityreg r))
let ity_var v              = Hsity.hashcons (mk_ity (Ityvar (v,false)))
let ity_var_pure v         = Hsity.hashcons (mk_ity (Ityvar (v,true)))
let ity_app_unsafe s tl rl = Hsity.hashcons (mk_ity (Ityapp (s,tl,rl)))

(* immutability and purity *)

let its_immutable s = not s.its_mutable

let its_pure s = not s.its_mutable && s.its_regions = []

let ity_immutable ity = ity.ity_imm

let rec ity_pure ity = match ity.ity_node with
  | Ityreg _ -> false
  | Ityapp (_,tl,rl) -> List.for_all ity_pure tl && List.for_all ity_pure rl
  | Ityvar (_,p) -> p

let ity_pure ity = ity_immutable ity && ity_pure ity

let rec ity_purify ity = match ity.ity_node with
  | Ityreg {reg_its = s; reg_args = tl; reg_regs = rl} | Ityapp (s,tl,rl) ->
      ity_app_unsafe s (List.map ity_purify tl) (List.map ity_purify rl)
  | Ityvar (v,_) -> ity_var_pure v

let rec ty_of_ity ity = match ity.ity_node with
  | Ityreg {reg_its = s; reg_args = tl} | Ityapp (s,tl,_) ->
      ty_app s.its_ts (List.map ty_of_ity tl)
  | Ityvar (v,_) -> ty_var v

(* generic traversal functions *)

let dfold fn acc tl rl =
  List.fold_left fn (List.fold_left fn acc tl) rl

let dfold2 fn acc tl1 tl2 rl1 rl2 =
  List.fold_left2 fn (List.fold_left2 fn acc tl1 tl2) rl1 rl2

let its_arg_fold fn acc s tl =
  List.fold_left2 fn acc s.its_arg_flg tl

let its_reg_fold fn acc s rl =
  List.fold_left2 fn acc s.its_reg_flg rl

let its_fold fn acc s tl rl =
  its_reg_fold fn (its_arg_fold fn acc s tl) s rl

let ity_fold fn acc ity = match ity.ity_node with
  | Ityreg {reg_args = tl; reg_regs = rl}
  | Ityapp (_,tl,rl) -> dfold fn acc tl rl
  | Ityvar _ -> acc

let reg_fold fn acc reg = dfold fn acc reg.reg_args reg.reg_regs

(* symbol-wise fold *)

let rec ity_s_fold fn acc ity = match ity.ity_node with
  | Ityreg {reg_its = s; reg_args = tl; reg_regs = rl}
  | Ityapp (s,tl,rl) -> dfold (ity_s_fold fn) (fn acc s) tl rl
  | Ityvar _ -> acc

let reg_s_fold fn acc r = reg_fold (ity_s_fold fn) (fn acc r.reg_its) r

(* traversal functions on type variables *)

let rec ity_v_fold fn acc ity = match ity.ity_node with
  | Ityreg {reg_args = tl} | Ityapp (_,tl,_) ->
      List.fold_left (ity_v_fold fn) acc tl
  | Ityvar (v,_) -> fn acc v

let reg_v_fold fn acc r = List.fold_left (ity_v_fold fn) acc r.reg_args

let ity_freevars s ity = ity_v_fold Stv.add_left s ity
let reg_freevars s reg = reg_v_fold Stv.add_left s reg

let ity_v_occurs v ity = Util.any ity_v_fold (tv_equal v) ity
let reg_v_occurs v reg = Util.any reg_v_fold (tv_equal v) reg

let ity_closed ity = Util.all ity_v_fold Util.ffalse ity

(* traversal functions on top regions *)

let rec ity_r_fold fn acc ity =
  if ity.ity_imm then acc else
  match ity.ity_node with
  | Ityapp (_,tl,rl) -> dfold (ity_r_fold fn) acc tl rl
  | Ityreg r -> fn acc r
  | Ityvar _ -> acc

let reg_r_fold fn acc reg = reg_fold (ity_r_fold fn) acc reg

let ity_top_regs regs ity = ity_r_fold Sreg.add_left regs ity

let rec reg_freeregs s reg = reg_r_fold reg_freeregs (Sreg.add reg s) reg
let     ity_freeregs s ity = ity_r_fold reg_freeregs s ity

let rec reg_r_occurs r reg = reg_equal r reg ||
                             Util.any reg_r_fold (reg_r_occurs r) reg
let     ity_r_occurs r ity = Util.any ity_r_fold (reg_r_occurs r) ity

(* traversal functions on exposed regions *)

let rec ity_exp_fold fn acc ity =
  if ity.ity_imm then acc else
  match ity.ity_node with
  | Ityapp (s,tl,rl) -> its_exp_fold fn acc s tl rl
  | Ityreg r -> fn acc r
  | Ityvar _ -> acc

and its_exp_fold fn acc s tl rl =
  let fn a x t = if x.its_exposed then ity_exp_fold fn a t else a in
  its_fold fn acc s tl rl

let reg_exp_fold fn acc reg =
  its_exp_fold fn acc reg.reg_its reg.reg_args reg.reg_regs

let ity_exp_regs regs ity = ity_exp_fold Sreg.add_left regs ity

let rec reg_rch_regs s reg = reg_exp_fold reg_rch_regs (Sreg.add reg s) reg
let     ity_rch_regs s ity = ity_exp_fold reg_rch_regs s ity

let rec reg_rch_fold fn a reg = reg_exp_fold (reg_rch_fold fn) (fn a reg) reg
let     ity_rch_fold fn a ity = ity_exp_fold (reg_rch_fold fn) a ity

let reg_r_reachable r reg = Util.any reg_rch_fold (reg_equal r) reg
let ity_r_reachable r ity = Util.any ity_rch_fold (reg_equal r) ity

let rec reg_unc_fold cv fn a r = if Sreg.mem r cv then a else
                                 reg_exp_fold (reg_unc_fold cv fn) (fn a r) r
let     ity_unc_fold cv fn a t = ity_exp_fold (reg_unc_fold cv fn) a t

let reg_r_stale rs cv reg = Util.any (reg_unc_fold cv) (Sreg.contains rs) reg
let ity_r_stale rs cv ity = Util.any (ity_unc_fold cv) (Sreg.contains rs) ity

(* collect exposed and reachable type variables *)

let rec ity_exp_vars vars ity = match ity.ity_node with
  | Ityapp (s,tl,rl) ->
      let fn a x t = if x.its_exposed then ity_exp_vars a t else a in
      its_fold fn vars s tl rl
  | Ityvar (v,false) -> Stv.add v vars
  | Ityvar (_,true) | Ityreg _ -> vars

let rec ity_rch_vars vars ity = match ity.ity_node with
  | Ityreg {reg_its = s; reg_args = tl; reg_regs = rl}
  | Ityapp (s,tl,rl) ->
      let fn a x t = if x.its_exposed then ity_rch_vars a t else a in
      its_fold fn vars s tl rl
  | Ityvar (v,false) -> Stv.add v vars
  | Ityvar (_,true) -> vars

(* traversal functions on non-updatable regions *)

let fold_on_frz fn_frz fn_rch acc ity = match ity.ity_node with
  | Ityapp (s,_,_) when s.its_nonfree && s.its_mutable ->
      fn_rch acc ity
  | Ityreg {reg_its = s; reg_args = tl; reg_regs = rl}
  | Ityapp (s,tl,rl) ->
      let fn a f t = if not f.its_exposed then a else
        if f.its_frozen then fn_rch a t else fn_frz a t in
      its_fold fn acc s tl rl
  | Ityvar _ -> acc

let rec ity_frz_vars vars ity =
  fold_on_frz ity_frz_vars ity_rch_vars vars ity

let rec ity_frz_regs regs ity =
  if ity.ity_imm then regs else
  fold_on_frz ity_frz_regs ity_rch_regs regs ity

let rec ity_frz_fold fn acc ity =
  if ity.ity_imm then acc else
  fold_on_frz (ity_frz_fold fn) (ity_rch_fold fn) acc ity

let ity_r_frozen s ity =
  Util.any ity_frz_fold (Mreg.contains s) ity

(** detect fragile types *)

let rec ity_fragile liable () ity = match ity.ity_node with
  | Ityreg {reg_its = s; reg_args = tl; reg_regs = rl}
  | Ityapp (s,tl,rl) ->
      (* can we be broken? *)
      if s.its_fragile then raise Exit else
      (* can we break an outer invariant? *)
      if liable && s.its_mutable then raise Exit else
      (* can we have broken reachable components? *)
      if s.its_nonfree && not s.its_mutable then () else
      (* reachable frozen components cannot be broken *)
      let fn () x t =
        if x.its_exposed && not x.its_frozen then
          ity_fragile (liable || x.its_liable) () t in
      its_fold fn () s tl rl
  | Ityvar _ -> ()

let ity_liquid ity =
  try ity_fragile true () ity; false with Exit -> true

let ity_fragile ity =
  try ity_fragile false () ity; false with Exit -> true

(* traversal functions on non-ghost regions *)

let rec ity_vis_fold fn acc ity =
  if ity.ity_imm then acc else
  match ity.ity_node with
  | Ityapp (s,tl,rl) -> its_vis_fold fn acc s tl rl
  | Ityreg r -> reg_vis_fold fn acc r
  | Ityvar _ -> acc

and its_vis_fold fn acc s tl rl =
  let fn a v t = if v.its_visible then ity_vis_fold fn a t else a in
  its_fold fn acc s tl rl

and reg_vis_fold fn acc reg =
  its_vis_fold fn (fn acc reg) reg.reg_its reg.reg_args reg.reg_regs

let ity_vis_regs regs ity = ity_vis_fold Sreg.add_left regs ity

(* collect non-ghost type variables *)

let rec ity_vis_vars vars ity = match ity.ity_node with
  | Ityreg {reg_its = s; reg_args = tl} | Ityapp (s,tl,_) ->
      let fn a v t = if v.its_visible then ity_vis_vars a t else a in
      its_arg_fold fn vars s tl
  | Ityvar (v,false) -> Stv.add v vars
  | Ityvar (_,true) -> vars

(* type matching *)

exception BadItyArity of itysymbol * int
exception BadRegArity of itysymbol * int

exception DuplicateRegion of region
exception UnboundRegion of region

exception ImpureType of tvsymbol * ity

type ity_subst = {
  isb_var : ity Mtv.t;
  isb_pur : ity Mtv.t;
  isb_reg : ity Mreg.t;
}

let isb_empty = {
  isb_var = Mtv.empty;
  isb_pur = Mtv.empty;
  isb_reg = Mreg.empty;
}

exception TypeMismatch of ity * ity * ity_subst

let ity_equal_check t1 t2 = if not (ity_equal t1 t2) then
  raise (TypeMismatch (t1, t2, isb_empty))

let reg_equal_check r1 r2 = if not (reg_equal r1 r2) then
  raise (TypeMismatch (ity_reg r1, ity_reg r2, isb_empty))

let ity_full_inst sbs ity =
  let rec inst ity = match ity.ity_node with
    | Ityreg r -> Mreg.find r sbs.isb_reg
    | Ityapp (s,tl,rl) ->
        ity_app_unsafe s (List.map inst tl) (List.map inst rl)
    | Ityvar (v,false) -> Mtv.find v sbs.isb_var
    | Ityvar (v,true) ->
        try Mtv.find v sbs.isb_pur with Not_found ->
        ity_purify (Mtv.find v sbs.isb_var) in
  if ity.ity_imm && ity_closed ity then ity else inst ity

let reg_full_inst sbs reg = Mreg.find reg sbs.isb_reg

let add_or_keep eq n = function
  | None -> Some n
  | Some o as r when eq o n -> r
  | _ -> raise Exit

let rec ity_match sbs ity1 ity2 =
  let set = add_or_keep ity_equal ity2 in
  match ity1.ity_node, ity2.ity_node with
  | Ityapp (s1,l1,r1), Ityapp (s2,l2,r2) when its_equal s1 s2 ->
      dfold2 ity_match sbs l1 l2 r1 r2
  | Ityreg r1, _ ->
      reg_match sbs r1 ity2
  | Ityvar (v1, false), _ ->
      if Mtv.mem v1 sbs.isb_pur &&
         not (ity_equal (ity_purify ity2) (Mtv.find v1 sbs.isb_pur))
      then raise Exit;
      { sbs with isb_var = Mtv.change set v1 sbs.isb_var }
  | Ityvar (v1, true), _ when ity_pure ity2 ->
      if Mtv.mem v1 sbs.isb_var &&
         not (ity_equal ity2 (ity_purify (Mtv.find v1 sbs.isb_var)))
      then raise Exit;
      { sbs with isb_pur = Mtv.change set v1 sbs.isb_pur }
  | Ityvar (v1, true), _ -> raise (ImpureType (v1, ity2))
  | _ -> raise Exit

and reg_match sbs reg1 ity2 =
  let seen = ref false in
  let set = add_or_keep (fun o n -> seen := true; ity_equal o n) ity2 in
  let sbs = { sbs with isb_reg = Mreg.change set reg1 sbs.isb_reg } in
  if !seen then sbs else
  match ity2.ity_node with
  | Ityreg {reg_its = s; reg_args = tl; reg_regs = rl} | Ityapp (s,tl,rl)
    when its_equal reg1.reg_its s ->
      dfold2 ity_match sbs reg1.reg_args tl reg1.reg_regs rl
  | _ -> raise Exit

let ity_match sbs ity1 ity2 = try ity_match sbs ity1 ity2
  with Exit -> raise (TypeMismatch (ity1, ity2, sbs))

let reg_match sbs reg1 ity2 = try reg_match sbs reg1 ity2
  with Exit -> raise (TypeMismatch (ity_reg reg1, ity2, sbs))

let ity_freeze sbs ity = ity_match sbs ity ity
let reg_freeze sbs reg = reg_match sbs reg (ity_reg reg)

(* raw type constructors *)

let ity_app_raw sbs id s tl rl = match s.its_def with
  | Some { ity_node = Ityreg r } ->
      let tl = List.map (ity_full_inst sbs) r.reg_args in
      let rl = List.map (ity_full_inst sbs) r.reg_regs in
      ity_reg (mk_reg id r.reg_its tl rl)
  | None when s.its_mutable ->
      ity_reg (mk_reg id s tl rl)
  | Some ity -> ity_full_inst sbs ity
  | None -> ity_app_unsafe s tl rl

let create_region_raw sbs id s tl rl =
  match (ity_app_raw sbs id s tl rl).ity_node with
  | Ityreg r -> r
  | _ -> invalid_arg "Ity.create_region"

let ity_app_pure_raw sbs s tl rl = match s.its_def with
  | Some { ity_node = Ityreg r } ->
      let tl = List.map (ity_full_inst sbs) r.reg_args in
      let rl = List.map (ity_full_inst sbs) r.reg_regs in
      ity_app_unsafe r.reg_its tl rl
  | Some ity -> ity_full_inst sbs ity
  | None -> ity_app_unsafe s tl rl

(* smart type constructors *)

let its_check_args s tl =
  if List.length s.its_ts.ts_args <> List.length tl
  then raise (BadItyArity (s, List.length tl))

let its_match_args s tl =
  try {
    isb_var = List.fold_right2 Mtv.add s.its_ts.ts_args tl Mtv.empty;
    isb_pur = Mtv.empty;
    isb_reg = Mreg.empty }
  with Invalid_argument _ -> raise (BadItyArity (s, List.length tl))

let its_match_regs s tl rl =
  try List.fold_left2 reg_match (its_match_args s tl) s.its_regions rl
<<<<<<< HEAD
  with Invalid_argument _ -> raise (BadRegArity (s, List.length rl))
=======
  with Invalid_argument _ -> raise (BadItyArity (s, List.length rl))

let ity_pur s tl =
  (* compute the substitution even for non-aliases to verify arity *)
  let sbs = its_match_args s tl in
  match s.its_def with
  | Alias ity ->
      ity_full_inst sbs (ity_purify ity)
  | _ ->
      ity_pur_unsafe s tl

let create_region sbs id s tl rl = match s.its_def with
  | Alias { ity_node = Ityreg r } ->
      let tl = List.map (ity_full_inst sbs) r.reg_args in
      let rl = List.map (reg_full_inst sbs) r.reg_regs in
      mk_reg id r.reg_its tl rl
  | _ when its_mutable s ->
      mk_reg id s tl rl
  | _ -> invalid_arg "Ity.create_region"

let ity_app sbs s tl rl =
  if its_mutable s then
    ity_reg (create_region sbs (id_fresh "rho") s tl rl)
  else match s.its_def with
  | Alias ity ->
      ity_full_inst sbs ity
  | _ when rl = [] ->
      ity_pur_unsafe s tl
  | _ ->
      ity_app_unsafe s tl rl

let rec ity_inst_fresh sbs ity = match ity.ity_node with
  | Ityvar v ->
      sbs, Mtv.find v sbs.isb_tv
  | Itypur (s,tl) ->
      let sbs, tl = Lists.map_fold_left ity_inst_fresh sbs tl in
      sbs, ity_pur_unsafe s tl
  | Ityapp (s,tl,rl) ->
      let sbs, tl = Lists.map_fold_left ity_inst_fresh sbs tl in
      let sbs, rl = Lists.map_fold_left reg_inst_fresh sbs rl in
      sbs, ity_app_unsafe s tl rl
  | Ityreg r when Mreg.mem r sbs.isb_reg ->
      sbs, ity_reg (Mreg.find r sbs.isb_reg)
  | Ityreg r ->
      let sbs, r = reg_inst_fresh sbs r in
      sbs, ity_reg r
>>>>>>> 7129b259

let its_inst_regs fresh_reg s tl =
  let rec ity_inst sbs ity = match ity.ity_node with
    | Ityreg r ->
        reg_inst sbs r
    | Ityapp (s,tl,rl) ->
        let sbs, tl = Lists.map_fold_left ity_inst sbs tl in
        let sbs, rl = Lists.map_fold_left ity_inst sbs rl in
        sbs, ity_app_unsafe s tl rl
    | Ityvar (v, false) ->
        sbs, Mtv.find v sbs.isb_var
    | Ityvar (v,true) ->
        sbs, ity_purify (Mtv.find v sbs.isb_var)
  and reg_inst sbs r =
    try sbs, Mreg.find r sbs.isb_reg with Not_found ->
    let sbs, tl = Lists.map_fold_left ity_inst sbs r.reg_args in
    let sbs, rl = Lists.map_fold_left ity_inst sbs r.reg_regs in
    let ity = fresh_reg (id_clone r.reg_name) r.reg_its tl rl in
    { sbs with isb_reg = Mreg.add r ity sbs.isb_reg }, ity in
  Lists.map_fold_left reg_inst (its_match_args s tl) s.its_regions

let its_match_smart fresh_reg s tl rl =
  if rl <> [] then its_match_regs s tl rl, rl else
  if s.its_regions = [] && s.its_def = None
  then (its_check_args s tl; isb_empty, [])
  else its_inst_regs fresh_reg s tl

let create_region id s tl rl =
  let fresh id s tl rl = ity_reg (mk_reg id s tl rl) in
  let sbs, rl = its_match_smart fresh s tl rl in
  create_region_raw sbs id s tl rl

let ity_app s tl rl =
  let fresh id s tl rl = ity_reg (mk_reg id s tl rl) in
  let sbs, rl = its_match_smart fresh s tl rl in
  ity_app_raw sbs (id_fresh "rho") s tl rl

let ity_app_pure s tl rl =
  let pure _ s tl rl = ity_app_unsafe s tl rl in
  let sbs, rl = its_match_smart pure s tl rl in
  ity_app_pure_raw sbs s tl rl

(* itysymbol creation *)

let mk_its, restore_its =
  let ts_to_its = Wts.create 17 in
  (fun ~ts ~nfr ~priv ~mut ~frg ~mfld ~regs ~aflg ~rflg ~def ->
    let its = {
      its_ts      = ts;
      its_nonfree = nfr;
      its_private = priv;
      its_mutable = mut;
      its_fragile = frg;
      its_mfields = mfld;
      its_regions = regs;
      its_arg_flg = aflg;
      its_reg_flg = rflg;
      its_def     = def;
    } in
    Wts.set ts_to_its ts its;
    its),
  (fun ts -> Wts.find ts_to_its ts)

let rec ity_of_ty ty = match ty.ty_node with
  | Tyvar v -> ity_var v
  | Tyapp (s,tl) ->
      let s = try restore_its s with Not_found ->
        invalid_arg "Ity.ity_of_ty" in
      ity_app s (List.map ity_of_ty tl) []

let rec ity_of_ty_pure ty = match ty.ty_node with
  | Tyvar v -> ity_var_pure v
  | Tyapp (s,tl) ->
      let s = try restore_its s with Not_found ->
        invalid_arg "Ity.ity_of_ty_pure" in
      ity_app_pure s (List.map ity_of_ty_pure tl) []

<<<<<<< HEAD
let mk_flg ~frz ~exp ~lbl ~fxd ~vis = {
  its_frozen = frz; its_exposed = exp; its_liable = lbl;
  its_fixed  = fxd; its_visible = vis }

let its_of_ts ts priv =
  assert (ts.ts_def = None);
  let flg = mk_flg ~frz:priv ~exp:true ~lbl:priv ~fxd:true ~vis:true in
  mk_its ~ts ~nfr:priv ~priv ~mut:false ~frg:false ~mfld:[] ~regs:[]
    ~aflg:(List.map (fun _ -> flg) ts.ts_args) ~rflg:[] ~def:None

let create_rec_itysymbol id args =
  let ts = create_tysymbol id args None in
  let flg = mk_flg ~frz:true ~exp:true ~lbl:false ~fxd:true ~vis:true in
  mk_its ~ts ~nfr:false ~priv:false ~mut:false ~frg:false ~mfld:[] ~regs:[]
    ~aflg:(List.map (fun _ -> flg) ts.ts_args) ~rflg:[] ~def:None

let create_alias_itysymbol id args def =
  let ts = create_tysymbol id args (Some (ty_of_ity def)) in
  let mut, ity = match def.ity_node with (* ignore the top region *)
    | Ityreg r -> true, ity_app_pure r.reg_its r.reg_args r.reg_regs
    | _ -> false, def in
  let regs = Sreg.elements (ity_top_regs Sreg.empty ity) in
  let flg = mk_flg ~frz:true ~exp:true ~lbl:false ~fxd:true ~vis:true in
  mk_its ~ts ~nfr:false ~priv:false ~mut ~frg:false ~mfld:[] ~regs
    ~aflg:(List.map (fun _ -> flg) args)
    ~rflg:(List.map (fun _ -> flg) regs) ~def:(Some def)

let fields_of_invariant ftv flds invl =
  if invl = [] then Mpv.empty, flds else
  let fvs = Mpv.fold (fun v _ s -> Svs.add v.pv_vs s) flds Svs.empty in
  let check_invariant acc p =
    let ivs = t_freevars Mvs.empty p in
    let itv = t_ty_freevars Stv.empty p in
    if not (Mvs.set_submap ivs fvs) then Loc.error ?loc:p.t_loc
      (Decl.UnboundVar (fst (Mvs.choose (Mvs.set_diff ivs fvs))));
    if not (Stv.subset itv ftv) then Loc.error ?loc:p.t_loc
      (Ty.UnboundTypeVar (Stv.choose (Stv.diff itv ftv)));
    Mvs.set_union acc ivs in
  let fvs = List.fold_left check_invariant Mvs.empty invl in
  Mpv.partition (fun v _ -> Mvs.mem v.pv_vs fvs) flds

(*  private immutable:
      all arguments are frozen, exposed, liable, fixed, visible
      all reachable regions are frozen, otherwise we lose unicity [!]
      rexp, rlbl, rfxd, rvis are computed from the known fields
        => known regions cannot appear in the added fields
           in a refining type (no field aliases)
      cannot have its own invariant broken
      commits fields on construction and freezes them
        => not fragile and cannot have broken components

    private mutable:
      all arguments are frozen, exposed, liable, fixed, visible
      all regions frozen in the fields or reachable from
        the invariant are frozen, the rest are mutable
        => mutable regions cannot appear in the strengthened
           invariant in a refining type
      rexp, rlbl, rfxd, rvis are computed from the known fields
        => known regions cannot appear in the added fields
           in a refining type (no field aliases)
      cannot have its own invariant broken
      commits fields on construction and freezes the non-liables
      cannot have broken type parameters or broken liable fields
      however, a mutable region can break a non-liable field
        => not fragile, but can have fragile non-liable fields

    nonfree immutable:
      all reachable arguments are frozen, otherwise we lose unicity
      all reachable regions are frozen, otherwise we lose unicity [!]
      aexp, albl, afxd, avis are computed from the known fields
      rexp, rlbl, rfxd, rvis are computed from the known fields
      cannot have its own invariant broken
      commits fields on construction and freezes them
        => not fragile and cannot have broken components

    nonfree mutable:
      afrz, aexp, albl, afxd, avis are computed from the known fields
      rfrz, rexp, rlbl, rfxd, rvis are computed from the known fields
      commits fields on construction but does not freeze them
      can be broken from a liable reachable non-frozen component
      can have broken compontents (reachable and non-frozen)
        => fragile if has a liable mutable/liquid field

    free mutable, free immutable non-recursive:
      afrz, aexp, albl, afxd, avis are computed from the known fields
      rfrz, rexp, rlbl, rfxd, rvis are computed from the known fields
      does not have a proper invariant
      does not commit fields on construction, and can have a broken
        snapshot field, undetectable from type parameters or regions
        => fragile if has a fragile field
      can have broken compontents (reachable and non-frozen)

    recursive (free, immutable, no known fields, no regions):
      all arguments are frozen, exposed, non-liable, fixed, visible
      commits fields on construction and freezes them
        => not fragile and cannot have broken components
        (can treat it as free immutable, since all paths are frozen)

  [!] if this rule makes an exposed region frozen, we declare
      the type mutable to preserve mutability. *)

let create_plain_record_itysymbol ~priv ~mut id args flds invl =
  let sargs = Stv.of_list args in
  let ts = create_tysymbol id args None in
  let fmut, ffix = Mpv.partition (fun _ m -> m) flds in
  let flbl, fout = fields_of_invariant sargs flds invl in
  let fvis = Mpv.filter (fun f _ -> not f.pv_ghost) flds in
  let collect fn = Mpv.fold (fun f _ a -> fn a f.pv_ity) in
  let dargs = collect ity_freevars flds Stv.empty in
  if not (Stv.subset dargs sargs) then raise
    (Ty.UnboundTypeVar (Stv.choose (Stv.diff dargs sargs)));
  let rfrz = if priv (* [!] compute rfrz ignoring mut *)
        then collect ity_rch_regs flbl
            (collect ity_frz_regs fout Sreg.empty)
        else collect ity_frz_regs flds Sreg.empty in
  let rexp = collect ity_exp_regs flds Sreg.empty in
  let rlbl = collect ity_exp_regs flbl Sreg.empty in
  let rfxd = collect ity_exp_regs ffix Sreg.empty in
  let rvis = collect ity_vis_regs fvis Sreg.empty in
  let rtop = collect ity_top_regs flds Sreg.empty in
  let regs = Mreg.keys rtop in
  let nfr = priv || invl <> [] in
  let mut = mut || not (Mpv.is_empty fmut) || (* [!] *)
      (nfr && not (Sreg.subset rexp rfrz)) in
  let frg = if priv || (nfr && not mut) then false else
    if nfr && mut then (* non-free mutable *)
      Mpv.exists (fun f m -> m || ity_liquid f.pv_ity) flbl
    else (* free: can have undetectable broken fields *)
      Mpv.exists (fun f _ -> ity_fragile f.pv_ity) fout in
  let afrz = if priv then sargs else if nfr && not mut
                                then collect ity_rch_vars flds Stv.empty
                                else collect ity_frz_vars flds Stv.empty in
  let aexp = if priv then sargs else collect ity_exp_vars flds Stv.empty in
  let albl = if priv then sargs else collect ity_exp_vars flbl Stv.empty in
  let afxd = if priv then sargs else collect ity_exp_vars ffix Stv.empty in
  let avis = if priv then sargs else collect ity_vis_vars fvis Stv.empty in
  let arg_flag v = mk_flg ~frz:(Stv.mem v afrz) ~exp:(Stv.mem v aexp)
    ~lbl:(Stv.mem v albl) ~fxd:(Stv.mem v afxd) ~vis:(Stv.mem v avis) in
  let reg_flag r = mk_flg  ~frz:(Sreg.mem r rfrz) ~exp:(Sreg.mem r rexp)
    ~lbl:(Sreg.mem r rlbl) ~fxd:(Sreg.mem r rfxd) ~vis:(Sreg.mem r rvis) in
  mk_its ~ts ~nfr ~priv ~mut ~frg ~mfld:(Mpv.keys fmut) ~regs ~def:None
    ~aflg:(List.map arg_flag args) ~rflg:(List.map reg_flag regs)

let create_plain_variant_itysymbol id args flds =
  let flds = List.fold_left (fun acc flds ->
    Mpv.set_union acc (Mpv.map Util.ffalse flds)) Mpv.empty flds in
  create_plain_record_itysymbol ~priv:false ~mut:false id args flds []
=======
let its_of_ts ts imm =
  let tl = List.map Util.ttrue ts.ts_args in
  let il = if imm then tl else List.map Util.ffalse ts.ts_args in
  let def = match ts.ts_def with
    | Alias ty -> Alias (ity_of_ty ty)
    | Range ir -> Range ir
    | Float fp -> Float fp
    | NoDef    -> NoDef in
  create_its ~ts ~pm:false ~mfld:[] ~regs:[] ~aimm:il ~aexp:tl ~avis:tl
          ~afrz:tl ~rvis:[] ~rfrz:[] ~def

let create_itysymbol_pure id args =
  its_of_ts (create_tysymbol id args NoDef) true

let create_itysymbol_alias id args def =
  (* FIXME? should we compute [arg|reg]_[imm|exp|vis|frz]? *)
  let ts = create_tysymbol id args (Alias (ty_of_ity def)) in
  let regs = Sreg.elements (let add_r s r = Sreg.add r s in
    match def.ity_node with
    | Ityreg reg -> reg_r_fold add_r Sreg.empty reg
    | _          -> ity_r_fold add_r Sreg.empty def) in
  let tl = List.map Util.ttrue args in
  let rl = List.map Util.ttrue regs in
  create_its ~ts ~pm:false ~mfld:[] ~regs ~aimm:tl ~aexp:tl
    ~avis:tl ~afrz:tl ~rvis:rl ~rfrz:rl ~def:(Alias def)

exception ImpureField of ity

let create_itysymbol_rich id args pm flds =
  let ts = create_tysymbol id args NoDef in
  let collect_vis fn acc =
    Mpv.fold (fun f _ a -> if f.pv_ghost then a else fn a f.pv_ity) flds acc in
  let collect_imm fn acc =
    Mpv.fold (fun f m a -> if m then a else fn a f.pv_ity) flds acc in
  let collect_all fn acc =
    Mpv.fold (fun f _ a -> fn a f.pv_ity) flds acc in
  let sargs = Stv.of_list args in
  let dargs = collect_all ity_freevars Stv.empty in
  if not (Stv.subset dargs sargs) then
    raise (Ty.UnboundTypeVar (Stv.choose (Stv.diff dargs sargs)));
  let mfld = Mpv.fold (fun f m l -> if m then f::l else l) flds [] in
  if pm then begin (* private mutable record *)
    let tl = List.map Util.ttrue args in
    Mpv.iter (fun {pv_vs = v; pv_ity = i} _ -> if not i.ity_pure
      then Loc.error ?loc:v.vs_name.id_loc (ImpureField i)) flds;
    create_its ~ts ~pm ~mfld ~regs:[] ~aimm:tl ~aexp:tl ~avis:tl
      ~afrz:tl ~rvis:[] ~rfrz:[] ~def:NoDef
  end else (* non-private updatable type *)
    let top_regs ity = ity_r_fold (fun s r -> Sreg.add r s) ity in
    let regs = Sreg.elements (collect_all top_regs Sreg.empty) in
    let check_args s = List.map (fun v -> Stv.mem v s) args in
    let check_regs s = List.map (fun r -> Sreg.mem r s) regs in
    let aimm = check_args (collect_all ity_v_immutable Stv.empty) in
    let aexp = check_args (collect_all ity_v_exposed Stv.empty) in
    let avis = check_args (collect_vis ity_v_visible Stv.empty) in
    let rvis = check_regs (collect_vis ity_r_visible Sreg.empty) in
    let afrz = check_args (collect_imm ity_freevars Stv.empty) in
    let rfrz = check_regs (collect_imm ity_freeregs Sreg.empty) in
    create_its ~ts ~pm ~mfld ~regs ~aimm ~aexp ~avis ~afrz ~rvis
      ~rfrz ~def:NoDef
>>>>>>> 7129b259

(** pvsymbol creation *)

let create_pvsymbol id ghost ity = {
  pv_vs    = create_vsymbol id (ty_of_ity ity);
  pv_ity   = ity;
  pv_ghost = ghost;
}

let create_pvsymbol, restore_pv =
  let vs_to_pv = Wvs.create 17 in
  (fun id ?(ghost=false) ity ->
    let pv = create_pvsymbol id ghost ity in
    Wvs.set vs_to_pv pv.pv_vs pv;
    pv),
  (fun vs -> Wvs.find vs_to_pv vs)

let freeze_pv v s = ity_freeze s v.pv_ity

let pvs_of_vss pvs vss =
  Mvs.fold (fun vs _ s -> Spv.add (restore_pv vs) s) vss pvs

let t_freepvs pvs t = pvs_of_vss pvs (t_vars t)

(** builtin symbols *)

let its_int  = its_of_ts ts_int  true
let its_real = its_of_ts ts_real true
let its_bool = its_of_ts ts_bool true
let its_func = its_of_ts ts_func true

let ity_int  = ity_app its_int  [] []
let ity_real = ity_app its_real [] []
let ity_bool = ity_app its_bool [] []

let ity_func a b = ity_app its_func [a;b] []
let ity_pred a   = ity_app its_func [a;ity_bool] []

let its_tuple = Hint.memo 17 (fun n -> its_of_ts (ts_tuple n) false)

let ity_tuple tl = ity_app (its_tuple (List.length tl)) tl []

let ts_unit  = ts_tuple  0
let its_unit = its_tuple 0

let ty_unit  = ty_tuple  []
let ity_unit = ity_tuple []

(* exception symbols *)

type mask =
  | MaskVisible
  | MaskTuple of mask list
  | MaskGhost

let mask_of_pv v = if v.pv_ghost then MaskGhost else MaskVisible

let rec mask_reduce mask = match mask with
  | MaskVisible | MaskGhost -> mask
  | MaskTuple l ->
      let l = List.map mask_reduce l in
      if List.for_all ((=) MaskVisible) l then MaskVisible else
      if List.for_all ((=) MaskGhost) l then MaskGhost else
      MaskTuple l

let rec mask_check exn ity mask = match ity.ity_node, mask with
  | _, (MaskVisible | MaskGhost) -> ()
  | Ityapp ({its_ts = s},tl,_), MaskTuple l
    when is_ts_tuple s && List.length tl = List.length l ->
      List.iter2 (mask_check exn) tl l
  | _ -> raise exn

let rec mask_ghost = function
  | MaskVisible -> false
  | MaskTuple l -> List.exists mask_ghost l
  | MaskGhost   -> true

let rec mask_union mask1 mask2 = match mask1, mask2 with
  | MaskVisible, _ | _, MaskGhost -> mask2
  | _, MaskVisible | MaskGhost, _ -> mask1
  | MaskTuple l1, MaskTuple l2 -> MaskTuple (List.map2 mask_union l1 l2)

let mask_equal : mask -> mask -> bool = (=)

let rec mask_sub mask1 mask2 = match mask1, mask2 with
  | MaskVisible, _ | _, MaskGhost -> true
  | MaskGhost, _ -> mask_reduce mask2 = MaskGhost
  | _, MaskVisible -> mask_reduce mask1 = MaskVisible
  | MaskTuple l1, MaskTuple l2 -> Lists.equal mask_sub l1 l2

let mask_spill mask1 mask2 = not (mask_sub mask1 mask2)

type xsymbol = {
  xs_name : ident;
  xs_ity  : ity; (* closed and pure *)
  xs_mask : mask;
}

let xs_equal : xsymbol -> xsymbol -> bool = (==)
let xs_hash xs = id_hash xs.xs_name
let xs_compare xs1 xs2 = id_compare xs1.xs_name xs2.xs_name

let create_xsymbol id ?(mask=MaskVisible) ity =
  if not (ity_closed ity) then Loc.errorm ?loc:id.pre_loc
    "Exception %s has a polymorphic type" id.pre_name;
  if not ity.ity_imm then Loc.errorm ?loc:id.pre_loc
    "The type of exception %s has mutable components" id.pre_name;
  mask_check (Invalid_argument "Ity.create_xsymbol") ity mask;
  { xs_name = id_register id; xs_ity = ity; xs_mask = mask_reduce mask }

module Exn = MakeMSH (struct
  type t = xsymbol
  let tag xs = Weakhtbl.tag_hash xs.xs_name.id_tag
end)

module Sxs = Exn.S
module Mxs = Exn.M

(* effects *)

exception IllegalSnapshot of ity
exception IllegalAlias of region
exception AssignPrivate of region
exception IllegalUpdate of pvsymbol * region
exception StaleVariable of pvsymbol * region
exception BadGhostWrite of pvsymbol * region
exception DuplicateField of region * pvsymbol
exception IllegalAssign of region * region * region
exception GhostDivergence

type effect = {
  eff_reads  : Spv.t;         (* known variables *)
  eff_writes : Spv.t Mreg.t;  (* writes to fields *)
  eff_taints : Sreg.t;        (* ghost code writes *)
  eff_covers : Sreg.t;        (* surviving writes *)
  eff_resets : Sreg.t;        (* locked by covers *)
  eff_raises : Sxs.t;         (* raised exceptions *)
  eff_oneway : bool;          (* non-termination *)
  eff_ghost  : bool;          (* ghost status *)
}

let eff_empty = {
  eff_reads  = Spv.empty;
  eff_writes = Mreg.empty;
  eff_taints = Sreg.empty;
  eff_covers = Sreg.empty;
  eff_resets = Sreg.empty;
  eff_raises = Sxs.empty;
  eff_oneway = false;
  eff_ghost  = false;
}

let eff_equal e1 e2 =
  Spv.equal e1.eff_reads e2.eff_reads &&
  Mreg.equal Spv.equal e1.eff_writes e2.eff_writes &&
  Sreg.equal e1.eff_taints e2.eff_taints &&
  Sreg.equal e1.eff_covers e2.eff_covers &&
  Sreg.equal e1.eff_resets e2.eff_resets &&
  Sxs.equal e1.eff_raises e2.eff_raises &&
  e1.eff_oneway = e2.eff_oneway &&
  e1.eff_ghost = e2.eff_ghost

let eff_pure e =
  Mreg.is_empty e.eff_writes &&
  Sxs.is_empty e.eff_raises &&
  not e.eff_oneway

let check_writes {eff_writes = wrt} pvs =
  if not (Mreg.is_empty wrt) then Spv.iter (fun v ->
    if ity_r_frozen wrt v.pv_ity then Mreg.iter (fun r _ ->
      if ity_r_frozen (Sreg.singleton r) v.pv_ity then
        raise (IllegalUpdate (v,r))) wrt) pvs

let check_covers {eff_resets = rst; eff_covers = cvr} pvs =
  if not (Sreg.is_empty rst) then Spv.iter (fun v ->
    if ity_r_stale rst cvr v.pv_ity then Sreg.iter (fun r ->
      if ity_r_stale (Sreg.singleton r) cvr v.pv_ity then
        raise (StaleVariable (v,r))) rst) pvs

let check_taints tnt pvs =
  if not (Sreg.is_empty tnt) then Spv.iter (fun v ->
    if not v.pv_ghost then ity_vis_fold (fun () r ->
      if Sreg.mem r tnt then raise (BadGhostWrite (v,r))) () v.pv_ity) pvs

let visible_writes e =
  Mreg.subdomain (fun {reg_its = {its_private = priv}} fs ->
    priv || Spv.exists (fun fd -> not fd.pv_ghost) fs) e.eff_writes

let reset_taints e =
  let vwr = visible_writes e in
  let filter v tnt = if v.pv_ghost then tnt else
    ity_vis_fold Sreg.remove_left tnt v.pv_ity in
  let tnt = if e.eff_ghost || Sreg.is_empty vwr then
    begin check_taints vwr e.eff_reads; vwr end else
    Spv.fold filter e.eff_reads vwr in
  { e with eff_taints = tnt }

let eff_ghostify gh e =
  if not gh || e.eff_ghost then e else
  if e.eff_oneway then raise GhostDivergence else
  reset_taints { e with eff_ghost = true }

let eff_ghostify_weak gh e =
  if not gh || e.eff_ghost then e else
  if e.eff_oneway || not (Sxs.is_empty e.eff_raises) then e else
  if not (Sreg.equal e.eff_taints (visible_writes e)) then e else
  (* it is not enough to catch BadGhostWrite from eff_ghostify below,
     because e may not have in eff_reads the needed visible variables
     (e.g. if e is the effect of a match-with branch after eff_bind).
     Therefore, we check that all visible writes are already taints. *)
  eff_ghostify gh e

let eff_diverge e = if e.eff_oneway then e else
  if e.eff_ghost then raise GhostDivergence else
  { e with eff_oneway = true }

let eff_read_pre rd e =
  if Spv.subset rd e.eff_reads then e else
  let () = check_taints e.eff_taints rd in
  { e with eff_reads = Spv.union e.eff_reads rd }

let eff_read_post e rd =
  check_writes e rd;
  check_covers e rd;
  eff_read_pre rd e

let eff_bind rd e = if Mpv.is_empty rd then e else
  { e with eff_reads = Mpv.set_diff e.eff_reads rd }

let eff_read rd =
  if Spv.is_empty rd then eff_empty else
  { eff_empty with eff_reads = rd }

let eff_read_single v = eff_read (Spv.singleton v)
let eff_read_single_pre v e = eff_read_pre (Spv.singleton v) e
let eff_read_single_post e v = eff_read_post e (Spv.singleton v)
let eff_bind_single v e = eff_bind (Spv.singleton v) e

let check_mutable_field fn r f =
  if not (List.memq f r.reg_its.its_mfields) then invalid_arg fn

let read_regs rd =
  Spv.fold (fun v s -> ity_rch_regs s v.pv_ity) rd Sreg.empty

(*TODO? add the third arg (resets) and check the invariants *)
let eff_write rd wr =
  if Mreg.is_empty wr then eff_read rd else
  let kn = read_regs rd in
  let wr = Mreg.filter (fun ({reg_its = s} as r) fs ->
    if Spv.is_empty fs && not s.its_private then invalid_arg "Ity.eff_write";
    Spv.iter (check_mutable_field "Ity.eff_write" r) fs; Sreg.mem r kn) wr in
  reset_taints { eff_empty with
    eff_reads = rd; eff_writes = wr; eff_covers = Mreg.domain wr }

(*TODO: should we use it and what semantics to give? *)
let eff_reset ({eff_writes = wr} as e) rs =
  if not (Mreg.set_disjoint wr rs) then invalid_arg "Ity.eff_reset";
  { e with eff_resets = Sreg.union rs e.eff_resets }

let rec ity_skel_check t1 t2 =
  if not (ity_equal t1 t2) then
  match t1.ity_node, t2.ity_node with
  | Ityreg {reg_its = s1; reg_args = tl1; reg_regs = rl1},
    Ityreg {reg_its = s2; reg_args = tl2; reg_regs = rl2}
  | Ityapp (s1,tl1,rl1), Ityapp (s2,tl2,rl2)
    when its_equal s1 s2 ->
      List.iter2 ity_skel_check tl1 tl2;
      List.iter2 ity_skel_check rl1 rl2
  | Ityvar (v1,p1), Ityvar (v2,p2)
    when tv_equal v1 v2 && p1 = p2 -> ()
  | _ -> raise (TypeMismatch (t1,t2,isb_empty))

let eff_assign asl =
  (* compute all effects except eff_resets *)
  let get_reg = function
    | {pv_ity = {ity_node = Ityreg r}} -> r
    | _ -> invalid_arg "Ity.eff_assign" in
  let writes = List.fold_left (fun wr (r,f,v) ->
    let r = get_reg r and ity = v.pv_ity in
    check_mutable_field "Ity.eff_assign" r f;
    if r.reg_its.its_private then raise (AssignPrivate r);
    Mreg.change (fun fs -> Some (match fs with
      | Some fs -> Mpv.add_new (DuplicateField (r,f)) f ity fs
      | None    -> Mpv.singleton f ity)) r wr) Mreg.empty asl in
  let ghost = List.for_all (fun (r,f,v) ->
    r.pv_ghost || f.pv_ghost || v.pv_ghost) asl in
  let taint = List.fold_left (fun s (r,f,v) ->
    if (r.pv_ghost || v.pv_ghost) && not f.pv_ghost then
      Sreg.add (get_reg r) s else s) Sreg.empty asl in
  let reads = List.fold_left (fun s (r,_,v) ->
    Spv.add r (Spv.add v s)) Spv.empty asl in
  check_taints taint reads;
  (* compute the region transitions under writes *)
  let reg_rexp {reg_its = s; reg_args = tl; reg_regs = rl} fs =
    let ity_rexp xl t = ity_exp_fold (fun l r -> r :: l) xl t in
    let sbs = its_match_regs s tl rl in
    let mfield xl f =
      let tf = ity_full_inst sbs f.pv_ity in
      let tt = Mpv.find_def tf f fs in
      ity_skel_check tf tt; ity_rexp xl tt in
    let xl = List.fold_left mfield [] s.its_mfields in
    let fixed xl f t = if f.its_fixed then ity_rexp xl t else xl in
    its_fold fixed xl s tl rl in
  let rec stitch pl rf rt fs =
    let link pl rf rt =
      stitch ((rf,rt)::pl) rf rt (Mreg.find_def Mpv.empty rt writes) in
    List.fold_left2 link pl (reg_rexp rf Mpv.empty) (reg_rexp rt fs) in
  let add_write r fs m =
    let pl = stitch [] r r fs in
    let fit m = Some (match m with
      | Some m -> Mreg.add r pl m
      | None -> Mreg.singleton r pl) in
    Mint.change fit (- List.length pl) m in
  let m = Mreg.fold add_write writes Mint.empty in
  (* compute resets as non-identity region transitions *)
  let add_bind r1 r2 m = Mreg.change (function
    | (Some r3) as v when reg_equal r2 r3 -> v
    | Some r3 -> raise (IllegalAssign (r1,r2,r3))
    | None -> Some r2) r1 m in
  let add_pair (rst, mt, mf) (r1,r2) =
    let rst = if reg_equal r1 r2 then rst
    else Sreg.add r1 (Sreg.add r2 rst) in
    rst, add_bind r1 r2 mt, add_bind r2 r1 mf in
  let add_write r pl ((rst,_,_) as acc) =
    if Sreg.mem r rst then acc else
    List.fold_left add_pair acc pl in
  let add_level _ mpl acc =
    Mreg.fold add_write mpl acc in
  let resets,_,_ = Mint.fold add_level m (Sreg.empty,Mreg.empty,Mreg.empty) in
  (* construct the effect *)
  let effect = {
    eff_reads  = reads;
    eff_writes = Mreg.map Mpv.domain writes;
    eff_taints = taint;
    eff_covers = Mreg.domain (Mreg.set_diff writes resets);
    eff_resets = resets;
    eff_raises = Sxs.empty;
    eff_oneway = false;
    eff_ghost  = ghost } in
  (* verify that we can rebuild every value *)
  check_writes effect reads;
  effect

let eff_reset_overwritten ({eff_writes = wr} as e) =
  if not (Sreg.is_empty e.eff_resets) then
    invalid_arg "Ity.eff_reset_overwritten";
  let rec reg2 regs reg =
    if Mreg.mem reg wr then regs else
    reg_exp_fold reg2 (Sreg.add reg regs) reg in
  let ity2 regs ity = ity_exp_fold reg2 regs ity in
  let add_write ({reg_its = s} as r) fs (svv, rst) =
    let fixed svv f t = if f.its_fixed then ity2 svv t else svv in
    let svv = its_fold fixed (Sreg.add r svv) s r.reg_args r.reg_regs in
    let sbs = its_match_regs s r.reg_args r.reg_regs in
    let add_mfld (svv,rst) f =
      let t = ity_full_inst sbs f.pv_ity in
      if Spv.mem f fs then svv, ity2 rst t else ity2 svv t, rst in
    List.fold_left add_mfld (svv,rst) s.its_mfields in
  let svv, rst = Mreg.fold add_write wr (Sreg.empty,Sreg.empty) in
  { e with eff_resets = Sreg.diff rst svv }

let eff_raise e x = { e with eff_raises = Sxs.add x e.eff_raises }
let eff_catch e x = { e with eff_raises = Sxs.remove x e.eff_raises }

let merge_fields _ f1 f2 = Some (Spv.union f1 f2)

let remove_stale e srg =
  Mreg.filter (fun r _ -> not (reg_r_stale e.eff_resets e.eff_covers r)) srg

let eff_union e1 e2 = {
  eff_reads  = Spv.union e1.eff_reads e2.eff_reads;
  eff_writes = Mreg.union merge_fields e1.eff_writes e2.eff_writes;
  eff_taints = Sreg.union e1.eff_taints e2.eff_taints;
  eff_covers = Sreg.union (remove_stale e2 e1.eff_covers)
                          (remove_stale e1 e2.eff_covers);
  eff_resets = Sreg.union e1.eff_resets e2.eff_resets;
  eff_raises = Sxs.union e1.eff_raises e2.eff_raises;
  eff_oneway = e1.eff_oneway || e2.eff_oneway;
  eff_ghost  = e1.eff_ghost && e2.eff_ghost }

let eff_union e1 e2 =
  check_taints e1.eff_taints e2.eff_reads;
  check_taints e2.eff_taints e1.eff_reads;
  eff_union e1 e2

(* TODO: remove later *)
let eff_union e1 e2 =
  let e = eff_union e1 e2 in
  assert (Sreg.disjoint e.eff_covers e.eff_resets);
  assert (Mreg.for_all (fun r _ -> reg_r_stale e.eff_resets e.eff_covers r)
            (Mreg.set_diff e.eff_writes e.eff_covers));
  e

let eff_contaminate e1 e2 =
  if not e1.eff_ghost then e2 else
  if Sxs.is_empty e1.eff_raises then e2 else
  eff_ghostify true e2

let eff_contaminate_weak e1 e2 =
  if not e1.eff_ghost then e2 else
  if Sxs.is_empty e1.eff_raises then eff_ghostify_weak true e2 else
  eff_ghostify true e2

let eff_union_par e1 e2 =
  eff_union (eff_contaminate_weak e2 e1) (eff_contaminate_weak e1 e2)

let eff_union_seq e1 e2 =
  check_writes e1 e2.eff_reads;
  check_covers e1 e2.eff_reads;
  eff_union (eff_contaminate_weak e2 e1) (eff_contaminate e1 e2)

(* NOTE: never export this function: it ignores eff_reads
   and eff_ghost, which are handled in cty_apply below. *)
let eff_inst sbs e =
  (* All modified or reset regions in e must be instantiated into
     distinct regions. We allow regions that are not affected directly
     to be aliased, even if they contain modified or reset subregions:
     the values are still updated at the same program points and with
     the same postconditions, as in the initial verified code.
     Every modified or reset region must be instantiated into a region,
     not a snapshot. Also, every region containing a modified or reset
     region, must also be instantiated into a region and not a snapshot.
     The latter is not necessary for soundness, but simplifies VCgen. *)
  let impact = Sreg.union (Mreg.domain e.eff_writes) e.eff_resets in
  let inst src = Mreg.fold (fun p v acc -> Mreg.fold (fun q t acc ->
    match t.ity_node with
    | Ityapp _ when reg_r_reachable p q -> raise (IllegalSnapshot t)
    | Ityreg r when reg_equal p q -> Mreg.add_new (IllegalAlias r) r v acc
    | _ -> acc) sbs.isb_reg acc) src Mreg.empty in
  let writes = inst e.eff_writes in
  let resets = inst e.eff_resets in
  let taints = inst e.eff_taints in
  let covers = inst e.eff_covers in
  let impact = inst impact in
  (* all type variables and unaffected regions must be instantiated
     outside [impact]. Every region in the instantiated execution
     is either brought in by the type substitution or instantiates
     one of the original regions. *)
  let sreg = Mreg.set_diff sbs.isb_reg e.eff_writes in
  let sreg = Mreg.set_diff sreg e.eff_resets in
  let dst = Mreg.fold (fun _ i s -> match i.ity_node with
    | Ityreg r -> Sreg.add r s | _ -> s) sreg Sreg.empty in
  let dst = Mtv.fold (fun _ i s -> ity_rch_regs s i) sbs.isb_var dst in
  ignore (Mreg.inter (fun r _ _ -> raise (IllegalAlias r)) dst impact);
  { e with eff_writes = writes; eff_taints = taints;
           eff_covers = covers; eff_resets = resets }

let mask_adjust eff ity mask =
  if eff.eff_ghost then MaskGhost else
  if ity_equal ity ity_unit then MaskVisible else mask

(** specification *)

type pre = term   (* precondition: pre_fmla *)
type post = term  (* postcondition: eps result . post_fmla *)

let create_post vs f = t_eps_close vs f

let open_post q = match q.t_node with
  | Teps bf -> t_open_bound bf
  | _ -> invalid_arg "Ity.open_post"

let open_post_with t q = match q.t_node with
  | Teps bf -> t_open_bound_with t bf
  | _ -> invalid_arg "Ity.open_post_with"

let clone_post_result q = match q.t_node with
  | Teps bf -> t_clone_bound_id bf
  | _ -> invalid_arg "Ity.clone_post_result"

type cty = {
  cty_args   : pvsymbol list;
  cty_pre    : pre list;
  cty_post   : post list;
  cty_xpost  : post list Mxs.t;
  cty_oldies : pvsymbol Mpv.t;
  cty_effect : effect;
  cty_result : ity;
  cty_mask   : mask;
  cty_freeze : ity_subst;
}

let cty_unsafe args pre post xpost oldies effect result mask freeze = {
  cty_args   = args;
  cty_pre    = pre;
  cty_post   = post;
  cty_xpost  = xpost;
  cty_oldies = oldies;
  cty_effect = effect;
  cty_result = result;
  cty_mask   = mask_adjust effect result mask;
  cty_freeze = freeze;
}

let cty_reads c = c.cty_effect.eff_reads
let cty_ghost c = c.cty_effect.eff_ghost

let cty_pure {cty_args = args; cty_effect = eff} =
  eff_pure eff &&
  let pvs = List.fold_right Spv.add args eff.eff_reads in
  try check_covers eff pvs; true with StaleVariable _ -> false

let cty_ghostify gh ({cty_effect = eff} as c) =
  if not gh || eff.eff_ghost then c else
  { c with cty_effect = eff_ghostify gh eff; cty_mask = MaskGhost }

let spec_t_fold fn_t acc pre post xpost =
  let fn_l a fl = List.fold_left fn_t a fl in
  let acc = fn_l (fn_l acc pre) post in
  Mxs.fold (fun _ l a -> fn_l a l) xpost acc

let check_tvs reads result pre post xpost =
  (* every type variable in spec comes either from a known vsymbol
     or from the result type. We need this to ensure that we always
     can do a full instantiation. TODO: do we really need this? *)
  let add_pv v s = ity_freevars s v.pv_ity in
  let tvs = ity_freevars Stv.empty result in
  let tvs = Spv.fold add_pv reads tvs in
  let check_tvs () t =
    let ttv = t_ty_freevars Stv.empty t in
    if not (Stv.subset ttv tvs) then Loc.error ?loc:t.t_loc
      (UnboundTypeVar (Stv.choose (Stv.diff ttv tvs))) in
  spec_t_fold check_tvs () pre post xpost

let check_pre pre = List.iter (fun p -> if p.t_ty <> None
  then Loc.error ?loc:p.t_loc (Term.FmlaExpected p)) pre

let check_post exn ity post =
  let ty = ty_of_ity ity in
  List.iter (fun q -> match q.t_node with
    | Teps _ -> Ty.ty_equal_check ty (t_type q)
    | _ -> raise exn) post

let create_cty ?(mask=MaskVisible) args pre post xpost oldies effect result =
  let exn = Invalid_argument "Ity.create_cty" in
  (* pre, post, and xpost are well-typed *)
  check_pre pre; check_post exn result post;
  Mxs.iter (fun xs xq -> check_post exn xs.xs_ity xq) xpost;
  (* mask is consistent with result *)
  mask_check exn result mask;
  let mask = mask_reduce mask in
  (* the arguments are pairwise distinct *)
  let sarg = List.fold_right (Spv.add_new exn) args Spv.empty in
  (* complete the reads and freeze the external context.
     oldies must be fresh: collisions with args and external
     reads are forbidden, to simplify instantiation later. *)
  Mpv.iter (fun {pv_ghost = gh; pv_ity = o} {pv_ity = t} ->
    if not (gh && o == ity_purify t) then raise exn) oldies;
  let preads = spec_t_fold t_freepvs sarg pre [] Mxs.empty in
  let qreads = spec_t_fold t_freepvs Spv.empty [] post xpost in
  let effect = eff_read_post effect qreads in
  let oldies = Mpv.set_inter oldies effect.eff_reads in
  let effect = eff_bind oldies effect in
  let preads = Mpv.fold (Util.const Spv.add) oldies preads in
  if not (Mpv.set_disjoint preads oldies) then raise exn;
  let effect = eff_read_pre preads effect in
  let xreads = Spv.diff effect.eff_reads sarg in
  let freeze = Spv.fold freeze_pv xreads isb_empty in
  check_tvs effect.eff_reads result pre post xpost;
  (* remove exceptions whose postcondition is False *)
  let is_false q = match open_post q with
    | _, {t_node = Tfalse} -> true | _ -> false in
  let filter _ () = function
    | [q] when is_false q -> None | _ -> Some () in
  let raises = Mxs.diff filter effect.eff_raises xpost in
  let effect = { effect with eff_raises = raises } in
  (* remove effects on unknown regions. We reset eff_taints
     instead of simply filtering the existing set in order
     to get rid of non-ghost writes into ghost regions.
     These writes can occur when a bound regular variable
     aliases an external ghost region:
        let (* non-ghost *) x = None in
        let ghost y = if true then x else Some ghost_ref in
        match x with Some r -> r := 0 | None -> () end
     The write is regular here, but the only path to it, via
     ghost_ref is ghost. Strictly speaking, such writes can
     be removed (we cannot create a real regular alias to a
     ghost location), but it is simpler to just recast them
     as ghost, to keep the type signature consistent. *)
  let rknown = read_regs effect.eff_reads in
  let vknown = ity_rch_regs rknown result in
  let effect = reset_taints { effect with
    eff_writes = Mreg.set_inter effect.eff_writes rknown;
    eff_covers = Mreg.set_inter effect.eff_covers rknown;
    eff_resets = Mreg.set_inter effect.eff_resets vknown} in
  (* remove the formal parameters from eff_reads *)
  let effect = { effect with eff_reads = xreads } in
  cty_unsafe args pre post xpost oldies effect result mask freeze

let cty_apply c vl args res =
  let vsb_add vsb {pv_vs = u} v =
    if vs_equal u v.pv_vs then vsb else Mvs.add u v vsb in
  let match_v isb u v = ity_match isb u.pv_ity v.pv_ity in
  (* stage 1: apply c to vl *)
  let rec apply gh same isb vsb ul vl = match ul, vl with
    | u::ul, v::vl ->
        let gh = gh || (v.pv_ghost && not u.pv_ghost) in
        let same = same && ity_equal u.pv_ity v.pv_ity in
        apply gh same (match_v isb u v) (vsb_add vsb u v) ul vl
    | ul, [] ->
        gh, same, isb, vsb, ul
    | _ -> invalid_arg "Ity.cty_apply" in
  let ghost, same, isb, vsb, cargs =
    apply c.cty_effect.eff_ghost true
      c.cty_freeze Mvs.empty c.cty_args vl in
  let freeze = if same then isb else
    List.fold_right freeze_pv vl c.cty_freeze in
  (* stage 2: compute the substitutions *)
  let rec cut same rul rvl vsb ul tl = match ul, tl with
    | u::ul, vt::tl ->
        let same = same && ity_equal u.pv_ity vt in
        let v = if same && Mvs.is_empty vsb then u else
          let id = id_clone u.pv_vs.vs_name in
          create_pvsymbol id ~ghost:u.pv_ghost vt in
        cut same (u::rul) (v::rvl) (vsb_add vsb u v) ul tl
    | [], [] -> same, rul, rvl, vsb
    | _ -> invalid_arg "Ity.cty_apply" in
  let same, rcargs, rargs, vsb = cut same [] [] vsb cargs args in
  let vsb, oldies = if Mvs.is_empty vsb then vsb, c.cty_oldies else
    Mpv.fold (fun {pv_vs = o} v (s,m) ->
      let id = id_clone o.vs_name in
      let v = Mvs.find_def v v.pv_vs vsb in
      let n = create_pvsymbol id ~ghost:true (ity_purify v.pv_ity) in
      Mvs.add o n s, Mpv.add n v m) c.cty_oldies (vsb, Mpv.empty) in
  let vsb = Mvs.map (fun v -> t_var v.pv_vs) vsb in
  let same = same && ity_equal c.cty_result res in
  if same && vl = [] then (* trivial *) c else
  let isb = if same then isb_empty else
    let isb = ity_match isb c.cty_result res in
    List.fold_left2 match_v isb rcargs rargs in
  (* stage 3: instantiate the effect *)
  let eff = if same then c.cty_effect else eff_inst isb c.cty_effect in
  let eff = eff_read_pre (Spv.of_list vl) (eff_ghostify ghost eff) in
  (* stage 4: instantiate the specification *)
  let tsb = Mtv.map ty_of_ity (Mtv.set_union isb.isb_var isb.isb_pur) in
  let same = same || Mtv.for_all (fun v {ty_node = n} ->
    match n with Tyvar u -> tv_equal u v | _ -> false) tsb in
  let subst_t = if same then (fun t -> t_subst vsb t) else
                      (fun t -> t_ty_subst tsb vsb t) in
  let subst_l l = List.map subst_t l in
  cty_unsafe (List.rev rargs) (subst_l c.cty_pre)
    (subst_l c.cty_post) (Mxs.map subst_l c.cty_xpost)
    oldies eff res c.cty_mask freeze

let cty_tuple args =
  let ty = ty_tuple (List.map (fun v -> v.pv_vs.vs_ty) args) in
  let vs = create_vsymbol (id_fresh "result") ty in
  let tl = List.map (fun v -> t_var v.pv_vs) args in
  let post = create_post vs (t_equ (t_var vs) (t_tuple tl)) in
  let mask = mask_reduce (MaskTuple (List.map mask_of_pv args)) in
  let res = ity_tuple (List.map (fun v -> v.pv_ity) args) in
  let eff = eff_read (Spv.of_list args) in
  let eff = eff_ghostify (mask = MaskGhost) eff in
  let frz = List.fold_right freeze_pv args isb_empty in
  cty_unsafe [] [] [post] Mxs.empty Mpv.empty eff res mask frz

let cty_exec_post_raw c =
  let ity = List.fold_right (fun a ity ->
    ity_func a.pv_ity ity) c.cty_args c.cty_result in
  let al = List.map (fun a -> a.pv_vs) c.cty_args in
  let res = create_vsymbol (id_fresh "result") (ty_of_ity ity) in
  let res_al = t_func_app_l (t_var res) (List.map t_var al) in
  let oldies = Mpv.fold (fun {pv_vs = o} {pv_vs = v} s ->
    Mvs.add o (t_var v) s) c.cty_oldies Mvs.empty in
  let conv_post q =
    let v, h = open_post q in
    let rec down h s el vl = match el, vl with
      | {t_node = Tvar u}::el, v::vl when vs_equal u v ->
          down h s el vl
      | el, [] ->
          let tyl = List.map (fun v -> v.vs_ty) al in
          let ty = Opt.map (Util.const v.vs_ty) s.ls_value in
          t_equ (t_var res) (t_app_partial s (List.rev el) tyl ty)
      | _ -> t_subst_single v res_al h in
    let rec conv h = t_label_copy h (match h.t_node with
      | Tapp (ps, [{t_node = Tvar u}; {t_node = Tapp(s, tl)} as t])
        when ls_equal ps ps_equ && vs_equal v u && t_v_occurs v t = 0 ->
          down h s (List.rev tl) (List.rev al)
      | Tbinop (Tiff, {t_node =
          Tapp (ps, [{t_node = Tvar u}; {t_node = Tapp (fs, [])}])},
          ({t_node = Tapp (s, tl)} as f))
        when ls_equal ps ps_equ && vs_equal v u &&
             ls_equal fs fs_bool_true && t_v_occurs v f = 0 ->
          down h s (List.rev tl) (List.rev al)
      | Tbinop (Tand, f, g) -> t_and (conv f) (conv g)
      | _ -> t_subst_single v res_al h) in
    conv (t_subst oldies h) in
  al, ity, res, List.map conv_post c.cty_post

let cty_exec_post c =
  if c.cty_args = [] then c.cty_post else
  let _, _, res, ql = cty_exec_post_raw c in
  List.map (create_post res) ql

let cty_exec ({cty_effect = eff} as c) =
  (* we do not purify the signature, so the regions will be frozen
     in the resulting pvsymbol. Thus, we have to forbid all effects,
     including allocation. TODO/FIXME: we should probably forbid
     the rest of the signature to contain regions at all. *)
  if eff.eff_oneway then Loc.errorm
    "This function may not terminate, it cannot be used as pure";
  if not (eff_pure eff && Sreg.is_empty eff.eff_resets) then Loc.errorm
    "This function has side effects, it cannot be used as pure";
  if not (Mreg.is_empty c.cty_freeze.isb_reg) then Loc.errorm
    "This function is stateful, it cannot be used as pure";
  let gh = List.exists (fun a -> a.pv_ghost) c.cty_args in
  let eff = eff_ghostify (gh || mask_ghost c.cty_mask) eff in
  (* translate the specification *)
  let al, ity, res, ql = cty_exec_post_raw c in
  let pre = List.map (t_forall_close_simp al []) c.cty_pre in
  let conv q = create_post res (t_forall_close_simp al [] q) in
  let post = List.map conv ql in
  (* we do not modify cty_freeze to respect the invariants of the cty type.
     It is sound to assume that the resulting cty can be executed multiple
     times, producing mappings with different type variables and regions.
     Still, Expr never uses it like this: it is merely attached to Eexec
     to provide the converted specification for VC generation. Pvsymbols
     that carry the resulting value, however, cannot be generalized. *)
  cty_unsafe [] pre post Mxs.empty Mpv.empty eff ity MaskVisible c.cty_freeze

let cty_exec c = if c.cty_args = [] then c else cty_exec c

let cty_read_pre pvs c =
  (* the external reads are already frozen and
     the arguments should stay instantiable *)
  let pvs = Spv.diff pvs c.cty_effect.eff_reads in
  let pvs = List.fold_right Spv.remove c.cty_args pvs in
  { c with cty_effect = eff_read_pre pvs c.cty_effect;
           cty_freeze = Spv.fold freeze_pv pvs c.cty_freeze }

let cty_read_post c pvs =
  check_writes c.cty_effect pvs;
  check_covers c.cty_effect pvs;
  cty_read_pre (Mpv.set_diff pvs c.cty_oldies) c

let cty_add_pre pre c = if pre = [] then c else begin check_pre pre;
  let c = cty_read_pre (List.fold_left t_freepvs Spv.empty pre) c in
  let rd = List.fold_right Spv.add c.cty_args c.cty_effect.eff_reads in
  check_tvs rd c.cty_result pre [] Mxs.empty;
  { c with cty_pre = pre @ c.cty_pre } end

let cty_add_post c post = if post = [] then c else begin
  check_post (Invalid_argument "Ity.cty_add_post") c.cty_result post;
  let c = cty_read_post c (List.fold_left t_freepvs Spv.empty post) in
  let rd = List.fold_right Spv.add c.cty_args c.cty_effect.eff_reads in
  check_tvs rd c.cty_result [] post Mxs.empty;
  { c with cty_post = post @ c.cty_post } end

(** pretty-printing *)

open Format
open Pretty

let rprinter = create_ident_printer []
  ~sanitizer:(sanitizer char_to_alpha char_to_alnumus)

let xprinter = create_ident_printer []
  ~sanitizer:(sanitizer char_to_ualpha char_to_alnumus)

let forget_reg r = forget_id rprinter r.reg_name

let print_reg_name fmt r =
  fprintf fmt "@@%s" (id_unique rprinter r.reg_name)

let print_args pr fmt tl = if tl <> [] then
  fprintf fmt "@ %a" (Pp.print_list Pp.space pr) tl

let print_regs pr fmt rl = if rl <> [] then
  fprintf fmt "@ <%a>" (Pp.print_list Pp.comma pr) rl

let protect_on x s = if x then "(" ^^ s ^^ ")" else s

let print_its fmt s = print_ts fmt s.its_ts

let rec print_ity pur pri fmt ity = match ity.ity_node with
  | Ityvar (v,p) when pur || not p -> print_tv fmt v
  | Ityvar (v,_) -> fprintf fmt "{%a}" print_tv v
  | Ityapp (s,[t1;t2],[]) when its_equal s its_func ->
      fprintf fmt (protect_on (pri > 0) "%a@ ->@ %a")
        (print_ity pur 1) t1 (print_ity pur 0) t2
  | Ityapp (s,tl,[]) when is_ts_tuple s.its_ts ->
      fprintf fmt "(%a)" (Pp.print_list Pp.comma (print_ity pur 0)) tl
  | Ityapp (s,tl,_) when not (pur || its_immutable s) && ity_pure ity ->
      fprintf fmt "{%a%a}" print_its s (print_args (print_ity true 2)) tl
  | Ityapp (s,tl,_) when not (pur || its_immutable s) ->
      fprintf fmt (protect_on (pri > 1 && tl <> []) "{%a}%a")
        print_its s (print_args (print_ity pur 2)) tl
  | Ityapp (s,tl,_) | Ityreg {reg_its = s; reg_args = tl} ->
      fprintf fmt (protect_on (pri > 1 && tl <> []) "%a%a")
        print_its s (print_args (print_ity pur 2)) tl

let print_ity fmt ity = print_ity false 0 fmt ity

let rec print_ity_node sb pur pri fmt ity = match ity.ity_node with
  | Ityvar (v,false) ->
      begin match Mtv.find_opt v sb.isb_var with
        | Some ity -> print_ity_node isb_empty pur pri fmt ity
        | None -> print_tv fmt v
      end
  | Ityvar (v,true) ->
      begin match Mtv.find_opt v sb.isb_pur with
        | Some ity -> print_ity_node isb_empty pur pri fmt ity
        | None -> (* creative indentation *)
      begin match Mtv.find_opt v sb.isb_var with
        | Some ity -> print_ity_node isb_empty pur pri fmt (ity_purify ity)
        | None when not pur -> fprintf fmt "{%a}" print_tv v
        | None -> print_tv fmt v
      end end
  | Ityapp (s,[t1;t2],[]) when its_equal s its_func ->
      fprintf fmt (protect_on (pri > 0) "%a@ ->@ %a")
        (print_ity_node sb pur 1) t1 (print_ity_node sb pur 0) t2
  | Ityapp (s,tl,[]) when is_ts_tuple s.its_ts ->
      fprintf fmt "(%a)" (Pp.print_list Pp.comma (print_ity_node sb pur 0)) tl
  | Ityapp (s,tl,_) when pur ->
      fprintf fmt (protect_on (pri > 1 && tl <> []) "%a%a")
        print_its s (print_args (print_ity_node sb pur 2)) tl
  | Ityapp (s,tl,rl) when its_immutable s ->
      fprintf fmt (protect_on (pri > 1 && (tl <> [] || rl <> [])) "%a%a%a")
        print_its s (print_args (print_ity_node sb pur 2)) tl
        (print_regs (print_ity_node sb pur 0)) rl
  | Ityapp (s,tl,_) when ity_pure ity ->
      fprintf fmt "{%a%a}"
        print_its s (print_args (print_ity_node sb true 2)) tl
  | Ityapp (s,tl,rl) ->
      fprintf fmt (protect_on (pri > 1 && (tl <> [] || rl <> [])) "{%a}%a%a")
        print_its s (print_args (print_ity_node sb pur 2)) tl
        (print_regs (print_ity_node sb pur 0)) rl
  | Ityreg r ->
      begin match Mreg.find_opt r sb.isb_reg with
        | Some ity -> print_ity_node isb_empty pur pri fmt ity
        | None -> fprintf fmt (protect_on (pri > 1) "%a") (print_reg_node sb) r
      end

and print_reg_node sb fmt r = fprintf fmt "%a%a%a@ %a" print_its r.reg_its
  (print_args (print_ity_node sb false 2)) r.reg_args
  (print_regs (print_ity_node sb false 0)) r.reg_regs print_reg_name r

and print_reg fmt r = fprintf fmt "%a%a%a@ %a" print_its r.reg_its
  (print_args (print_ity_node isb_empty false 2)) r.reg_args
  (print_regs (print_ity_node isb_empty false 0)) r.reg_regs print_reg_name r

let print_ity_full fmt ity = print_ity_node isb_empty false 0 fmt ity

let print_pv fmt v = print_vs fmt v.pv_vs

let print_pvty fmt v = fprintf fmt "@[(%s%a%a:@,%a)@]"
  (if v.pv_ghost then "ghost " else "")
  print_pv v print_id_labels v.pv_vs.vs_name
  print_ity v.pv_ity

let forget_pv v = forget_var v.pv_vs

let print_xs fmt xs = pp_print_string fmt (id_unique xprinter xs.xs_name)

exception FoundPrefix of pvsymbol list

let unknown = create_pvsymbol (id_fresh "?") ity_unit

let print_spec args pre post xpost oldies eff fmt ity =
  let dot fmt () = pp_print_char fmt '.' in
  let print_pfx reg fmt pfx = fprintf fmt "@[%a:@,%a@]"
    (Pp.print_list dot print_pv) pfx print_reg reg in
  let rec find_prefix pfx reg ity = match ity.ity_node with
    | Ityreg r when reg_equal reg r -> raise (FoundPrefix pfx)
    | Ityreg r when reg_r_reachable reg r ->
        let sbs = its_match_regs r.reg_its r.reg_args r.reg_regs in
        List.iter (fun fd -> let ity = ity_full_inst sbs fd.pv_ity in
          find_prefix (fd::pfx) reg ity) r.reg_its.its_mfields;
        raise (FoundPrefix (unknown::pfx))
    | _ when ity_r_reachable reg ity ->
        raise (FoundPrefix (unknown::pfx))
    | _ -> () in
  let find_prefix reg = try
    List.iter (fun v -> find_prefix [v] reg v.pv_ity) args;
    Spv.iter (fun v -> find_prefix [v] reg v.pv_ity) eff.eff_reads;
    [unknown] with FoundPrefix pfx -> List.rev pfx in
  let print_write fmt (reg,fds) =
    let pfx = find_prefix reg in
    let print_fld fmt {pv_vs = {vs_name = id}} =
      fprintf fmt "(%a).%s" (print_pfx reg) pfx id.id_string in
    if Spv.is_empty fds then print_pfx reg fmt pfx else
      Pp.print_list Pp.comma print_fld fmt (Spv.elements fds) in
  let print_region fmt reg = print_pfx reg fmt (find_prefix reg) in
  let print_result fmt ity = fprintf fmt " :@ %a" print_ity ity in
  let print_pre fmt p = fprintf fmt "@\nrequires { @[%a@] }" print_term p in
  let print_old fmt (o,v) =
    fprintf fmt "@\nold { %a -> %a }" print_pv o print_pv v in
  let print_post fmt q =
    let v, q = open_post q in
    fprintf str_formatter "%a" print_vs v;
    let n = flush_str_formatter () in
    if n = "result" || t_v_occurs v q = 0 then
      fprintf fmt "@\nensures  { @[%a@] }" print_term q else
      fprintf fmt "@\nreturns  { %s ->@ @[%a@] }" n print_term q;
    forget_var v in
  let print_xpost xs fmt q =
    let v, q = open_post q in
    fprintf fmt "@\nraises   { %a%a ->@ @[%a@] }" print_xs xs
      (fun fmt v -> if not (ty_equal v.vs_ty ty_unit && t_v_occurs v q = 0)
        then fprintf fmt " %a" print_vs v) v print_term q;
    forget_var v in
  let print_xpost fmt (xs,ql) =
    Pp.print_list Pp.nothing (print_xpost xs) fmt ql in
  fprintf fmt "@[<hov 4>%a%a@]"
    (Pp.print_list_pre Pp.space print_pvty) args
    (Pp.print_option print_result) ity;
  if eff.eff_oneway then pp_print_string fmt " diverges";
  let reads = List.fold_right Spv.remove args eff.eff_reads in
  if not (Spv.is_empty reads) then fprintf fmt "@\nreads  { %a }"
    (Pp.print_list Pp.comma print_pv) (Spv.elements reads);
  if not (Mreg.is_empty eff.eff_writes) then fprintf fmt "@\nwrites { %a }"
    (Pp.print_list Pp.comma print_write) (Mreg.bindings eff.eff_writes);
  if not (Mreg.is_empty eff.eff_covers) then fprintf fmt "@\ncovers { %a }"
    (Pp.print_list Pp.comma print_region) (Sreg.elements eff.eff_covers);
  if not (Mreg.is_empty eff.eff_resets) then fprintf fmt "@\nresets { %a }"
    (Pp.print_list Pp.comma print_region) (Sreg.elements eff.eff_resets);
  Pp.print_list Pp.nothing print_pre fmt pre;
  Pp.print_list Pp.nothing print_old fmt (Mpv.bindings oldies);
  Pp.print_list Pp.nothing print_post fmt post;
  Pp.print_list Pp.nothing print_xpost fmt (Mxs.bindings xpost)

let print_cty fmt c = print_spec c.cty_args c.cty_pre c.cty_post
  c.cty_xpost c.cty_oldies c.cty_effect fmt (Some c.cty_result)

let forget_cty c =
  List.iter forget_pv c.cty_args;
  Mpv.iter (fun v _ -> forget_pv v) c.cty_oldies

(** exception handling *)

let () = Exn_printer.register (fun fmt e -> match e with
  | BadItyArity ({its_ts = {ts_args = []}} as s, _) -> fprintf fmt
      "Type symbol %a expects no arguments" print_its s
  | BadItyArity (s, app_arg) ->
      let i = List.length s.its_ts.ts_args in fprintf fmt
      "Type symbol %a expects %i argument%s but is applied to %i"
        print_its s i (if i = 1 then "" else "s") app_arg
  | BadRegArity (s, app_arg) ->
      let i = List.length s.its_regions in fprintf fmt
      "Type symbol %a expects %i region argument%s but is applied to %i"
        print_its s i (if i = 1 then "" else "s") app_arg
  | DuplicateRegion r -> fprintf fmt
      "Region %a is used twice" print_reg r
  | UnboundRegion r -> fprintf fmt
      "Unbound region %a" print_reg r
  | ImpureType (v,ity) -> fprintf fmt
      "Cannot instantiate pure type variable {%a} with type %a"
        print_tv v print_ity ity
(*
  | UnboundException xs -> fprintf fmt
      "This function raises %a but does not specify a post-condition for it"
        print_xs xs
*)
  | TypeMismatch (t1,t2,s) -> fprintf fmt
      "Type mismatch between %a and %a"
        (print_ity_node s false 0) t1 print_ity_full t2
  | IllegalUpdate (v, _r) -> fprintf fmt
      "This expression modifies a non-updatable component of variable %a"
        print_pv v
  | StaleVariable (v, _r) -> fprintf fmt
      "This expression prohibits further usage of the variable %a \
        or any function that depends on it" print_pv v
  | BadGhostWrite (v, _r) -> fprintf fmt
      "This expression makes a ghost modification in the non-ghost variable %a"
        print_pv v
  | AssignPrivate r -> fprintf fmt
      "This assignment modifies a value of the private type %a" print_reg r
(*
  | WriteImmutable (r, v) -> fprintf fmt
      "In the type constructor %a, the field %s is immutable"
        print_its r.reg_its v.pv_vs.vs_name.id_string
*)
  | DuplicateField (_r, v) -> fprintf fmt
      "In this assignment, the field %s is modified twice"
        v.pv_vs.vs_name.id_string
  | GhostDivergence -> fprintf fmt
      "This ghost expression may not terminate"
  | IllegalSnapshot t -> fprintf fmt
      "This application expects a mutable type but receives %a"
        print_ity t
  | IllegalAlias _reg -> fprintf fmt
      "This application creates an illegal alias"
  | IllegalAssign (r1,r2,r3) -> fprintf fmt
      "This assignment mismatches regions (%a: %a - %a)"
        print_reg r1 print_reg r2 print_reg r3
  | _ -> raise e)<|MERGE_RESOLUTION|>--- conflicted
+++ resolved
@@ -23,21 +23,10 @@
   its_mutable : bool;           (** mutable type *)
   its_fragile : bool;           (** breakable invariant *)
   its_mfields : pvsymbol list;  (** mutable record fields *)
-<<<<<<< HEAD
   its_regions : region list;    (** shareable components *)
   its_arg_flg : its_flag list;  (** flags for type args *)
   its_reg_flg : its_flag list;  (** flags for regions *)
-  its_def     : ity option;     (** type alias *)
-=======
-  its_regions : region list;    (** mutable shareable components *)
-  its_arg_imm : bool list;      (** non-updatable type parameters *)
-  its_arg_exp : bool list;      (** exposed type parameters *)
-  its_arg_vis : bool list;      (** non-ghost type parameters *)
-  its_arg_frz : bool list;      (** irreplaceable type parameters *)
-  its_reg_vis : bool list;      (** non-ghost shareable components *)
-  its_reg_frz : bool list;      (** irreplaceable shareable components *)
   its_def     : ity type_def;   (** type definition *)
->>>>>>> 7129b259
 }
 
 and its_flag = {
@@ -132,23 +121,6 @@
 let reg_compare reg1 reg2 = id_compare reg1.reg_name reg2.reg_name
 let pv_compare  pv1  pv2  = id_compare pv1.pv_vs.vs_name pv2.pv_vs.vs_name
 
-<<<<<<< HEAD
-=======
-let its_mutable s = s.its_privmut || s.its_mfields <> [] ||
-  match s.its_def with Alias {ity_node = Ityreg _} -> true | _ -> false
-
-let its_impure s = its_mutable s || s.its_regions <> []
-
-exception NonUpdatable of itysymbol * ity
-
-let check_its_args s tl =
-  assert (not (is_alias_type_def s.its_def));
-  let check_imm acc imm ity =
-    if imm && not ity.ity_pure then raise (NonUpdatable (s,ity));
-    acc && ity.ity_pure in
-  List.fold_left2 check_imm true s.its_arg_imm tl
-
->>>>>>> 7129b259
 module Hsity = Hashcons.Make (struct
   type t = ity
 
@@ -513,14 +485,16 @@
 (* raw type constructors *)
 
 let ity_app_raw sbs id s tl rl = match s.its_def with
-  | Some { ity_node = Ityreg r } ->
+  | Alias { ity_node = Ityreg r } ->
       let tl = List.map (ity_full_inst sbs) r.reg_args in
       let rl = List.map (ity_full_inst sbs) r.reg_regs in
       ity_reg (mk_reg id r.reg_its tl rl)
-  | None when s.its_mutable ->
+  | NoDef when s.its_mutable ->
       ity_reg (mk_reg id s tl rl)
-  | Some ity -> ity_full_inst sbs ity
-  | None -> ity_app_unsafe s tl rl
+  | Alias ity -> ity_full_inst sbs ity
+  | NoDef -> ity_app_unsafe s tl rl
+  | Range _ -> assert false (* TODO *)
+  | Float _ -> assert false (* TODO *)
 
 let create_region_raw sbs id s tl rl =
   match (ity_app_raw sbs id s tl rl).ity_node with
@@ -528,12 +502,14 @@
   | _ -> invalid_arg "Ity.create_region"
 
 let ity_app_pure_raw sbs s tl rl = match s.its_def with
-  | Some { ity_node = Ityreg r } ->
+  | Alias { ity_node = Ityreg r } ->
       let tl = List.map (ity_full_inst sbs) r.reg_args in
       let rl = List.map (ity_full_inst sbs) r.reg_regs in
       ity_app_unsafe r.reg_its tl rl
-  | Some ity -> ity_full_inst sbs ity
-  | None -> ity_app_unsafe s tl rl
+  | Alias ity -> ity_full_inst sbs ity
+  | NoDef -> ity_app_unsafe s tl rl
+  | Range _ -> assert false (* TODO *)
+  | Float _ -> assert false (* TODO *)
 
 (* smart type constructors *)
 
@@ -550,56 +526,7 @@
 
 let its_match_regs s tl rl =
   try List.fold_left2 reg_match (its_match_args s tl) s.its_regions rl
-<<<<<<< HEAD
   with Invalid_argument _ -> raise (BadRegArity (s, List.length rl))
-=======
-  with Invalid_argument _ -> raise (BadItyArity (s, List.length rl))
-
-let ity_pur s tl =
-  (* compute the substitution even for non-aliases to verify arity *)
-  let sbs = its_match_args s tl in
-  match s.its_def with
-  | Alias ity ->
-      ity_full_inst sbs (ity_purify ity)
-  | _ ->
-      ity_pur_unsafe s tl
-
-let create_region sbs id s tl rl = match s.its_def with
-  | Alias { ity_node = Ityreg r } ->
-      let tl = List.map (ity_full_inst sbs) r.reg_args in
-      let rl = List.map (reg_full_inst sbs) r.reg_regs in
-      mk_reg id r.reg_its tl rl
-  | _ when its_mutable s ->
-      mk_reg id s tl rl
-  | _ -> invalid_arg "Ity.create_region"
-
-let ity_app sbs s tl rl =
-  if its_mutable s then
-    ity_reg (create_region sbs (id_fresh "rho") s tl rl)
-  else match s.its_def with
-  | Alias ity ->
-      ity_full_inst sbs ity
-  | _ when rl = [] ->
-      ity_pur_unsafe s tl
-  | _ ->
-      ity_app_unsafe s tl rl
-
-let rec ity_inst_fresh sbs ity = match ity.ity_node with
-  | Ityvar v ->
-      sbs, Mtv.find v sbs.isb_tv
-  | Itypur (s,tl) ->
-      let sbs, tl = Lists.map_fold_left ity_inst_fresh sbs tl in
-      sbs, ity_pur_unsafe s tl
-  | Ityapp (s,tl,rl) ->
-      let sbs, tl = Lists.map_fold_left ity_inst_fresh sbs tl in
-      let sbs, rl = Lists.map_fold_left reg_inst_fresh sbs rl in
-      sbs, ity_app_unsafe s tl rl
-  | Ityreg r when Mreg.mem r sbs.isb_reg ->
-      sbs, ity_reg (Mreg.find r sbs.isb_reg)
-  | Ityreg r ->
-      let sbs, r = reg_inst_fresh sbs r in
-      sbs, ity_reg r
->>>>>>> 7129b259
 
 let its_inst_regs fresh_reg s tl =
   let rec ity_inst sbs ity = match ity.ity_node with
@@ -623,7 +550,7 @@
 
 let its_match_smart fresh_reg s tl rl =
   if rl <> [] then its_match_regs s tl rl, rl else
-  if s.its_regions = [] && s.its_def = None
+  if s.its_regions = [] && s.its_def = NoDef
   then (its_check_args s tl; isb_empty, [])
   else its_inst_regs fresh_reg s tl
 
@@ -677,25 +604,24 @@
         invalid_arg "Ity.ity_of_ty_pure" in
       ity_app_pure s (List.map ity_of_ty_pure tl) []
 
-<<<<<<< HEAD
 let mk_flg ~frz ~exp ~lbl ~fxd ~vis = {
   its_frozen = frz; its_exposed = exp; its_liable = lbl;
   its_fixed  = fxd; its_visible = vis }
 
 let its_of_ts ts priv =
-  assert (ts.ts_def = None);
+  assert (ts.ts_def = NoDef);
   let flg = mk_flg ~frz:priv ~exp:true ~lbl:priv ~fxd:true ~vis:true in
   mk_its ~ts ~nfr:priv ~priv ~mut:false ~frg:false ~mfld:[] ~regs:[]
-    ~aflg:(List.map (fun _ -> flg) ts.ts_args) ~rflg:[] ~def:None
+    ~aflg:(List.map (fun _ -> flg) ts.ts_args) ~rflg:[] ~def:NoDef
 
 let create_rec_itysymbol id args =
-  let ts = create_tysymbol id args None in
+  let ts = create_tysymbol id args NoDef in
   let flg = mk_flg ~frz:true ~exp:true ~lbl:false ~fxd:true ~vis:true in
   mk_its ~ts ~nfr:false ~priv:false ~mut:false ~frg:false ~mfld:[] ~regs:[]
-    ~aflg:(List.map (fun _ -> flg) ts.ts_args) ~rflg:[] ~def:None
+    ~aflg:(List.map (fun _ -> flg) ts.ts_args) ~rflg:[] ~def:NoDef
 
 let create_alias_itysymbol id args def =
-  let ts = create_tysymbol id args (Some (ty_of_ity def)) in
+  let ts = create_tysymbol id args (Alias (ty_of_ity def)) in
   let mut, ity = match def.ity_node with (* ignore the top region *)
     | Ityreg r -> true, ity_app_pure r.reg_its r.reg_args r.reg_regs
     | _ -> false, def in
@@ -703,7 +629,7 @@
   let flg = mk_flg ~frz:true ~exp:true ~lbl:false ~fxd:true ~vis:true in
   mk_its ~ts ~nfr:false ~priv:false ~mut ~frg:false ~mfld:[] ~regs
     ~aflg:(List.map (fun _ -> flg) args)
-    ~rflg:(List.map (fun _ -> flg) regs) ~def:(Some def)
+    ~rflg:(List.map (fun _ -> flg) regs) ~def:(Alias def)
 
 let fields_of_invariant ftv flds invl =
   if invl = [] then Mpv.empty, flds else
@@ -781,7 +707,7 @@
 
 let create_plain_record_itysymbol ~priv ~mut id args flds invl =
   let sargs = Stv.of_list args in
-  let ts = create_tysymbol id args None in
+  let ts = create_tysymbol id args NoDef in
   let fmut, ffix = Mpv.partition (fun _ m -> m) flds in
   let flbl, fout = fields_of_invariant sargs flds invl in
   let fvis = Mpv.filter (fun f _ -> not f.pv_ghost) flds in
@@ -818,75 +744,13 @@
     ~lbl:(Stv.mem v albl) ~fxd:(Stv.mem v afxd) ~vis:(Stv.mem v avis) in
   let reg_flag r = mk_flg  ~frz:(Sreg.mem r rfrz) ~exp:(Sreg.mem r rexp)
     ~lbl:(Sreg.mem r rlbl) ~fxd:(Sreg.mem r rfxd) ~vis:(Sreg.mem r rvis) in
-  mk_its ~ts ~nfr ~priv ~mut ~frg ~mfld:(Mpv.keys fmut) ~regs ~def:None
+  mk_its ~ts ~nfr ~priv ~mut ~frg ~mfld:(Mpv.keys fmut) ~regs ~def:NoDef
     ~aflg:(List.map arg_flag args) ~rflg:(List.map reg_flag regs)
 
 let create_plain_variant_itysymbol id args flds =
   let flds = List.fold_left (fun acc flds ->
     Mpv.set_union acc (Mpv.map Util.ffalse flds)) Mpv.empty flds in
   create_plain_record_itysymbol ~priv:false ~mut:false id args flds []
-=======
-let its_of_ts ts imm =
-  let tl = List.map Util.ttrue ts.ts_args in
-  let il = if imm then tl else List.map Util.ffalse ts.ts_args in
-  let def = match ts.ts_def with
-    | Alias ty -> Alias (ity_of_ty ty)
-    | Range ir -> Range ir
-    | Float fp -> Float fp
-    | NoDef    -> NoDef in
-  create_its ~ts ~pm:false ~mfld:[] ~regs:[] ~aimm:il ~aexp:tl ~avis:tl
-          ~afrz:tl ~rvis:[] ~rfrz:[] ~def
-
-let create_itysymbol_pure id args =
-  its_of_ts (create_tysymbol id args NoDef) true
-
-let create_itysymbol_alias id args def =
-  (* FIXME? should we compute [arg|reg]_[imm|exp|vis|frz]? *)
-  let ts = create_tysymbol id args (Alias (ty_of_ity def)) in
-  let regs = Sreg.elements (let add_r s r = Sreg.add r s in
-    match def.ity_node with
-    | Ityreg reg -> reg_r_fold add_r Sreg.empty reg
-    | _          -> ity_r_fold add_r Sreg.empty def) in
-  let tl = List.map Util.ttrue args in
-  let rl = List.map Util.ttrue regs in
-  create_its ~ts ~pm:false ~mfld:[] ~regs ~aimm:tl ~aexp:tl
-    ~avis:tl ~afrz:tl ~rvis:rl ~rfrz:rl ~def:(Alias def)
-
-exception ImpureField of ity
-
-let create_itysymbol_rich id args pm flds =
-  let ts = create_tysymbol id args NoDef in
-  let collect_vis fn acc =
-    Mpv.fold (fun f _ a -> if f.pv_ghost then a else fn a f.pv_ity) flds acc in
-  let collect_imm fn acc =
-    Mpv.fold (fun f m a -> if m then a else fn a f.pv_ity) flds acc in
-  let collect_all fn acc =
-    Mpv.fold (fun f _ a -> fn a f.pv_ity) flds acc in
-  let sargs = Stv.of_list args in
-  let dargs = collect_all ity_freevars Stv.empty in
-  if not (Stv.subset dargs sargs) then
-    raise (Ty.UnboundTypeVar (Stv.choose (Stv.diff dargs sargs)));
-  let mfld = Mpv.fold (fun f m l -> if m then f::l else l) flds [] in
-  if pm then begin (* private mutable record *)
-    let tl = List.map Util.ttrue args in
-    Mpv.iter (fun {pv_vs = v; pv_ity = i} _ -> if not i.ity_pure
-      then Loc.error ?loc:v.vs_name.id_loc (ImpureField i)) flds;
-    create_its ~ts ~pm ~mfld ~regs:[] ~aimm:tl ~aexp:tl ~avis:tl
-      ~afrz:tl ~rvis:[] ~rfrz:[] ~def:NoDef
-  end else (* non-private updatable type *)
-    let top_regs ity = ity_r_fold (fun s r -> Sreg.add r s) ity in
-    let regs = Sreg.elements (collect_all top_regs Sreg.empty) in
-    let check_args s = List.map (fun v -> Stv.mem v s) args in
-    let check_regs s = List.map (fun r -> Sreg.mem r s) regs in
-    let aimm = check_args (collect_all ity_v_immutable Stv.empty) in
-    let aexp = check_args (collect_all ity_v_exposed Stv.empty) in
-    let avis = check_args (collect_vis ity_v_visible Stv.empty) in
-    let rvis = check_regs (collect_vis ity_r_visible Sreg.empty) in
-    let afrz = check_args (collect_imm ity_freevars Stv.empty) in
-    let rfrz = check_regs (collect_imm ity_freeregs Sreg.empty) in
-    create_its ~ts ~pm ~mfld ~regs ~aimm ~aexp ~avis ~afrz ~rvis
-      ~rfrz ~def:NoDef
->>>>>>> 7129b259
 
 (** pvsymbol creation *)
 
