--- conflicted
+++ resolved
@@ -180,22 +180,14 @@
   let mul2 (a: t) : t
     ensures { result.mdl = remove size (succ a.mdl) }
   =
-<<<<<<< HEAD
-    { bv = lsl_bv a.bv (of_int 1);
+    { bv = lsl_bv a.bv (1:BV32.t);
       mdl = ghost remove size (succ a.mdl) }
-=======
-    { bv = lsl_bv a.bv (1:BV32.t); mdl = remove size (succ a.mdl) }
->>>>>>> 7129b259
 
   let div2 (a: t) : t
     ensures { result.mdl = pred a.mdl }
   =
-<<<<<<< HEAD
-    { bv = lsr_bv a.bv (of_int 1);
+    { bv = lsr_bv a.bv (1:BV32.t);
       mdl = ghost pred a.mdl }
-=======
-    { bv = lsr_bv a.bv (1:BV32.t); mdl = pred a.mdl }
->>>>>>> 7129b259
 
   let diff (a b: t) : t
     ensures { result.mdl = diff a.mdl b.mdl }
@@ -236,11 +228,7 @@
     ensures  { result.mdl = interval 0 (t'int n) }
   =
     { bv = bw_not (lsl_bv ones n);
-<<<<<<< HEAD
-      mdl = ghost interval 0 (to_uint n) }
-=======
-      mdl = interval 0 (t'int n) }
->>>>>>> 7129b259
+      mdl = ghost interval 0 (t'int n) }
 
 end
 
