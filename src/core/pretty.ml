--- conflicted
+++ resolved
@@ -79,23 +79,11 @@
 
 (* pretty-print infix and prefix logic symbols *)
 
-<<<<<<< HEAD
 let extract_op s =
   (*let s = ls.ls_name.id_string in*)
-  let len = String.length s in
-  if len < 7 then None else
-  let inf = String.sub s 0 6 in
-  if inf = "infix "  then Some (String.sub s 6 (len - 6)) else
-  let prf = String.sub s 0 7 in
-  if prf = "prefix " then Some (String.sub s 7 (len - 7)) else
-  None
-=======
-let extract_op ls =
-  let s = ls.ls_name.id_string in
   match Ident.kind_of_fix s with
   | `None | `Mixfix _ -> None
   | `Prefix s | `Infix s -> Some s
->>>>>>> f248b695
 
 let tight_op s = let c = String.sub s 0 1 in c = "!" || c = "?"
 
