<?xml version="1.0" encoding="UTF-8"?>
<!DOCTYPE why3session PUBLIC "-//Why3//proof session v5//EN"
"http://why3.lri.fr/why3session.dtd">
<why3session shape_version="4">
<prover id="0" name="Alt-Ergo" version="0.99.1" timelimit="5" steplimit="0" memlimit="1000"/>
<prover id="1" name="CVC3" version="2.4.1" timelimit="5" steplimit="0" memlimit="1000"/>
<prover id="2" name="Alt-Ergo" version="1.01" timelimit="1" steplimit="0" memlimit="1000"/>
<prover id="3" name="CVC4" version="1.4" timelimit="5" steplimit="0" memlimit="1000"/>
<prover id="4" name="Alt-Ergo" version="1.30" timelimit="5" steplimit="0" memlimit="1000"/>
<prover id="5" name="Z3" version="4.5.0" timelimit="1" steplimit="0" memlimit="1000"/>
<prover id="6" name="CVC4" version="1.4" alternative="noBV" timelimit="5" steplimit="0" memlimit="1000"/>
<prover id="7" name="Eprover" version="1.8-001" timelimit="5" steplimit="0" memlimit="1000"/>
<prover id="8" name="Z3" version="4.4.1" timelimit="1" steplimit="0" memlimit="1000"/>
<prover id="9" name="CVC4" version="1.5" timelimit="1" steplimit="0" memlimit="1000"/>
<file name="../queens_bv.mlw" proved="true">
<theory name="S" proved="true">
</theory>
<theory name="Solution" proved="true">
 <goal name="partial_solution_eq_prefix" proved="true">
 <proof prover="0"><result status="valid" time="0.03" steps="44"/></proof>
 </goal>
 <goal name="no_duplicate" proved="true">
 <proof prover="1"><result status="valid" time="0.02"/></proof>
 <proof prover="3"><result status="valid" time="0.03"/></proof>
 </goal>
</theory>
<theory name="BitsSpec" proved="true">
 <goal name="VC t" expl="VC for t" proved="true">
 <proof prover="7"><result status="valid" time="0.03"/></proof>
 </goal>
</theory>
<theory name="Bits" proved="true">
 <goal name="VC t" expl="VC for t" proved="true">
 <proof prover="7"><result status="valid" time="0.03"/></proof>
 </goal>
 <goal name="VC empty" expl="VC for empty" proved="true">
 <proof prover="0"><result status="valid" time="0.03" steps="95"/></proof>
 </goal>
 <goal name="VC is_empty" expl="VC for is_empty" proved="true">
 <transf name="split_goal_wp" proved="true" >
  <goal name="VC is_empty.0" expl="assertion" proved="true">
  <transf name="split_goal_wp" proved="true" >
   <goal name="VC is_empty.0.0" expl="assertion" proved="true">
   <proof prover="2"><result status="valid" time="0.10" steps="99"/></proof>
   </goal>
   <goal name="VC is_empty.0.1" expl="VC for is_empty" proved="true">
   <proof prover="2"><result status="valid" time="0.06" steps="85"/></proof>
   </goal>
  </transf>
  </goal>
  <goal name="VC is_empty.1" expl="postcondition" proved="true">
  <proof prover="2"><result status="valid" time="0.05" steps="94"/></proof>
  </goal>
 </transf>
 </goal>
 <goal name="VC remove_singleton" expl="VC for remove_singleton" proved="true">
 <proof prover="0"><result status="valid" time="1.79" steps="910"/></proof>
 </goal>
 <goal name="VC add_singleton" expl="VC for add_singleton" proved="true">
 <proof prover="6"><result status="valid" time="0.08"/></proof>
 </goal>
<<<<<<< HEAD
 <goal name="VC mul2" expl="VC for mul2" proved="true">
 <transf name="split_goal_wp" proved="true" >
  <goal name="VC mul2.0" expl="precondition" proved="true">
  <proof prover="2"><result status="valid" time="0.32" steps="405"/></proof>
  </goal>
  <goal name="VC mul2.1" expl="postcondition" proved="true">
  <transf name="split_goal_wp" proved="true" >
   <goal name="VC mul2.1.0" expl="postcondition" proved="true">
   <proof prover="0"><result status="valid" time="0.04" steps="72"/></proof>
=======
 <goal name="WP_parameter mul2" expl="VC for mul2" proved="true">
 <transf name="split_goal_right" proved="true" >
  <goal name="WP_parameter mul2.0" expl="type invariant" proved="true">
  <transf name="split_goal_right" proved="true" >
   <goal name="WP_parameter mul2.0.0" expl="type invariant" proved="true">
   <proof prover="0"><result status="valid" time="0.20" steps="196"/></proof>
   </goal>
   <goal name="WP_parameter mul2.0.1" expl="type invariant" proved="true">
   <proof prover="3"><result status="valid" time="0.07"/></proof>
   </goal>
   <goal name="WP_parameter mul2.0.2" expl="type invariant" proved="true">
   <proof prover="3"><result status="valid" time="0.11"/></proof>
   </goal>
   <goal name="WP_parameter mul2.0.3" expl="type invariant" proved="true">
   <proof prover="4"><result status="valid" time="0.48" steps="537"/></proof>
   <proof prover="6"><result status="valid" time="0.14"/></proof>
>>>>>>> 8e560e42
   </goal>
  </transf>
  </goal>
 </transf>
 </goal>
 <goal name="VC div2" expl="VC for div2" proved="true">
 <proof prover="0"><result status="valid" time="0.62" steps="268"/></proof>
 </goal>
 <goal name="VC diff" expl="VC for diff" proved="true">
 <proof prover="0"><result status="valid" time="0.26" steps="310"/></proof>
 </goal>
<<<<<<< HEAD
 <goal name="VC rightmost_bit_trick" expl="VC for rightmost_bit_trick" proved="true">
 <transf name="split_goal_wp" proved="true" >
  <goal name="VC rightmost_bit_trick.0" expl="precondition" proved="true">
  <proof prover="8"><result status="valid" time="0.02"/></proof>
  </goal>
  <goal name="VC rightmost_bit_trick.1" expl="assertion" proved="true">
  <proof prover="2"><result status="valid" time="0.24" steps="221"/></proof>
  </goal>
  <goal name="VC rightmost_bit_trick.2" expl="assertion" proved="true">
=======
 <goal name="WP_parameter rightmost_bit_trick" expl="VC for rightmost_bit_trick" proved="true">
 <transf name="split_goal_right" proved="true" >
  <goal name="WP_parameter rightmost_bit_trick.0" expl="assertion" proved="true">
>>>>>>> 8e560e42
  <proof prover="6"><result status="valid" time="0.08"/></proof>
  </goal>
  <goal name="VC rightmost_bit_trick.3" expl="assertion" proved="true">
  <proof prover="8"><result status="valid" time="0.03"/></proof>
  </goal>
  <goal name="VC rightmost_bit_trick.4" expl="assertion" proved="true">
  <proof prover="4" timelimit="1"><result status="valid" time="0.05" steps="146"/></proof>
  </goal>
  <goal name="VC rightmost_bit_trick.5" expl="assertion" proved="true">
  <proof prover="8"><result status="valid" time="0.22"/></proof>
  </goal>
  <goal name="VC rightmost_bit_trick.6" expl="assertion" proved="true">
  <proof prover="5"><result status="valid" time="0.24"/></proof>
  </goal>
  <goal name="VC rightmost_bit_trick.7" expl="precondition" proved="true">
  <proof prover="0"><result status="valid" time="0.56" steps="422"/></proof>
  </goal>
<<<<<<< HEAD
  <goal name="VC rightmost_bit_trick.8" expl="postcondition" proved="true">
  <transf name="split_goal_wp" proved="true" >
   <goal name="VC rightmost_bit_trick.8.0" expl="postcondition" proved="true">
   <proof prover="0"><result status="valid" time="0.05" steps="80"/></proof>
=======
  <goal name="WP_parameter rightmost_bit_trick.6" expl="type invariant" proved="true">
  <transf name="split_goal_right" proved="true" >
   <goal name="WP_parameter rightmost_bit_trick.6.0" expl="type invariant" proved="true">
   <proof prover="0"><result status="valid" time="0.11" steps="171"/></proof>
   </goal>
   <goal name="WP_parameter rightmost_bit_trick.6.1" expl="type invariant" proved="true">
   <proof prover="3"><result status="valid" time="0.12"/></proof>
   </goal>
   <goal name="WP_parameter rightmost_bit_trick.6.2" expl="type invariant" proved="true">
   <proof prover="3"><result status="valid" time="0.12"/></proof>
   </goal>
   <goal name="WP_parameter rightmost_bit_trick.6.3" expl="type invariant" proved="true">
   <proof prover="0"><result status="valid" time="0.52" steps="561"/></proof>
>>>>>>> 8e560e42
   </goal>
  </transf>
  </goal>
 </transf>
 </goal>
 <goal name="VC below" expl="VC for below" proved="true">
 <proof prover="6"><result status="valid" time="0.06"/></proof>
 </goal>
</theory>
<theory name="NQueensBits" proved="true">
<<<<<<< HEAD
 <goal name="VC t" expl="VC for t" proved="true">
 <transf name="split_goal_wp" proved="true" >
  <goal name="VC t.0" expl="assertion" proved="true">
  <proof prover="2" timelimit="10" memlimit="4000"><result status="valid" time="0.82" steps="537"/></proof>
  </goal>
  <goal name="VC t.1" expl="loop invariant init" proved="true">
  <proof prover="3"><result status="valid" time="0.20"/></proof>
=======
 <goal name="WP_parameter t" expl="VC for t" proved="true">
 <transf name="split_goal_right" proved="true" >
  <goal name="WP_parameter t.0" expl="assertion" proved="true">
  <proof prover="2"><result status="valid" time="0.93" steps="679"/></proof>
  <proof prover="5"><result status="valid" time="0.32" steps="344"/></proof>
>>>>>>> 8e560e42
  </goal>
  <goal name="VC t.2" expl="loop invariant init" proved="true">
  <proof prover="3"><result status="valid" time="0.03"/></proof>
  </goal>
  <goal name="VC t.3" expl="loop invariant init" proved="true">
  <proof prover="3"><result status="valid" time="0.10"/></proof>
  </goal>
  <goal name="VC t.4" expl="loop invariant init" proved="true">
  <proof prover="3"><result status="valid" time="0.04"/></proof>
  </goal>
  <goal name="VC t.5" expl="loop invariant init" proved="true">
  <proof prover="2" timelimit="5"><result status="valid" time="0.03" steps="81"/></proof>
  <proof prover="4"><result status="valid" time="0.03" steps="82"/></proof>
  </goal>
  <goal name="VC t.6" expl="loop invariant init" proved="true">
  <proof prover="3"><result status="valid" time="0.06"/></proof>
  </goal>
  <goal name="VC t.7" expl="loop invariant init" proved="true">
  <proof prover="3"><result status="valid" time="0.02"/></proof>
  </goal>
  <goal name="VC t.8" expl="loop invariant init" proved="true">
  <proof prover="3"><result status="valid" time="0.03"/></proof>
  </goal>
  <goal name="VC t.9" expl="loop invariant init" proved="true">
  <proof prover="3"><result status="valid" time="0.03"/></proof>
  </goal>
  <goal name="VC t.10" expl="loop invariant init" proved="true">
  <proof prover="3"><result status="valid" time="0.04"/></proof>
  </goal>
  <goal name="VC t.11" expl="precondition" proved="true">
  <proof prover="3"><result status="valid" time="0.03"/></proof>
  </goal>
  <goal name="VC t.12" expl="assertion" proved="true">
  <proof prover="3"><result status="valid" time="0.35"/></proof>
  </goal>
  <goal name="VC t.13" expl="assertion" proved="true">
  <proof prover="5"><result status="valid" time="0.04"/></proof>
  </goal>
  <goal name="VC t.14" expl="assertion" proved="true">
  <proof prover="3"><result status="valid" time="0.53"/></proof>
  </goal>
  <goal name="VC t.15" expl="assertion" proved="true">
  <proof prover="3"><result status="valid" time="0.07"/></proof>
  </goal>
  <goal name="VC t.16" expl="assertion" proved="true">
  <proof prover="3"><result status="valid" time="0.24"/></proof>
  </goal>
  <goal name="VC t.17" expl="assertion" proved="true">
  <proof prover="3"><result status="valid" time="1.00"/></proof>
  </goal>
  <goal name="VC t.18" expl="precondition" proved="true">
  <proof prover="3"><result status="valid" time="0.13"/></proof>
  </goal>
  <goal name="VC t.19" expl="assertion" proved="true">
  <transf name="split_goal_wp" proved="true" >
   <goal name="VC t.19.0" expl="assertion" proved="true">
   <proof prover="8"><result status="valid" time="0.31"/></proof>
   </goal>
   <goal name="VC t.19.1" expl="assertion" proved="true">
   <proof prover="2" timelimit="10" memlimit="4000"><result status="valid" time="4.10" steps="1615"/></proof>
   </goal>
  </transf>
  </goal>
  <goal name="VC t.20" expl="precondition" proved="true">
  <proof prover="9"><result status="valid" time="0.40"/></proof>
  </goal>
<<<<<<< HEAD
  <goal name="VC t.21" expl="assertion" proved="true">
  <transf name="split_goal_wp" proved="true" >
   <goal name="VC t.21.0" expl="assertion" proved="true">
   <proof prover="2"><result status="valid" time="0.52" steps="424"/></proof>
=======
  <goal name="WP_parameter t.21" expl="assertion" proved="true">
  <transf name="split_goal_right" proved="true" >
   <goal name="WP_parameter t.21.0" expl="assertion" proved="true">
   <proof prover="3"><result status="valid" time="0.29"/></proof>
>>>>>>> 8e560e42
   </goal>
   <goal name="VC t.21.1" expl="assertion" proved="true">
   <proof prover="2" timelimit="10" memlimit="4000"><result status="valid" time="1.94" steps="941"/></proof>
   </goal>
  </transf>
  </goal>
  <goal name="VC t.22" expl="precondition" proved="true">
  <proof prover="3"><result status="valid" time="0.19"/></proof>
  </goal>
  <goal name="VC t.23" expl="precondition" proved="true">
  <proof prover="3"><result status="valid" time="0.20"/></proof>
  </goal>
  <goal name="VC t.24" expl="precondition" proved="true">
  <proof prover="3"><result status="valid" time="0.20"/></proof>
  </goal>
  <goal name="VC t.25" expl="precondition" proved="true">
  <proof prover="3"><result status="valid" time="0.23"/></proof>
  </goal>
  <goal name="VC t.26" expl="variant decrease" proved="true">
  <proof prover="3"><result status="valid" time="0.22"/></proof>
  </goal>
  <goal name="VC t.27" expl="precondition" proved="true">
  <proof prover="3"><result status="valid" time="0.14"/></proof>
  </goal>
  <goal name="VC t.28" expl="precondition" proved="true">
  <proof prover="3"><result status="valid" time="0.11"/></proof>
  </goal>
  <goal name="VC t.29" expl="precondition" proved="true">
  <proof prover="3"><result status="valid" time="0.70"/></proof>
  </goal>
  <goal name="VC t.30" expl="precondition" proved="true">
  <proof prover="3"><result status="valid" time="0.06"/></proof>
  </goal>
  <goal name="VC t.31" expl="precondition" proved="true">
  <proof prover="3"><result status="valid" time="0.51"/></proof>
  </goal>
  <goal name="VC t.32" expl="precondition" proved="true">
  <proof prover="3"><result status="valid" time="1.93"/></proof>
  </goal>
  <goal name="VC t.33" expl="precondition" proved="true">
  <proof prover="3"><result status="valid" time="2.15"/></proof>
  </goal>
  <goal name="VC t.34" expl="precondition" proved="true">
  <proof prover="3"><result status="valid" time="3.02"/></proof>
  </goal>
  <goal name="VC t.35" expl="assertion" proved="true">
  <proof prover="3"><result status="valid" time="2.42"/></proof>
  </goal>
  <goal name="VC t.36" expl="precondition" proved="true">
  <proof prover="3"><result status="valid" time="0.23"/></proof>
  </goal>
  <goal name="VC t.37" expl="precondition" proved="true">
  <proof prover="9"><result status="valid" time="0.19"/></proof>
  </goal>
  <goal name="VC t.38" expl="loop variant decrease" proved="true">
  <proof prover="3"><result status="valid" time="0.24"/></proof>
  </goal>
  <goal name="VC t.39" expl="loop invariant preservation" proved="true">
  <proof prover="3"><result status="valid" time="0.64"/></proof>
  </goal>
  <goal name="VC t.40" expl="loop invariant preservation" proved="true">
  <proof prover="3"><result status="valid" time="0.12"/></proof>
  </goal>
  <goal name="VC t.41" expl="loop invariant preservation" proved="true">
  <proof prover="3"><result status="valid" time="0.15"/></proof>
  </goal>
  <goal name="VC t.42" expl="loop invariant preservation" proved="true">
  <proof prover="3"><result status="valid" time="0.37"/></proof>
  </goal>
<<<<<<< HEAD
  <goal name="VC t.43" expl="loop invariant preservation" proved="true">
  <transf name="split_goal_wp" proved="true" >
   <goal name="VC t.43.0" expl="loop invariant preservation" proved="true">
   <proof prover="3" timelimit="60"><result status="valid" time="0.23"/></proof>
   <proof prover="6" timelimit="60"><result status="valid" time="0.25"/></proof>
   </goal>
  </transf>
  </goal>
  <goal name="VC t.44" expl="loop invariant preservation" proved="true">
  <proof prover="3"><result status="valid" time="0.29"/></proof>
  </goal>
  <goal name="VC t.45" expl="loop invariant preservation" proved="true">
  <transf name="split_goal_wp" proved="true" >
   <goal name="VC t.45.0" expl="loop invariant preservation" proved="true">
   <proof prover="2"><result status="valid" time="0.24" steps="164"/></proof>
=======
  <goal name="WP_parameter t.47" expl="loop invariant preservation" proved="true">
  <transf name="split_goal_right" proved="true" >
   <goal name="WP_parameter t.47.0" expl="loop invariant preservation" proved="true">
   <proof prover="3"><result status="valid" time="0.15"/></proof>
   </goal>
   <goal name="WP_parameter t.47.1" expl="loop invariant preservation" proved="true">
   <proof prover="3"><result status="valid" time="2.26"/></proof>
   </goal>
   <goal name="WP_parameter t.47.2" expl="loop invariant preservation" proved="true">
   <proof prover="3"><result status="valid" time="0.29"/></proof>
   </goal>
   <goal name="WP_parameter t.47.3" expl="loop invariant preservation" proved="true">
   <proof prover="3"><result status="valid" time="0.60"/></proof>
   </goal>
  </transf>
  </goal>
  <goal name="WP_parameter t.48" expl="loop invariant preservation" proved="true">
  <transf name="split_goal_right" proved="true" >
   <goal name="WP_parameter t.48.0" expl="loop invariant preservation" proved="true">
   <proof prover="3"><result status="valid" time="0.44"/></proof>
>>>>>>> 8e560e42
   </goal>
   <goal name="VC t.45.1" expl="loop invariant preservation" proved="true">
   <proof prover="3" timelimit="10" memlimit="4000"><result status="valid" time="9.85"/></proof>
   </goal>
   <goal name="VC t.45.2" expl="loop invariant preservation" proved="true">
   <proof prover="3" timelimit="1"><result status="valid" time="0.62"/></proof>
   </goal>
   <goal name="VC t.45.3" expl="loop invariant preservation" proved="true">
   <proof prover="3" timelimit="10" memlimit="4000"><result status="valid" time="2.30"/></proof>
   </goal>
  </transf>
  </goal>
<<<<<<< HEAD
  <goal name="VC t.46" expl="loop invariant preservation" proved="true">
  <transf name="split_goal_wp" proved="true" >
   <goal name="VC t.46.0" expl="loop invariant preservation" proved="true">
   <proof prover="3"><result status="valid" time="0.80"/></proof>
=======
  <goal name="WP_parameter t.49" expl="loop invariant preservation" proved="true">
  <proof prover="3"><result status="valid" time="0.11"/></proof>
  </goal>
  <goal name="WP_parameter t.50" expl="loop invariant preservation" proved="true">
  <proof prover="3"><result status="valid" time="0.10"/></proof>
  </goal>
  <goal name="WP_parameter t.51" expl="loop variant decrease" proved="true">
  <proof prover="3"><result status="valid" time="0.18"/></proof>
  </goal>
  <goal name="WP_parameter t.52" expl="assertion" proved="true">
  <transf name="split_goal_right" proved="true" >
   <goal name="WP_parameter t.52.0" expl="assertion" proved="true">
   <proof prover="3"><result status="valid" time="0.09"/></proof>
>>>>>>> 8e560e42
   </goal>
   <goal name="VC t.46.1" expl="loop invariant preservation" proved="true">
   <proof prover="3"><result status="valid" time="0.12"/></proof>
   </goal>
   <goal name="VC t.46.2" expl="loop invariant preservation" proved="true">
   <proof prover="3" timelimit="60"><result status="valid" time="19.94"/></proof>
   <proof prover="6" timelimit="60"><result status="valid" time="15.12"/></proof>
   </goal>
  </transf>
  </goal>
  <goal name="VC t.47" expl="loop invariant preservation" proved="true">
  <proof prover="3"><result status="valid" time="0.08"/></proof>
  </goal>
  <goal name="VC t.48" expl="loop invariant preservation" proved="true">
  <proof prover="3"><result status="valid" time="0.19"/></proof>
  </goal>
  <goal name="VC t.49" expl="assertion" proved="true">
  <proof prover="3"><result status="valid" time="0.17"/></proof>
  </goal>
  <goal name="VC t.50" expl="postcondition" proved="true">
  <proof prover="3"><result status="valid" time="0.07"/></proof>
  </goal>
  <goal name="VC t.51" expl="postcondition" proved="true">
  <proof prover="3"><result status="valid" time="0.07"/></proof>
  </goal>
  <goal name="VC t.52" expl="postcondition" proved="true">
  <proof prover="3"><result status="valid" time="0.04"/></proof>
  </goal>
  <goal name="VC t.53" expl="postcondition" proved="true">
  <proof prover="3"><result status="valid" time="0.07"/></proof>
  </goal>
  <goal name="VC t.54" expl="postcondition" proved="true">
  <proof prover="0"><result status="valid" time="0.04" steps="85"/></proof>
  </goal>
  <goal name="VC t.55" expl="postcondition" proved="true">
  <proof prover="0"><result status="valid" time="0.04" steps="85"/></proof>
  </goal>
  <goal name="VC t.56" expl="postcondition" proved="true">
  <proof prover="3"><result status="valid" time="0.07"/></proof>
  </goal>
  <goal name="VC t.57" expl="postcondition" proved="true">
  <proof prover="3"><result status="valid" time="0.08"/></proof>
  </goal>
<<<<<<< HEAD
  <goal name="VC t.58" expl="postcondition" proved="true">
  <proof prover="5"><result status="valid" time="0.02"/></proof>
=======
 </transf>
 </goal>
 <goal name="WP_parameter queens" expl="VC for queens" proved="true">
 <transf name="split_goal_right" proved="true" >
  <goal name="WP_parameter queens.0" expl="precondition" proved="true">
  <proof prover="3"><result status="valid" time="0.06"/></proof>
>>>>>>> 8e560e42
  </goal>
  <goal name="VC t.59" expl="postcondition" proved="true">
  <proof prover="8"><result status="valid" time="0.04"/></proof>
  </goal>
  <goal name="VC t.60" expl="postcondition" proved="true">
  <proof prover="3"><result status="valid" time="0.06"/></proof>
  </goal>
  <goal name="VC t.61" expl="postcondition" proved="true">
  <proof prover="3"><result status="valid" time="0.07"/></proof>
  </goal>
 </transf>
 </goal>
 <goal name="VC queens" expl="VC for queens" proved="true">
 <transf name="split_goal_wp" proved="true" >
  <goal name="VC queens.0" expl="precondition" proved="true">
  <proof prover="3"><result status="valid" time="0.04"/></proof>
  </goal>
  <goal name="VC queens.1" expl="precondition" proved="true">
  <proof prover="3"><result status="valid" time="0.10"/></proof>
  </goal>
  <goal name="VC queens.2" expl="precondition" proved="true">
  <proof prover="3"><result status="valid" time="0.10"/></proof>
  </goal>
  <goal name="VC queens.3" expl="precondition" proved="true">
  <proof prover="3"><result status="valid" time="0.10"/></proof>
  </goal>
  <goal name="VC queens.4" expl="precondition" proved="true">
  <proof prover="3"><result status="valid" time="0.09"/></proof>
  </goal>
  <goal name="VC queens.5" expl="precondition" proved="true">
  <proof prover="3"><result status="valid" time="0.08"/></proof>
  </goal>
  <goal name="VC queens.6" expl="precondition" proved="true">
  <proof prover="3"><result status="valid" time="0.08"/></proof>
  </goal>
  <goal name="VC queens.7" expl="precondition" proved="true">
  <proof prover="3"><result status="valid" time="0.10"/></proof>
  </goal>
  <goal name="VC queens.8" expl="precondition" proved="true">
  <proof prover="3"><result status="valid" time="0.12"/></proof>
  </goal>
  <goal name="VC queens.9" expl="postcondition" proved="true">
  <proof prover="3"><result status="valid" time="0.04"/></proof>
  </goal>
  <goal name="VC queens.10" expl="postcondition" proved="true">
  <proof prover="3"><result status="valid" time="0.08"/></proof>
  </goal>
  <goal name="VC queens.11" expl="postcondition" proved="true">
  <proof prover="3"><result status="valid" time="0.78"/></proof>
  </goal>
 </transf>
 </goal>
<<<<<<< HEAD
 <goal name="VC test8" expl="VC for test8" proved="true">
 <transf name="split_goal_wp" proved="true" >
  <goal name="VC test8.0" expl="precondition" proved="true">
=======
 <goal name="WP_parameter test8" expl="VC for test8" proved="true">
 <transf name="split_goal_right" proved="true" >
  <goal name="WP_parameter test8.0" expl="precondition" proved="true">
>>>>>>> 8e560e42
  <proof prover="3"><result status="valid" time="0.04"/></proof>
  </goal>
  <goal name="VC test8.1" expl="precondition" proved="true">
  <proof prover="3"><result status="valid" time="0.05"/></proof>
  </goal>
  <goal name="VC test8.2" expl="precondition" proved="true">
  <proof prover="3"><result status="valid" time="0.04"/></proof>
  </goal>
 </transf>
 </goal>
</theory>
</file>
</why3session><|MERGE_RESOLUTION|>--- conflicted
+++ resolved
@@ -37,9 +37,9 @@
  <proof prover="0"><result status="valid" time="0.03" steps="95"/></proof>
  </goal>
  <goal name="VC is_empty" expl="VC for is_empty" proved="true">
- <transf name="split_goal_wp" proved="true" >
+ <transf name="split_goal_right" proved="true" >
   <goal name="VC is_empty.0" expl="assertion" proved="true">
-  <transf name="split_goal_wp" proved="true" >
+  <transf name="split_goal_right" proved="true" >
    <goal name="VC is_empty.0.0" expl="assertion" proved="true">
    <proof prover="2"><result status="valid" time="0.10" steps="99"/></proof>
    </goal>
@@ -59,34 +59,15 @@
  <goal name="VC add_singleton" expl="VC for add_singleton" proved="true">
  <proof prover="6"><result status="valid" time="0.08"/></proof>
  </goal>
-<<<<<<< HEAD
  <goal name="VC mul2" expl="VC for mul2" proved="true">
- <transf name="split_goal_wp" proved="true" >
+ <transf name="split_goal_right" proved="true" >
   <goal name="VC mul2.0" expl="precondition" proved="true">
   <proof prover="2"><result status="valid" time="0.32" steps="405"/></proof>
   </goal>
   <goal name="VC mul2.1" expl="postcondition" proved="true">
-  <transf name="split_goal_wp" proved="true" >
+  <transf name="split_goal_right" proved="true" >
    <goal name="VC mul2.1.0" expl="postcondition" proved="true">
    <proof prover="0"><result status="valid" time="0.04" steps="72"/></proof>
-=======
- <goal name="WP_parameter mul2" expl="VC for mul2" proved="true">
- <transf name="split_goal_right" proved="true" >
-  <goal name="WP_parameter mul2.0" expl="type invariant" proved="true">
-  <transf name="split_goal_right" proved="true" >
-   <goal name="WP_parameter mul2.0.0" expl="type invariant" proved="true">
-   <proof prover="0"><result status="valid" time="0.20" steps="196"/></proof>
-   </goal>
-   <goal name="WP_parameter mul2.0.1" expl="type invariant" proved="true">
-   <proof prover="3"><result status="valid" time="0.07"/></proof>
-   </goal>
-   <goal name="WP_parameter mul2.0.2" expl="type invariant" proved="true">
-   <proof prover="3"><result status="valid" time="0.11"/></proof>
-   </goal>
-   <goal name="WP_parameter mul2.0.3" expl="type invariant" proved="true">
-   <proof prover="4"><result status="valid" time="0.48" steps="537"/></proof>
-   <proof prover="6"><result status="valid" time="0.14"/></proof>
->>>>>>> 8e560e42
    </goal>
   </transf>
   </goal>
@@ -98,9 +79,8 @@
  <goal name="VC diff" expl="VC for diff" proved="true">
  <proof prover="0"><result status="valid" time="0.26" steps="310"/></proof>
  </goal>
-<<<<<<< HEAD
  <goal name="VC rightmost_bit_trick" expl="VC for rightmost_bit_trick" proved="true">
- <transf name="split_goal_wp" proved="true" >
+ <transf name="split_goal_right" proved="true" >
   <goal name="VC rightmost_bit_trick.0" expl="precondition" proved="true">
   <proof prover="8"><result status="valid" time="0.02"/></proof>
   </goal>
@@ -108,11 +88,6 @@
   <proof prover="2"><result status="valid" time="0.24" steps="221"/></proof>
   </goal>
   <goal name="VC rightmost_bit_trick.2" expl="assertion" proved="true">
-=======
- <goal name="WP_parameter rightmost_bit_trick" expl="VC for rightmost_bit_trick" proved="true">
- <transf name="split_goal_right" proved="true" >
-  <goal name="WP_parameter rightmost_bit_trick.0" expl="assertion" proved="true">
->>>>>>> 8e560e42
   <proof prover="6"><result status="valid" time="0.08"/></proof>
   </goal>
   <goal name="VC rightmost_bit_trick.3" expl="assertion" proved="true">
@@ -130,26 +105,10 @@
   <goal name="VC rightmost_bit_trick.7" expl="precondition" proved="true">
   <proof prover="0"><result status="valid" time="0.56" steps="422"/></proof>
   </goal>
-<<<<<<< HEAD
   <goal name="VC rightmost_bit_trick.8" expl="postcondition" proved="true">
-  <transf name="split_goal_wp" proved="true" >
+  <transf name="split_goal_right" proved="true" >
    <goal name="VC rightmost_bit_trick.8.0" expl="postcondition" proved="true">
    <proof prover="0"><result status="valid" time="0.05" steps="80"/></proof>
-=======
-  <goal name="WP_parameter rightmost_bit_trick.6" expl="type invariant" proved="true">
-  <transf name="split_goal_right" proved="true" >
-   <goal name="WP_parameter rightmost_bit_trick.6.0" expl="type invariant" proved="true">
-   <proof prover="0"><result status="valid" time="0.11" steps="171"/></proof>
-   </goal>
-   <goal name="WP_parameter rightmost_bit_trick.6.1" expl="type invariant" proved="true">
-   <proof prover="3"><result status="valid" time="0.12"/></proof>
-   </goal>
-   <goal name="WP_parameter rightmost_bit_trick.6.2" expl="type invariant" proved="true">
-   <proof prover="3"><result status="valid" time="0.12"/></proof>
-   </goal>
-   <goal name="WP_parameter rightmost_bit_trick.6.3" expl="type invariant" proved="true">
-   <proof prover="0"><result status="valid" time="0.52" steps="561"/></proof>
->>>>>>> 8e560e42
    </goal>
   </transf>
   </goal>
@@ -160,21 +119,13 @@
  </goal>
 </theory>
 <theory name="NQueensBits" proved="true">
-<<<<<<< HEAD
  <goal name="VC t" expl="VC for t" proved="true">
- <transf name="split_goal_wp" proved="true" >
+ <transf name="split_goal_right" proved="true" >
   <goal name="VC t.0" expl="assertion" proved="true">
   <proof prover="2" timelimit="10" memlimit="4000"><result status="valid" time="0.82" steps="537"/></proof>
   </goal>
   <goal name="VC t.1" expl="loop invariant init" proved="true">
   <proof prover="3"><result status="valid" time="0.20"/></proof>
-=======
- <goal name="WP_parameter t" expl="VC for t" proved="true">
- <transf name="split_goal_right" proved="true" >
-  <goal name="WP_parameter t.0" expl="assertion" proved="true">
-  <proof prover="2"><result status="valid" time="0.93" steps="679"/></proof>
-  <proof prover="5"><result status="valid" time="0.32" steps="344"/></proof>
->>>>>>> 8e560e42
   </goal>
   <goal name="VC t.2" expl="loop invariant init" proved="true">
   <proof prover="3"><result status="valid" time="0.03"/></proof>
@@ -229,7 +180,7 @@
   <proof prover="3"><result status="valid" time="0.13"/></proof>
   </goal>
   <goal name="VC t.19" expl="assertion" proved="true">
-  <transf name="split_goal_wp" proved="true" >
+  <transf name="split_goal_right" proved="true" >
    <goal name="VC t.19.0" expl="assertion" proved="true">
    <proof prover="8"><result status="valid" time="0.31"/></proof>
    </goal>
@@ -241,17 +192,10 @@
   <goal name="VC t.20" expl="precondition" proved="true">
   <proof prover="9"><result status="valid" time="0.40"/></proof>
   </goal>
-<<<<<<< HEAD
   <goal name="VC t.21" expl="assertion" proved="true">
-  <transf name="split_goal_wp" proved="true" >
+  <transf name="split_goal_right" proved="true" >
    <goal name="VC t.21.0" expl="assertion" proved="true">
    <proof prover="2"><result status="valid" time="0.52" steps="424"/></proof>
-=======
-  <goal name="WP_parameter t.21" expl="assertion" proved="true">
-  <transf name="split_goal_right" proved="true" >
-   <goal name="WP_parameter t.21.0" expl="assertion" proved="true">
-   <proof prover="3"><result status="valid" time="0.29"/></proof>
->>>>>>> 8e560e42
    </goal>
    <goal name="VC t.21.1" expl="assertion" proved="true">
    <proof prover="2" timelimit="10" memlimit="4000"><result status="valid" time="1.94" steps="941"/></proof>
@@ -321,9 +265,8 @@
   <goal name="VC t.42" expl="loop invariant preservation" proved="true">
   <proof prover="3"><result status="valid" time="0.37"/></proof>
   </goal>
-<<<<<<< HEAD
   <goal name="VC t.43" expl="loop invariant preservation" proved="true">
-  <transf name="split_goal_wp" proved="true" >
+  <transf name="split_goal_right" proved="true" >
    <goal name="VC t.43.0" expl="loop invariant preservation" proved="true">
    <proof prover="3" timelimit="60"><result status="valid" time="0.23"/></proof>
    <proof prover="6" timelimit="60"><result status="valid" time="0.25"/></proof>
@@ -334,31 +277,9 @@
   <proof prover="3"><result status="valid" time="0.29"/></proof>
   </goal>
   <goal name="VC t.45" expl="loop invariant preservation" proved="true">
-  <transf name="split_goal_wp" proved="true" >
+  <transf name="split_goal_right" proved="true" >
    <goal name="VC t.45.0" expl="loop invariant preservation" proved="true">
    <proof prover="2"><result status="valid" time="0.24" steps="164"/></proof>
-=======
-  <goal name="WP_parameter t.47" expl="loop invariant preservation" proved="true">
-  <transf name="split_goal_right" proved="true" >
-   <goal name="WP_parameter t.47.0" expl="loop invariant preservation" proved="true">
-   <proof prover="3"><result status="valid" time="0.15"/></proof>
-   </goal>
-   <goal name="WP_parameter t.47.1" expl="loop invariant preservation" proved="true">
-   <proof prover="3"><result status="valid" time="2.26"/></proof>
-   </goal>
-   <goal name="WP_parameter t.47.2" expl="loop invariant preservation" proved="true">
-   <proof prover="3"><result status="valid" time="0.29"/></proof>
-   </goal>
-   <goal name="WP_parameter t.47.3" expl="loop invariant preservation" proved="true">
-   <proof prover="3"><result status="valid" time="0.60"/></proof>
-   </goal>
-  </transf>
-  </goal>
-  <goal name="WP_parameter t.48" expl="loop invariant preservation" proved="true">
-  <transf name="split_goal_right" proved="true" >
-   <goal name="WP_parameter t.48.0" expl="loop invariant preservation" proved="true">
-   <proof prover="3"><result status="valid" time="0.44"/></proof>
->>>>>>> 8e560e42
    </goal>
    <goal name="VC t.45.1" expl="loop invariant preservation" proved="true">
    <proof prover="3" timelimit="10" memlimit="4000"><result status="valid" time="9.85"/></proof>
@@ -371,26 +292,10 @@
    </goal>
   </transf>
   </goal>
-<<<<<<< HEAD
   <goal name="VC t.46" expl="loop invariant preservation" proved="true">
-  <transf name="split_goal_wp" proved="true" >
+  <transf name="split_goal_right" proved="true" >
    <goal name="VC t.46.0" expl="loop invariant preservation" proved="true">
    <proof prover="3"><result status="valid" time="0.80"/></proof>
-=======
-  <goal name="WP_parameter t.49" expl="loop invariant preservation" proved="true">
-  <proof prover="3"><result status="valid" time="0.11"/></proof>
-  </goal>
-  <goal name="WP_parameter t.50" expl="loop invariant preservation" proved="true">
-  <proof prover="3"><result status="valid" time="0.10"/></proof>
-  </goal>
-  <goal name="WP_parameter t.51" expl="loop variant decrease" proved="true">
-  <proof prover="3"><result status="valid" time="0.18"/></proof>
-  </goal>
-  <goal name="WP_parameter t.52" expl="assertion" proved="true">
-  <transf name="split_goal_right" proved="true" >
-   <goal name="WP_parameter t.52.0" expl="assertion" proved="true">
-   <proof prover="3"><result status="valid" time="0.09"/></proof>
->>>>>>> 8e560e42
    </goal>
    <goal name="VC t.46.1" expl="loop invariant preservation" proved="true">
    <proof prover="3"><result status="valid" time="0.12"/></proof>
@@ -434,17 +339,8 @@
   <goal name="VC t.57" expl="postcondition" proved="true">
   <proof prover="3"><result status="valid" time="0.08"/></proof>
   </goal>
-<<<<<<< HEAD
   <goal name="VC t.58" expl="postcondition" proved="true">
   <proof prover="5"><result status="valid" time="0.02"/></proof>
-=======
- </transf>
- </goal>
- <goal name="WP_parameter queens" expl="VC for queens" proved="true">
- <transf name="split_goal_right" proved="true" >
-  <goal name="WP_parameter queens.0" expl="precondition" proved="true">
-  <proof prover="3"><result status="valid" time="0.06"/></proof>
->>>>>>> 8e560e42
   </goal>
   <goal name="VC t.59" expl="postcondition" proved="true">
   <proof prover="8"><result status="valid" time="0.04"/></proof>
@@ -458,7 +354,7 @@
  </transf>
  </goal>
  <goal name="VC queens" expl="VC for queens" proved="true">
- <transf name="split_goal_wp" proved="true" >
+ <transf name="split_goal_right" proved="true" >
   <goal name="VC queens.0" expl="precondition" proved="true">
   <proof prover="3"><result status="valid" time="0.04"/></proof>
   </goal>
@@ -497,15 +393,9 @@
   </goal>
  </transf>
  </goal>
-<<<<<<< HEAD
  <goal name="VC test8" expl="VC for test8" proved="true">
- <transf name="split_goal_wp" proved="true" >
+ <transf name="split_goal_right" proved="true" >
   <goal name="VC test8.0" expl="precondition" proved="true">
-=======
- <goal name="WP_parameter test8" expl="VC for test8" proved="true">
- <transf name="split_goal_right" proved="true" >
-  <goal name="WP_parameter test8.0" expl="precondition" proved="true">
->>>>>>> 8e560e42
   <proof prover="3"><result status="valid" time="0.04"/></proof>
   </goal>
   <goal name="VC test8.1" expl="precondition" proved="true">
