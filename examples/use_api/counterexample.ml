(********************************************************************)
(*                                                                  *)
(*  The Why3 Verification Platform   /   The Why3 Development Team  *)
(*  Copyright 2010-2021 --  Inria - CNRS - Paris-Saclay University  *)
(*                                                                  *)
(*  This software is distributed under the terms of the GNU Lesser  *)
(*  General Public License version 2.1, with the special exception  *)
(*  on linking described in file LICENSE.                           *)
(*                                                                  *)
(********************************************************************)

(*******************

This file builds some goals based on logic.ml using the API and calls
CVC4 to query counterexamples for them

Note: the comments of the form BEGIN{id} and END{id} are there for automatic extraction
of the chapter "The Why3 API" of the manual
******************)

(* opening the Why3 library *)
open Why3

(* a ground propositional goal: true or false *)
let fmla_true : Term.term = Term.t_true
let fmla_false : Term.term = Term.t_false

(* printing it *)
open Format

(* a propositional goal: A implies (A and B) *)

(* BEGIN{ce_declarepropvars} *)
let make_attribute (name: string) : Ident.attribute =
  Ident.create_attribute ("model_trace:" ^ name)
let prop_var_A : Term.lsymbol =
  (* [user_position file line left_col right_col] *)
  let loc = Loc.user_position "myfile.my_ext" 28 0 0  in
  let attrs = Ident.Sattr.singleton (make_attribute "my_A") in
  Term.create_psymbol (Ident.id_fresh ~attrs ~loc "A") []
(* END{ce_declarepropvars} *)
let prop_var_B : Term.lsymbol =
  let loc = Loc.user_position "myfile.my_ext2" 101 0 0  in
  let attrs = Ident.Sattr.singleton (make_attribute "my_B") in
  Term.create_psymbol (Ident.id_fresh ~attrs ~loc "B") []

(* BEGIN{ce_adaptgoals} *)
let atom_A : Term.term = Term.ps_app prop_var_A []
let atom_B : Term.term = Term.ps_app prop_var_B []
(* Voluntarily wrong verification condition *)
let fmla2 : Term.term =
  Term.t_implies atom_A (Term.t_and atom_A atom_B)
(* We add a location and attribute to indicate the start of a goal *)
let fmla2 : Term.term =
  let loc = Loc.user_position "myfile.my_ext" 42 28 91  in
  let attrs = Ident.Sattr.singleton Ity.annot_attr in
  (* Note that this remove any existing attribute/locations on fmla2 *)
  Term.t_attr_set ~loc attrs fmla2
(* END{ce_adaptgoals} *)

let () = printf "@[formula 2 is:@ %a@]@." Pretty.print_term fmla2

let task2 = None
let task2 = Task.add_param_decl task2 prop_var_A
let task2 = Task.add_param_decl task2 prop_var_B
(* BEGIN{ce_nobuiltin} *)
let meta_ce = Theory.register_meta_excl "get_counterexmp" [Theory.MTstring]
  ~desc:"Set@ when@ counter-example@ should@ be@ get."
let task2 = Task.add_meta task2 meta_ce [Theory.MAstr ""]
(* END{ce_nobuiltin} *)
let goal_id2 = Decl.create_prsymbol (Ident.id_fresh "goal2")
let task2 = Task.add_prop_decl task2 Decl.Pgoal goal_id2 fmla2
let () = printf "@[task 2 created:@\n%a@]@." Pretty.print_task task2


(* To call a prover, we need to access the Why configuration *)

(* reads the default config file *)
let config = Whyconf.init_config None
(* the [main] section of the config file *)
let main : Whyconf.main = Whyconf.get_main config
(* all the provers detected, from the config file *)
let provers : Whyconf.config_prover Whyconf.Mprover.t =
  Whyconf.get_provers config

(* BEGIN{ce_get_cvc4ce} *)
(* One alternative for CVC4 with counterexamples in the config file *)
let cvc4 : Whyconf.config_prover =
  let fp = Whyconf.parse_filter_prover "CVC4,1.7,counterexamples" in
  (* All provers alternative counterexamples that have the name CVC4 and version 1.7 *)
  let provers = Whyconf.filter_provers config fp in
  if Whyconf.Mprover.is_empty provers then begin
    eprintf "Prover CVC4 1.7 not installed or not configured@.";
    exit 1
  end else
    snd (Whyconf.Mprover.max_binding provers)
(* END{ce_get_cvc4ce} *)

(* builds the environment from the [loadpath] *)
let env : Env.env = Env.create_env (Whyconf.loadpath main)

(* loading the CVC4 driver *)
let cvc4_driver : Driver.driver =
  try
    Whyconf.load_driver main env cvc4
  with e ->
    eprintf "Failed to load driver for CVC4,1.7: %a@."
      Exn_printer.exn_printer e;
    exit 1

(* calls CVC4 *)
let result1 : Call_provers.prover_result =
  Call_provers.wait_on_call
    (Driver.prove_task ~limit:Call_provers.empty_limit
                       ~command:(Whyconf.get_complete_command cvc4 ~with_steps:false)
    cvc4_driver task2)

(* BEGIN{ce_callprover} *)
(* prints CVC4 answer *)
let () = printf "@[On task 1, CVC4,1.7 answers %a@."
    (Call_provers.print_prover_result ?json:None) result1

let () = printf "Model is %t@."
    (fun fmt ->
       match Counterexample.select_model_last_non_empty
                result1.Call_provers.pr_models with
       | Some m ->
           Model_parser.print_model_json ?me_name_trans:None ?vc_line_trans:None fmt m
<<<<<<< HEAD
       | None -> fprintf fmt "unavailable")
(* END{ce_callprover} *)
=======
       | _ -> fprintf fmt "unavailable")
(* END{ce_callprover} *)

(* Construct program:
   module M =
     let f (x: int) = assert { x <> 42 }
   end *)
let mlw_file =
  let loc () = (* The counterexample selections requires unique locations *)
    Mlw_printer.id_loc () in
  let open Ptree in
  let open Ptree_helpers in
  let let_f =
    let equ = Qident (ident ~loc:(loc ()) Ident.op_equ) in
    let t_x = tvar ~loc:(loc ()) (Qident (ident "x")) in
    let t_42 = tconst ~loc:(loc ()) 42 in
    let t = term ~loc:(loc ()) (Tidapp (equ, [t_x; t_42])) in
    let t = term ~loc:(loc ()) (Tnot t) in
    let body = expr ~loc:(loc ()) (Eassert (Expr.Assert, t)) in
    let pty_int = PTtyapp (Qident (ident "int"), []) in
    let arg = loc (), Some (ident ~loc:(loc ()) "x"), false, Some pty_int in
    let efun =
      Efun ([arg], None, pat Ptree.Pwild, Ity.MaskVisible, empty_spec, body) in
    let e = expr ~loc:(loc ()) efun in
    Dlet (ident "f", false, Expr.RKnone, e) in
  Decls [let_f]

let pm =
  let pms = Typing.type_mlw_file env [] "myfile.mlw" mlw_file in
  Wstdlib.Mstr.find "" pms

let task =
  match Task.split_theory pm.Pmodule.mod_theory None None with
  | [task] -> task
  | _ -> failwith "Not exactly one task"

let pr =
  Call_provers.wait_on_call
    (Driver.prove_task ~limit:Call_provers.empty_limit
       ~command:(Whyconf.get_complete_command cvc4 ~with_steps:false)
    cvc4_driver task)

(* BEGIN{check_ce} *)
let () =
  let reduce_config =
    let trans = "compute_in_goal" and prover = "cvc4" and try_negate = true in
    Pinterp.rac_reduce_config_lit ~trans ~prover ~try_negate config env () in
  let check = true in
  match Counterexample.select_model ~check ~reduce_config
          env pm pr.Call_provers.pr_models with
  | Some model_summary ->
      printf "%a@." (Counterexample.print_counterexample
                       ~check_ce:check ?verb_lvl:None ?json:None) model_summary
  | None ->
      printf "No model@."
(* END{check_ce} *)
>>>>>>> ee0fd84e
<|MERGE_RESOLUTION|>--- conflicted
+++ resolved
@@ -126,11 +126,7 @@
                 result1.Call_provers.pr_models with
        | Some m ->
            Model_parser.print_model_json ?me_name_trans:None ?vc_line_trans:None fmt m
-<<<<<<< HEAD
        | None -> fprintf fmt "unavailable")
-(* END{ce_callprover} *)
-=======
-       | _ -> fprintf fmt "unavailable")
 (* END{ce_callprover} *)
 
 (* Construct program:
@@ -185,5 +181,4 @@
                        ~check_ce:check ?verb_lvl:None ?json:None) model_summary
   | None ->
       printf "No model@."
-(* END{check_ce} *)
->>>>>>> ee0fd84e
+(* END{check_ce} *)