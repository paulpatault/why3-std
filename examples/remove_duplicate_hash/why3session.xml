<?xml version="1.0" encoding="UTF-8"?>
<!DOCTYPE why3session PUBLIC "-//Why3//proof session v5//EN"
"http://why3.lri.fr/why3session.dtd">
<why3session shape_version="4">
<prover id="1" name="Alt-Ergo" version="1.30" timelimit="10" steplimit="0" memlimit="1000"/>
<file name="../remove_duplicate_hash.mlw" proved="true">
<theory name="Spec" proved="true" sum="d41d8cd98f00b204e9800998ecf8427e">
</theory>
<theory name="MutableSet" proved="true" sum="d41d8cd98f00b204e9800998ecf8427e">
</theory>
<<<<<<< HEAD
<theory name="RemoveDuplicate" proved="true">
 <goal name="VC remove_duplicate" expl="VC for remove_duplicate" proved="true">
 <transf name="split_goal_wp" proved="true" >
  <goal name="VC remove_duplicate.0" expl="loop invariant init" proved="true">
  <proof prover="1"><result status="valid" time="0.00" steps="10"/></proof>
=======
<theory name="RemoveDuplicate">
 <goal name="WP_parameter remove_duplicate" expl="VC for remove_duplicate">
 <transf name="split_goal_right">
  <goal name="WP_parameter remove_duplicate.1" expl="index in array bounds">
  <proof prover="0"><result status="valid" time="0.02" steps="4"/></proof>
>>>>>>> 8e560e42
  </goal>
  <goal name="VC remove_duplicate.1" expl="index in array bounds" proved="true">
  <proof prover="1"><result status="valid" time="0.00" steps="6"/></proof>
  </goal>
  <goal name="VC remove_duplicate.2" expl="loop invariant preservation" proved="true">
  <proof prover="1"><result status="valid" time="0.01" steps="56"/></proof>
  </goal>
  <goal name="VC remove_duplicate.3" expl="index in array bounds" proved="true">
  <proof prover="1"><result status="valid" time="0.00" steps="4"/></proof>
  </goal>
  <goal name="VC remove_duplicate.4" expl="array creation size" proved="true">
  <proof prover="1"><result status="valid" time="0.00" steps="5"/></proof>
  </goal>
  <goal name="VC remove_duplicate.5" expl="loop invariant init" proved="true">
  <proof prover="1"><result status="valid" time="0.00" steps="20"/></proof>
  </goal>
  <goal name="VC remove_duplicate.6" expl="loop invariant init" proved="true">
  <proof prover="1"><result status="valid" time="0.00" steps="11"/></proof>
  </goal>
  <goal name="VC remove_duplicate.7" expl="loop invariant init" proved="true">
  <proof prover="1"><result status="valid" time="0.00" steps="7"/></proof>
  </goal>
  <goal name="VC remove_duplicate.8" expl="loop invariant init" proved="true">
  <proof prover="1"><result status="valid" time="0.00" steps="22"/></proof>
  </goal>
  <goal name="VC remove_duplicate.9" expl="loop invariant init" proved="true">
  <proof prover="1"><result status="valid" time="0.00" steps="25"/></proof>
  </goal>
  <goal name="VC remove_duplicate.10" expl="index in array bounds" proved="true">
  <proof prover="1"><result status="valid" time="0.00" steps="14"/></proof>
  </goal>
  <goal name="VC remove_duplicate.11" expl="index in array bounds" proved="true">
  <proof prover="1"><result status="valid" time="0.00" steps="15"/></proof>
  </goal>
  <goal name="VC remove_duplicate.12" expl="index in array bounds" proved="true">
  <proof prover="1"><result status="valid" time="0.01" steps="16"/></proof>
  </goal>
  <goal name="VC remove_duplicate.13" expl="index in array bounds" proved="true">
  <proof prover="1"><result status="valid" time="0.01" steps="76"/></proof>
  </goal>
  <goal name="VC remove_duplicate.14" expl="loop invariant preservation" proved="true">
  <proof prover="1"><result status="valid" time="0.01" steps="151"/></proof>
  </goal>
  <goal name="VC remove_duplicate.15" expl="loop invariant preservation" proved="true">
  <proof prover="1"><result status="valid" time="0.04" steps="226"/></proof>
  </goal>
  <goal name="VC remove_duplicate.16" expl="loop invariant preservation" proved="true">
  <proof prover="1"><result status="valid" time="0.03" steps="99"/></proof>
  </goal>
  <goal name="VC remove_duplicate.17" expl="loop invariant preservation" proved="true">
  <proof prover="1"><result status="valid" time="0.02" steps="135"/></proof>
  </goal>
  <goal name="VC remove_duplicate.18" expl="loop invariant preservation" proved="true">
  <proof prover="1"><result status="valid" time="0.02" steps="169"/></proof>
  </goal>
  <goal name="VC remove_duplicate.19" expl="loop invariant preservation" proved="true">
  <proof prover="1"><result status="valid" time="0.02" steps="70"/></proof>
  </goal>
  <goal name="VC remove_duplicate.20" expl="loop invariant preservation" proved="true">
  <proof prover="1"><result status="valid" time="0.00" steps="15"/></proof>
  </goal>
  <goal name="VC remove_duplicate.21" expl="loop invariant preservation" proved="true">
  <proof prover="1"><result status="valid" time="0.00" steps="15"/></proof>
  </goal>
  <goal name="VC remove_duplicate.22" expl="loop invariant preservation" proved="true">
  <proof prover="1"><result status="valid" time="0.01" steps="15"/></proof>
  </goal>
  <goal name="VC remove_duplicate.23" expl="loop invariant preservation" proved="true">
  <proof prover="1"><result status="valid" time="0.00" steps="15"/></proof>
  </goal>
  <goal name="VC remove_duplicate.24" expl="postcondition" proved="true">
  <proof prover="1"><result status="valid" time="0.01" steps="93"/></proof>
  </goal>
  <goal name="VC remove_duplicate.25" expl="postcondition" proved="true">
  <proof prover="1"><result status="valid" time="0.02" steps="125"/></proof>
  </goal>
  <goal name="VC remove_duplicate.26" expl="out of loop bounds" proved="true">
  <proof prover="1"><result status="valid" time="0.00" steps="6"/></proof>
  </goal>
<<<<<<< HEAD
  <goal name="VC remove_duplicate.27" expl="out of loop bounds" proved="true">
  <proof prover="1"><result status="valid" time="0.00" steps="3"/></proof>
=======
  <goal name="WP_parameter remove_duplicate.28" expl="loop invariant init">
  <proof prover="0"><result status="valid" time="0.01" steps="9"/></proof>
  </goal>
  <goal name="WP_parameter remove_duplicate.29" expl="index in array bounds">
  <proof prover="0"><result status="valid" time="0.01" steps="7"/></proof>
  </goal>
  <goal name="WP_parameter remove_duplicate.30" expl="loop invariant preservation">
  <proof prover="0"><result status="valid" time="0.02" steps="42"/></proof>
  </goal>
  <goal name="WP_parameter remove_duplicate.31" expl="index in array bounds">
  <proof prover="0"><result status="valid" time="0.01" steps="5"/></proof>
  </goal>
  <goal name="WP_parameter remove_duplicate.32" expl="array creation size">
  <proof prover="0"><result status="valid" time="0.01" steps="7"/></proof>
  </goal>
  <goal name="WP_parameter remove_duplicate.33" expl="postcondition">
  <proof prover="0"><result status="valid" time="0.02" steps="10"/></proof>
  </goal>
  <goal name="WP_parameter remove_duplicate.34" expl="postcondition">
  <proof prover="0"><result status="valid" time="0.01" steps="10"/></proof>
  </goal>
  <goal name="WP_parameter remove_duplicate.35" expl="loop invariant init">
  <proof prover="0"><result status="valid" time="0.02" steps="14"/></proof>
  </goal>
  <goal name="WP_parameter remove_duplicate.36" expl="loop invariant init">
  <proof prover="0"><result status="valid" time="0.02" steps="14"/></proof>
  </goal>
  <goal name="WP_parameter remove_duplicate.37" expl="loop invariant init">
  <proof prover="0"><result status="valid" time="0.01" steps="13"/></proof>
  </goal>
  <goal name="WP_parameter remove_duplicate.38" expl="loop invariant init">
  <proof prover="0"><result status="valid" time="0.02" steps="12"/></proof>
  </goal>
  <goal name="WP_parameter remove_duplicate.39" expl="loop invariant init">
  <proof prover="0"><result status="valid" time="0.02" steps="13"/></proof>
  </goal>
  <goal name="WP_parameter remove_duplicate.40" expl="index in array bounds">
  <proof prover="0"><result status="valid" time="0.02" steps="17"/></proof>
  </goal>
  <goal name="WP_parameter remove_duplicate.41" expl="index in array bounds">
  <proof prover="0"><result status="valid" time="0.00" steps="19"/></proof>
  </goal>
  <goal name="WP_parameter remove_duplicate.42" expl="index in array bounds">
  <proof prover="0"><result status="valid" time="0.01" steps="20"/></proof>
  </goal>
  <goal name="WP_parameter remove_duplicate.43" expl="type invariant">
  <proof prover="0"><result status="valid" time="0.01" steps="20"/></proof>
  </goal>
  <goal name="WP_parameter remove_duplicate.44" expl="index in array bounds">
  <transf name="split_goal_right">
   <goal name="WP_parameter remove_duplicate.44.1" expl="VC for remove_duplicate">
   <proof prover="0"><result status="valid" time="0.00" steps="20"/></proof>
   </goal>
   <goal name="WP_parameter remove_duplicate.44.2" expl="VC for remove_duplicate">
   <proof prover="0"><result status="valid" time="0.04" steps="79"/></proof>
   </goal>
  </transf>
  </goal>
  <goal name="WP_parameter remove_duplicate.45" expl="loop invariant preservation">
  <proof prover="0"><result status="valid" time="0.01" steps="121"/></proof>
  </goal>
  <goal name="WP_parameter remove_duplicate.46" expl="loop invariant preservation">
  <proof prover="0"><result status="valid" time="0.17" steps="237"/></proof>
  </goal>
  <goal name="WP_parameter remove_duplicate.47" expl="loop invariant preservation">
  <proof prover="0"><result status="valid" time="0.21" steps="188"/></proof>
  </goal>
  <goal name="WP_parameter remove_duplicate.48" expl="loop invariant preservation">
  <proof prover="0"><result status="valid" time="0.01" steps="25"/></proof>
  </goal>
  <goal name="WP_parameter remove_duplicate.49" expl="loop invariant preservation">
  <proof prover="0"><result status="valid" time="0.02" steps="79"/></proof>
  </goal>
  <goal name="WP_parameter remove_duplicate.50" expl="loop invariant preservation">
  <proof prover="0"><result status="valid" time="0.02" steps="56"/></proof>
  </goal>
  <goal name="WP_parameter remove_duplicate.51" expl="loop invariant preservation">
  <proof prover="0"><result status="valid" time="0.02" steps="24"/></proof>
  </goal>
  <goal name="WP_parameter remove_duplicate.52" expl="loop invariant preservation">
  <proof prover="0"><result status="valid" time="0.01" steps="19"/></proof>
  </goal>
  <goal name="WP_parameter remove_duplicate.53" expl="loop invariant preservation">
  <proof prover="0"><result status="valid" time="0.02" steps="19"/></proof>
  </goal>
  <goal name="WP_parameter remove_duplicate.54" expl="loop invariant preservation">
  <proof prover="0"><result status="valid" time="0.02" steps="19"/></proof>
  </goal>
  <goal name="WP_parameter remove_duplicate.55" expl="type invariant">
  <proof prover="0"><result status="valid" time="0.01" steps="15"/></proof>
  </goal>
  <goal name="WP_parameter remove_duplicate.56" expl="postcondition">
  <proof prover="0"><result status="valid" time="0.01" steps="96"/></proof>
  </goal>
  <goal name="WP_parameter remove_duplicate.57" expl="postcondition">
  <proof prover="0"><result status="valid" time="0.02" steps="185"/></proof>
>>>>>>> 8e560e42
  </goal>
 </transf>
 </goal>
</theory>
</file>
</why3session><|MERGE_RESOLUTION|>--- conflicted
+++ resolved
@@ -8,19 +8,11 @@
 </theory>
 <theory name="MutableSet" proved="true" sum="d41d8cd98f00b204e9800998ecf8427e">
 </theory>
-<<<<<<< HEAD
 <theory name="RemoveDuplicate" proved="true">
  <goal name="VC remove_duplicate" expl="VC for remove_duplicate" proved="true">
- <transf name="split_goal_wp" proved="true" >
+ <transf name="split_goal_right" proved="true" >
   <goal name="VC remove_duplicate.0" expl="loop invariant init" proved="true">
   <proof prover="1"><result status="valid" time="0.00" steps="10"/></proof>
-=======
-<theory name="RemoveDuplicate">
- <goal name="WP_parameter remove_duplicate" expl="VC for remove_duplicate">
- <transf name="split_goal_right">
-  <goal name="WP_parameter remove_duplicate.1" expl="index in array bounds">
-  <proof prover="0"><result status="valid" time="0.02" steps="4"/></proof>
->>>>>>> 8e560e42
   </goal>
   <goal name="VC remove_duplicate.1" expl="index in array bounds" proved="true">
   <proof prover="1"><result status="valid" time="0.00" steps="6"/></proof>
@@ -100,107 +92,8 @@
   <goal name="VC remove_duplicate.26" expl="out of loop bounds" proved="true">
   <proof prover="1"><result status="valid" time="0.00" steps="6"/></proof>
   </goal>
-<<<<<<< HEAD
   <goal name="VC remove_duplicate.27" expl="out of loop bounds" proved="true">
   <proof prover="1"><result status="valid" time="0.00" steps="3"/></proof>
-=======
-  <goal name="WP_parameter remove_duplicate.28" expl="loop invariant init">
-  <proof prover="0"><result status="valid" time="0.01" steps="9"/></proof>
-  </goal>
-  <goal name="WP_parameter remove_duplicate.29" expl="index in array bounds">
-  <proof prover="0"><result status="valid" time="0.01" steps="7"/></proof>
-  </goal>
-  <goal name="WP_parameter remove_duplicate.30" expl="loop invariant preservation">
-  <proof prover="0"><result status="valid" time="0.02" steps="42"/></proof>
-  </goal>
-  <goal name="WP_parameter remove_duplicate.31" expl="index in array bounds">
-  <proof prover="0"><result status="valid" time="0.01" steps="5"/></proof>
-  </goal>
-  <goal name="WP_parameter remove_duplicate.32" expl="array creation size">
-  <proof prover="0"><result status="valid" time="0.01" steps="7"/></proof>
-  </goal>
-  <goal name="WP_parameter remove_duplicate.33" expl="postcondition">
-  <proof prover="0"><result status="valid" time="0.02" steps="10"/></proof>
-  </goal>
-  <goal name="WP_parameter remove_duplicate.34" expl="postcondition">
-  <proof prover="0"><result status="valid" time="0.01" steps="10"/></proof>
-  </goal>
-  <goal name="WP_parameter remove_duplicate.35" expl="loop invariant init">
-  <proof prover="0"><result status="valid" time="0.02" steps="14"/></proof>
-  </goal>
-  <goal name="WP_parameter remove_duplicate.36" expl="loop invariant init">
-  <proof prover="0"><result status="valid" time="0.02" steps="14"/></proof>
-  </goal>
-  <goal name="WP_parameter remove_duplicate.37" expl="loop invariant init">
-  <proof prover="0"><result status="valid" time="0.01" steps="13"/></proof>
-  </goal>
-  <goal name="WP_parameter remove_duplicate.38" expl="loop invariant init">
-  <proof prover="0"><result status="valid" time="0.02" steps="12"/></proof>
-  </goal>
-  <goal name="WP_parameter remove_duplicate.39" expl="loop invariant init">
-  <proof prover="0"><result status="valid" time="0.02" steps="13"/></proof>
-  </goal>
-  <goal name="WP_parameter remove_duplicate.40" expl="index in array bounds">
-  <proof prover="0"><result status="valid" time="0.02" steps="17"/></proof>
-  </goal>
-  <goal name="WP_parameter remove_duplicate.41" expl="index in array bounds">
-  <proof prover="0"><result status="valid" time="0.00" steps="19"/></proof>
-  </goal>
-  <goal name="WP_parameter remove_duplicate.42" expl="index in array bounds">
-  <proof prover="0"><result status="valid" time="0.01" steps="20"/></proof>
-  </goal>
-  <goal name="WP_parameter remove_duplicate.43" expl="type invariant">
-  <proof prover="0"><result status="valid" time="0.01" steps="20"/></proof>
-  </goal>
-  <goal name="WP_parameter remove_duplicate.44" expl="index in array bounds">
-  <transf name="split_goal_right">
-   <goal name="WP_parameter remove_duplicate.44.1" expl="VC for remove_duplicate">
-   <proof prover="0"><result status="valid" time="0.00" steps="20"/></proof>
-   </goal>
-   <goal name="WP_parameter remove_duplicate.44.2" expl="VC for remove_duplicate">
-   <proof prover="0"><result status="valid" time="0.04" steps="79"/></proof>
-   </goal>
-  </transf>
-  </goal>
-  <goal name="WP_parameter remove_duplicate.45" expl="loop invariant preservation">
-  <proof prover="0"><result status="valid" time="0.01" steps="121"/></proof>
-  </goal>
-  <goal name="WP_parameter remove_duplicate.46" expl="loop invariant preservation">
-  <proof prover="0"><result status="valid" time="0.17" steps="237"/></proof>
-  </goal>
-  <goal name="WP_parameter remove_duplicate.47" expl="loop invariant preservation">
-  <proof prover="0"><result status="valid" time="0.21" steps="188"/></proof>
-  </goal>
-  <goal name="WP_parameter remove_duplicate.48" expl="loop invariant preservation">
-  <proof prover="0"><result status="valid" time="0.01" steps="25"/></proof>
-  </goal>
-  <goal name="WP_parameter remove_duplicate.49" expl="loop invariant preservation">
-  <proof prover="0"><result status="valid" time="0.02" steps="79"/></proof>
-  </goal>
-  <goal name="WP_parameter remove_duplicate.50" expl="loop invariant preservation">
-  <proof prover="0"><result status="valid" time="0.02" steps="56"/></proof>
-  </goal>
-  <goal name="WP_parameter remove_duplicate.51" expl="loop invariant preservation">
-  <proof prover="0"><result status="valid" time="0.02" steps="24"/></proof>
-  </goal>
-  <goal name="WP_parameter remove_duplicate.52" expl="loop invariant preservation">
-  <proof prover="0"><result status="valid" time="0.01" steps="19"/></proof>
-  </goal>
-  <goal name="WP_parameter remove_duplicate.53" expl="loop invariant preservation">
-  <proof prover="0"><result status="valid" time="0.02" steps="19"/></proof>
-  </goal>
-  <goal name="WP_parameter remove_duplicate.54" expl="loop invariant preservation">
-  <proof prover="0"><result status="valid" time="0.02" steps="19"/></proof>
-  </goal>
-  <goal name="WP_parameter remove_duplicate.55" expl="type invariant">
-  <proof prover="0"><result status="valid" time="0.01" steps="15"/></proof>
-  </goal>
-  <goal name="WP_parameter remove_duplicate.56" expl="postcondition">
-  <proof prover="0"><result status="valid" time="0.01" steps="96"/></proof>
-  </goal>
-  <goal name="WP_parameter remove_duplicate.57" expl="postcondition">
-  <proof prover="0"><result status="valid" time="0.02" steps="185"/></proof>
->>>>>>> 8e560e42
   </goal>
  </transf>
  </goal>
