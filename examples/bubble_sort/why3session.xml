<?xml version="1.0" encoding="UTF-8"?>
<!DOCTYPE why3session PUBLIC "-//Why3//proof session v5//EN"
"http://why3.lri.fr/why3session.dtd">
<why3session shape_version="4">
<<<<<<< HEAD
<prover id="0" name="Alt-Ergo" version="1.01" timelimit="1" steplimit="1" memlimit="1000"/>
=======
<prover id="1" name="Alt-Ergo" version="0.99.1" timelimit="5" steplimit="0" memlimit="1000"/>
>>>>>>> b48938dc
<file name="../bubble_sort.mlw" expanded="true">
<theory name="BubbleSort" sum="3fb187c833b7f1d23b94d72c6bdacd3c" expanded="true">
 <goal name="VC bubble_sort" expl="VC for bubble_sort" expanded="true">
 <transf name="split_goal_wp" expanded="true">
  <goal name="VC bubble_sort.1" expl="1. postcondition">
  <proof prover="0"><result status="valid" time="0.01" steps="4"/></proof>
  </goal>
  <goal name="VC bubble_sort.2" expl="2. postcondition">
  <proof prover="0"><result status="valid" time="0.01" steps="3"/></proof>
  </goal>
  <goal name="VC bubble_sort.3" expl="3. loop invariant init">
  <proof prover="0"><result status="valid" time="0.01" steps="4"/></proof>
  </goal>
  <goal name="VC bubble_sort.4" expl="4. loop invariant init">
  <proof prover="0"><result status="valid" time="0.01" steps="3"/></proof>
  </goal>
  <goal name="VC bubble_sort.5" expl="5. loop invariant init">
  <proof prover="0"><result status="valid" time="0.00" steps="1"/></proof>
  </goal>
  <goal name="VC bubble_sort.6" expl="6. loop invariant preservation">
  <proof prover="0"><result status="valid" time="0.00" steps="5"/></proof>
  </goal>
  <goal name="VC bubble_sort.7" expl="7. loop invariant preservation">
  <proof prover="0"><result status="valid" time="0.01" steps="5"/></proof>
  </goal>
  <goal name="VC bubble_sort.8" expl="8. loop invariant preservation">
  <proof prover="0"><result status="valid" time="0.00" steps="5"/></proof>
  </goal>
  <goal name="VC bubble_sort.9" expl="9. loop invariant init">
  <proof prover="0"><result status="valid" time="0.01" steps="6"/></proof>
  </goal>
  <goal name="VC bubble_sort.10" expl="10. loop invariant init">
  <proof prover="0"><result status="valid" time="0.01" steps="6"/></proof>
  </goal>
  <goal name="VC bubble_sort.11" expl="11. loop invariant init">
  <proof prover="0"><result status="valid" time="0.01" steps="15"/></proof>
  </goal>
  <goal name="VC bubble_sort.12" expl="12. loop invariant init">
  <proof prover="0"><result status="valid" time="0.01" steps="8"/></proof>
  </goal>
  <goal name="VC bubble_sort.13" expl="13. index in array bounds">
  <proof prover="0"><result status="valid" time="0.01" steps="10"/></proof>
  </goal>
  <goal name="VC bubble_sort.14" expl="14. index in array bounds">
  <proof prover="0"><result status="valid" time="0.00" steps="10"/></proof>
  </goal>
  <goal name="VC bubble_sort.15" expl="15. precondition">
  <proof prover="0"><result status="valid" time="0.01" steps="16"/></proof>
  </goal>
  <goal name="VC bubble_sort.16" expl="16. loop invariant preservation">
  <proof prover="0"><result status="valid" time="0.03" steps="80"/></proof>
  </goal>
<<<<<<< HEAD
  <goal name="VC bubble_sort.17" expl="17. loop invariant preservation">
  <proof prover="0"><result status="valid" time="0.03" steps="113"/></proof>
  </goal>
  <goal name="VC bubble_sort.18" expl="18. loop invariant preservation">
  <proof prover="0"><result status="valid" time="0.09" steps="170"/></proof>
  </goal>
  <goal name="VC bubble_sort.19" expl="19. loop invariant preservation">
  <proof prover="0"><result status="valid" time="0.03" steps="72"/></proof>
=======
  <goal name="WP_parameter bubble_sort.17" expl="17. loop invariant preservation">
  <proof prover="1"><result status="valid" time="0.27" steps="183"/></proof>
  </goal>
  <goal name="WP_parameter bubble_sort.18" expl="18. loop invariant preservation">
  <proof prover="1"><result status="valid" time="0.09" steps="80"/></proof>
  </goal>
  <goal name="WP_parameter bubble_sort.19" expl="19. loop invariant preservation">
  <proof prover="1"><result status="valid" time="0.10" steps="106"/></proof>
>>>>>>> b48938dc
  </goal>
  <goal name="VC bubble_sort.20" expl="20. loop invariant preservation">
  <proof prover="0"><result status="valid" time="0.01" steps="11"/></proof>
  </goal>
  <goal name="VC bubble_sort.21" expl="21. loop invariant preservation">
  <proof prover="0"><result status="valid" time="0.01" steps="11"/></proof>
  </goal>
  <goal name="VC bubble_sort.22" expl="22. loop invariant preservation">
  <proof prover="0"><result status="valid" time="0.01" steps="23"/></proof>
  </goal>
  <goal name="VC bubble_sort.23" expl="23. loop invariant preservation">
  <proof prover="0"><result status="valid" time="0.01" steps="20"/></proof>
  </goal>
  <goal name="VC bubble_sort.24" expl="24. loop invariant preservation">
  <proof prover="0"><result status="valid" time="0.01" steps="9"/></proof>
  </goal>
  <goal name="VC bubble_sort.25" expl="25. loop invariant preservation">
  <proof prover="0"><result status="valid" time="0.01" steps="40"/></proof>
  </goal>
  <goal name="VC bubble_sort.26" expl="26. loop invariant preservation">
  <proof prover="0"><result status="valid" time="0.01" steps="22"/></proof>
  </goal>
  <goal name="VC bubble_sort.27" expl="27. postcondition">
  <proof prover="0"><result status="valid" time="0.01" steps="4"/></proof>
  </goal>
  <goal name="VC bubble_sort.28" expl="28. postcondition">
  <proof prover="0"><result status="valid" time="0.01" steps="5"/></proof>
  </goal>
 </transf>
 </goal>
 <goal name="VC test1" expl="VC for test1" expanded="true">
 <proof prover="0"><result status="valid" time="0.01" steps="8"/></proof>
 </goal>
 <goal name="VC test2" expl="VC for test2" expanded="true">
 <proof prover="0"><result status="valid" time="0.02" steps="30"/></proof>
 </goal>
 <goal name="VC bench" expl="VC for bench" expanded="true">
 <proof prover="0"><result status="valid" time="0.01" steps="20"/></proof>
 </goal>
</theory>
</file>
</why3session><|MERGE_RESOLUTION|>--- conflicted
+++ resolved
@@ -2,73 +2,59 @@
 <!DOCTYPE why3session PUBLIC "-//Why3//proof session v5//EN"
 "http://why3.lri.fr/why3session.dtd">
 <why3session shape_version="4">
-<<<<<<< HEAD
-<prover id="0" name="Alt-Ergo" version="1.01" timelimit="1" steplimit="1" memlimit="1000"/>
-=======
 <prover id="1" name="Alt-Ergo" version="0.99.1" timelimit="5" steplimit="0" memlimit="1000"/>
->>>>>>> b48938dc
 <file name="../bubble_sort.mlw" expanded="true">
-<theory name="BubbleSort" sum="3fb187c833b7f1d23b94d72c6bdacd3c" expanded="true">
- <goal name="VC bubble_sort" expl="VC for bubble_sort" expanded="true">
- <transf name="split_goal_wp" expanded="true">
-  <goal name="VC bubble_sort.1" expl="1. postcondition">
-  <proof prover="0"><result status="valid" time="0.01" steps="4"/></proof>
+<theory name="BubbleSort" sum="9366f134b3c83537eeef4a6fabec731d" expanded="true">
+ <goal name="WP_parameter bubble_sort" expl="VC for bubble_sort">
+ <transf name="split_goal_wp">
+  <goal name="WP_parameter bubble_sort.1" expl="1. postcondition">
+  <proof prover="1"><result status="valid" time="0.03" steps="5"/></proof>
   </goal>
-  <goal name="VC bubble_sort.2" expl="2. postcondition">
-  <proof prover="0"><result status="valid" time="0.01" steps="3"/></proof>
+  <goal name="WP_parameter bubble_sort.2" expl="2. postcondition">
+  <proof prover="1"><result status="valid" time="0.01" steps="6"/></proof>
   </goal>
-  <goal name="VC bubble_sort.3" expl="3. loop invariant init">
-  <proof prover="0"><result status="valid" time="0.01" steps="4"/></proof>
+  <goal name="WP_parameter bubble_sort.3" expl="3. loop invariant init">
+  <proof prover="1"><result status="valid" time="0.02" steps="5"/></proof>
   </goal>
-  <goal name="VC bubble_sort.4" expl="4. loop invariant init">
-  <proof prover="0"><result status="valid" time="0.01" steps="3"/></proof>
+  <goal name="WP_parameter bubble_sort.4" expl="4. loop invariant init">
+  <proof prover="1"><result status="valid" time="0.02" steps="6"/></proof>
   </goal>
-  <goal name="VC bubble_sort.5" expl="5. loop invariant init">
-  <proof prover="0"><result status="valid" time="0.00" steps="1"/></proof>
+  <goal name="WP_parameter bubble_sort.5" expl="5. loop invariant init">
+  <proof prover="1"><result status="valid" time="0.02" steps="5"/></proof>
   </goal>
-  <goal name="VC bubble_sort.6" expl="6. loop invariant preservation">
-  <proof prover="0"><result status="valid" time="0.00" steps="5"/></proof>
+  <goal name="WP_parameter bubble_sort.6" expl="6. loop invariant preservation">
+  <proof prover="1"><result status="valid" time="0.02" steps="6"/></proof>
   </goal>
-  <goal name="VC bubble_sort.7" expl="7. loop invariant preservation">
-  <proof prover="0"><result status="valid" time="0.01" steps="5"/></proof>
+  <goal name="WP_parameter bubble_sort.7" expl="7. loop invariant preservation">
+  <proof prover="1"><result status="valid" time="0.01" steps="6"/></proof>
   </goal>
-  <goal name="VC bubble_sort.8" expl="8. loop invariant preservation">
-  <proof prover="0"><result status="valid" time="0.00" steps="5"/></proof>
+  <goal name="WP_parameter bubble_sort.8" expl="8. loop invariant preservation">
+  <proof prover="1"><result status="valid" time="0.02" steps="10"/></proof>
   </goal>
-  <goal name="VC bubble_sort.9" expl="9. loop invariant init">
-  <proof prover="0"><result status="valid" time="0.01" steps="6"/></proof>
+  <goal name="WP_parameter bubble_sort.9" expl="9. loop invariant init">
+  <proof prover="1"><result status="valid" time="0.02" steps="7"/></proof>
   </goal>
-  <goal name="VC bubble_sort.10" expl="10. loop invariant init">
-  <proof prover="0"><result status="valid" time="0.01" steps="6"/></proof>
+  <goal name="WP_parameter bubble_sort.10" expl="10. loop invariant init">
+  <proof prover="1"><result status="valid" time="0.02" steps="7"/></proof>
   </goal>
-  <goal name="VC bubble_sort.11" expl="11. loop invariant init">
-  <proof prover="0"><result status="valid" time="0.01" steps="15"/></proof>
+  <goal name="WP_parameter bubble_sort.11" expl="11. loop invariant init">
+  <proof prover="1"><result status="valid" time="0.02" steps="17"/></proof>
   </goal>
-  <goal name="VC bubble_sort.12" expl="12. loop invariant init">
-  <proof prover="0"><result status="valid" time="0.01" steps="8"/></proof>
+  <goal name="WP_parameter bubble_sort.12" expl="12. loop invariant init">
+  <proof prover="1"><result status="valid" time="0.03" steps="9"/></proof>
   </goal>
-  <goal name="VC bubble_sort.13" expl="13. index in array bounds">
-  <proof prover="0"><result status="valid" time="0.01" steps="10"/></proof>
+  <goal name="WP_parameter bubble_sort.13" expl="13. type invariant">
+  <proof prover="1"><result status="valid" time="0.02" steps="11"/></proof>
   </goal>
-  <goal name="VC bubble_sort.14" expl="14. index in array bounds">
-  <proof prover="0"><result status="valid" time="0.00" steps="10"/></proof>
+  <goal name="WP_parameter bubble_sort.14" expl="14. index in array bounds">
+  <proof prover="1"><result status="valid" time="0.01" steps="11"/></proof>
   </goal>
-  <goal name="VC bubble_sort.15" expl="15. precondition">
-  <proof prover="0"><result status="valid" time="0.01" steps="16"/></proof>
+  <goal name="WP_parameter bubble_sort.15" expl="15. index in array bounds">
+  <proof prover="1"><result status="valid" time="0.02" steps="13"/></proof>
   </goal>
-  <goal name="VC bubble_sort.16" expl="16. loop invariant preservation">
-  <proof prover="0"><result status="valid" time="0.03" steps="80"/></proof>
+  <goal name="WP_parameter bubble_sort.16" expl="16. precondition">
+  <proof prover="1"><result status="valid" time="0.02" steps="15"/></proof>
   </goal>
-<<<<<<< HEAD
-  <goal name="VC bubble_sort.17" expl="17. loop invariant preservation">
-  <proof prover="0"><result status="valid" time="0.03" steps="113"/></proof>
-  </goal>
-  <goal name="VC bubble_sort.18" expl="18. loop invariant preservation">
-  <proof prover="0"><result status="valid" time="0.09" steps="170"/></proof>
-  </goal>
-  <goal name="VC bubble_sort.19" expl="19. loop invariant preservation">
-  <proof prover="0"><result status="valid" time="0.03" steps="72"/></proof>
-=======
   <goal name="WP_parameter bubble_sort.17" expl="17. loop invariant preservation">
   <proof prover="1"><result status="valid" time="0.27" steps="183"/></proof>
   </goal>
@@ -77,45 +63,50 @@
   </goal>
   <goal name="WP_parameter bubble_sort.19" expl="19. loop invariant preservation">
   <proof prover="1"><result status="valid" time="0.10" steps="106"/></proof>
->>>>>>> b48938dc
   </goal>
-  <goal name="VC bubble_sort.20" expl="20. loop invariant preservation">
-  <proof prover="0"><result status="valid" time="0.01" steps="11"/></proof>
+  <goal name="WP_parameter bubble_sort.20" expl="20. loop invariant preservation">
+  <proof prover="1"><result status="valid" time="0.06" steps="50"/></proof>
   </goal>
-  <goal name="VC bubble_sort.21" expl="21. loop invariant preservation">
-  <proof prover="0"><result status="valid" time="0.01" steps="11"/></proof>
+  <goal name="WP_parameter bubble_sort.21" expl="21. loop invariant preservation">
+  <proof prover="1"><result status="valid" time="0.02" steps="15"/></proof>
   </goal>
-  <goal name="VC bubble_sort.22" expl="22. loop invariant preservation">
-  <proof prover="0"><result status="valid" time="0.01" steps="23"/></proof>
+  <goal name="WP_parameter bubble_sort.22" expl="22. loop invariant preservation">
+  <proof prover="1"><result status="valid" time="0.02" steps="15"/></proof>
   </goal>
-  <goal name="VC bubble_sort.23" expl="23. loop invariant preservation">
-  <proof prover="0"><result status="valid" time="0.01" steps="20"/></proof>
+  <goal name="WP_parameter bubble_sort.23" expl="23. loop invariant preservation">
+  <proof prover="1"><result status="valid" time="0.04" steps="28"/></proof>
   </goal>
-  <goal name="VC bubble_sort.24" expl="24. loop invariant preservation">
-  <proof prover="0"><result status="valid" time="0.01" steps="9"/></proof>
+  <goal name="WP_parameter bubble_sort.24" expl="24. loop invariant preservation">
+  <proof prover="1"><result status="valid" time="0.02" steps="25"/></proof>
   </goal>
-  <goal name="VC bubble_sort.25" expl="25. loop invariant preservation">
-  <proof prover="0"><result status="valid" time="0.01" steps="40"/></proof>
+  <goal name="WP_parameter bubble_sort.25" expl="25. loop invariant preservation">
+  <proof prover="1"><result status="valid" time="0.02" steps="9"/></proof>
   </goal>
-  <goal name="VC bubble_sort.26" expl="26. loop invariant preservation">
-  <proof prover="0"><result status="valid" time="0.01" steps="22"/></proof>
+  <goal name="WP_parameter bubble_sort.26" expl="26. loop invariant preservation">
+  <proof prover="1"><result status="valid" time="0.05" steps="25"/></proof>
   </goal>
-  <goal name="VC bubble_sort.27" expl="27. postcondition">
-  <proof prover="0"><result status="valid" time="0.01" steps="4"/></proof>
+  <goal name="WP_parameter bubble_sort.27" expl="27. loop invariant preservation">
+  <proof prover="1"><result status="valid" time="0.03" steps="23"/></proof>
   </goal>
-  <goal name="VC bubble_sort.28" expl="28. postcondition">
-  <proof prover="0"><result status="valid" time="0.01" steps="5"/></proof>
+  <goal name="WP_parameter bubble_sort.28" expl="28. type invariant">
+  <proof prover="1"><result status="valid" time="0.02" steps="4"/></proof>
+  </goal>
+  <goal name="WP_parameter bubble_sort.29" expl="29. postcondition">
+  <proof prover="1"><result status="valid" time="0.02" steps="4"/></proof>
+  </goal>
+  <goal name="WP_parameter bubble_sort.30" expl="30. postcondition">
+  <proof prover="1"><result status="valid" time="0.02" steps="4"/></proof>
   </goal>
  </transf>
  </goal>
- <goal name="VC test1" expl="VC for test1" expanded="true">
- <proof prover="0"><result status="valid" time="0.01" steps="8"/></proof>
+ <goal name="WP_parameter test1" expl="VC for test1">
+ <proof prover="1"><result status="valid" time="0.02" steps="6"/></proof>
  </goal>
- <goal name="VC test2" expl="VC for test2" expanded="true">
- <proof prover="0"><result status="valid" time="0.02" steps="30"/></proof>
+ <goal name="WP_parameter test2" expl="VC for test2">
+ <proof prover="1"><result status="valid" time="0.04" steps="24"/></proof>
  </goal>
- <goal name="VC bench" expl="VC for bench" expanded="true">
- <proof prover="0"><result status="valid" time="0.01" steps="20"/></proof>
+ <goal name="WP_parameter bench" expl="VC for bench">
+ <proof prover="1"><result status="valid" time="0.02" steps="21"/></proof>
  </goal>
 </theory>
 </file>
