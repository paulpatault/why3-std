--- conflicted
+++ resolved
@@ -1,10 +1,6 @@
 File "bench/check-ce/func_call3.mlw", line 7, characters 12-21:
 Formula `Postcondition' from verification condition g'vc.
-<<<<<<< HEAD
-Prover result is: valid (0.01s, 2343 steps).
-=======
-Prover result is: valid (0.02s, 2343 steps).
->>>>>>> afa0b14f
+Prover result is: valid (0.03s, 2343 steps).
 
 <check-ce>Check model 0 ("bench/check-ce/func_call3.mlw", line 8, characters 17-26)
 <check-ce>Model 0:
@@ -120,11 +116,7 @@
                                                       following execution:
 File "bench/check-ce/func_call3.mlw", line 8, characters 17-26:
 Formula `Postcondition' from verification condition g'vc.
-<<<<<<< HEAD
-Prover result is: timeout (1.00s, 5573744 steps).
-=======
-Prover result is: timeout (1.00s, 8246333 steps).
->>>>>>> afa0b14f
+Prover result is: timeout (1.00s, 5382500 steps).
 The program does not comply to the verification goal, for example during the
 following execution:
 File func_call3.mlw:
