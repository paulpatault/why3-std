(********************************************************************)
(*                                                                  *)
(*  The Why3 Verification Platform   /   The Why3 Development Team  *)
(*  Copyright 2010-2017   --   INRIA - CNRS - Paris-Sud University  *)
(*                                                                  *)
(*  This software is distributed under the terms of the GNU Lesser  *)
(*  General Public License version 2.1, with the special exception  *)
(*  on linking described in file LICENSE.                           *)
(*                                                                  *)
(********************************************************************)

(** SMT v2 printer with some extensions *)

open Format
open Pp
open Ident
open Ty
open Term
open Decl
open Printer
open Cntexmp_printer

let debug = Debug.register_info_flag "smtv2_printer"
  ~desc:"Print@ debugging@ messages@ about@ printing@ \
         the@ input@ of@ smtv2."

(** SMTLIB tokens taken from CVC4: src/parser/smt2/Smt2.g *)
let ident_printer () =
  let bls = (*["and";" benchmark";" distinct";"exists";"false";"flet";"forall";
     "if then else";"iff";"implies";"ite";"let";"logic";"not";"or";
     "sat";"theory";"true";"unknown";"unsat";"xor";
     "assumption";"axioms";"definition";"extensions";"formula";
     "funs";"extrafuns";"extrasorts";"extrapreds";"language";
     "notes";"preds";"sorts";"status";"theory";"Int";"Real";"Bool";
     "Array";"U";"select";"store"]*)
    (* smtlib2 V2 p71 *)
    [(* Base SMT-LIB tokens *)
      "assert"; "check-sat"; "declare-fun"; "declare-sort"; "define-fun";
      "define-sort"; "get-value"; "get-assignment"; "get-assertions";
      "get-proof"; "get-unsat-core"; "exit"; "ite"; "let"; "!"; "_";
      "set-logic"; "set-info"; "get-info"; "set-option"; "get-option";
      "push"; "pop"; "as";

      (* extended commands *)
      "declare-datatypes"; "get-model"; "echo"; "assert-rewrite";
      "assert-reduction"; "assert-propagation"; "declare-sorts";
      "declare-funs"; "declare-preds"; "define"; "declare-const";
      "simplify";

      (* attributes *)

      (* operators, including theory symbols *)
      "and"; "distinct"; "exists"; "forall"; "is_int"; "not"; "or"; "select";
      "store"; "to_int"; "to_real"; "xor";

      "div"; "mod";

      "concat"; "bvnot"; "bvand"; "bvor"; "bvneg"; "bvadd"; "bvmul"; "bvudiv";
      "bvurem"; "bvshl"; "bvlshr"; "bvult"; "bvnand"; "bvnor"; "bvxor";
      "bvcomp"; "bvsub"; "bvsdiv"; "bvsrem"; "bvsmod"; "bvashr"; "bvule";
      "bvugt"; "bvuge"; "bvslt"; "bvsle"; "bvsgt"; "bvsge"; "rotate_left";
      "rotate_right";

      "cos"; "sin"; "tan"; "atan"; "pi";

      (* Other stuff that Why3 seems to need *)
      "DECIMAL"; "NUMERAL"; "par"; "STRING";
      "unsat";"sat";
      "Bool"; "true"; "false";
      "Array";"const";
      "abs";
      "BitVec"; "extract"; "bv2nat"; "nat2bv";

      (* From Z3 *)
      "map"; "bv"; "subset"; "union"; "default";

(* floats *)
      "RNE"; "RNA"; "RTP"; "RTN"; "RTZ"
      ]
  in
  let san = sanitizer char_to_alpha char_to_alnumus in
  create_ident_printer bls ~sanitizer:san

type info = {
  info_syn        : syntax_map;
  info_converters : converter_map;
  info_rliteral   : syntax_map;
  mutable info_model : S.t;
  mutable info_in_goal : bool;
  info_vc_term : vc_term_info;
  info_printer : ident_printer;
}

let debug_print_term message t =
  let form = Debug.get_debug_formatter () in
  begin
    Debug.dprintf debug message;
    if Debug.test_flag debug then
      Pretty.print_term form t;
    Debug.dprintf debug "@.";
  end

let print_ident info fmt id =
  fprintf fmt "%s" (id_unique info.info_printer id)

(** type *)
let rec print_type info fmt ty = match ty.ty_node with
  | Tyvar _ -> unsupported "smtv2: you must encode type polymorphism"
  | Tyapp (ts, l) ->
     begin match query_syntax info.info_syn ts.ts_name, l with
      | Some s, _ -> syntax_arguments s (print_type info) fmt l
      | None, [] -> fprintf fmt "%a" (print_ident info) ts.ts_name
      | None, _ -> fprintf fmt "(%a %a)" (print_ident info) ts.ts_name
          (print_list space (print_type info)) l
     end

let print_type info fmt ty = try print_type info fmt ty
  with Unsupported s -> raise (UnsupportedType (ty,s))

let print_type_value info fmt = function
  | None -> fprintf fmt "Bool"
  | Some ty -> print_type info fmt ty

(** var *)
let forget_var info v = forget_id info.info_printer v.vs_name

let print_var info fmt {vs_name = id} =
  let n = id_unique info.info_printer id in
  fprintf fmt "%s" n

let print_typed_var info fmt vs =
  fprintf fmt "(%a %a)" (print_var info) vs
    (print_type info) vs.vs_ty

let print_var_list info fmt vsl =
  print_list space (print_typed_var info) fmt vsl

let model_projected_label = Ident.create_label "model_projected"

let collect_model_ls info ls =
  if ls.ls_args = [] && (Slab.mem model_label ls.ls_name.id_label ||
  Slab.mem model_projected_label ls.ls_name.id_label) then
    let t = t_app ls [] ls.ls_value in
    info.info_model <-
      add_model_element
      (t_label ?loc:ls.ls_name.id_loc ls.ls_name.id_label t) info.info_model

let number_format = {
  Number.long_int_support = true;
  Number.extra_leading_zeros_support = false;
  Number.dec_int_support = Number.Number_default;
  Number.hex_int_support = Number.Number_unsupported;
  Number.oct_int_support = Number.Number_unsupported;
  Number.bin_int_support = Number.Number_unsupported;
  Number.def_int_support = Number.Number_unsupported;
  Number.dec_real_support = Number.Number_unsupported;
  Number.hex_real_support = Number.Number_unsupported;
  Number.frac_real_support = Number.Number_custom
    (Number.PrintFracReal ("%s.0", "(* %s.0 %s.0)", "(/ %s.0 %s.0)"));
  Number.def_real_support = Number.Number_unsupported;
}

(** expr *)
let rec print_term info fmt t =
  debug_print_term "Printing term: " t;

  if Slab.mem model_label t.t_label then
    info.info_model <- add_model_element t info.info_model;

  check_enter_vc_term t info.info_in_goal info.info_vc_term;

  let () = match t.t_node with
  | Tconst c ->
      let ts = match t.t_ty with
        | Some { ty_node = Tyapp (ts, []) } -> ts
        | _ -> assert false (* impossible *) in
      (* look for syntax literal ts in driver *)
      begin match query_syntax info.info_rliteral ts.ts_name, c with
        | Some st, Number.ConstInt c ->
          syntax_range_literal st fmt c
        | Some st, Number.ConstReal c ->
          let fp = match ts.ts_def with
            | Float fp -> fp
            | _ -> assert false in
          syntax_float_literal st fp fmt c
        | None, _ -> Number.print number_format fmt c
        (* TODO/FIXME: we must assert here that the type is either
            ty_int or ty_real, otherwise it makes no sense to print
            the literal. Do we ensure that preserved literal types
            are exactly those that have a dedicated syntax? *)
      end
  | Tvar v -> print_var info fmt v
  | Tapp (ls, tl) ->
    (* let's check if a converter applies *)
    begin try
      match tl with
      | [ { t_node = Tconst _} ] ->
        begin match query_converter info.info_converters ls with
        | None -> raise Exit
        | Some s -> syntax_arguments s (print_term info) fmt tl
        end
      | _ -> raise Exit
    with Exit ->
    (* non converter applies, then ... *)
    match query_syntax info.info_syn ls.ls_name with
      | Some s -> syntax_arguments_typed s (print_term info)
        (print_type info) t fmt tl
      | None -> begin match tl with (* for cvc3 wich doesn't accept (toto ) *)
          | [] ->
	    let vc_term_info = info.info_vc_term in
	    if vc_term_info.vc_inside then begin
	      match vc_term_info.vc_loc with
	      | None -> ()
	      | Some loc ->
		let labels = match vc_term_info.vc_func_name with
		  | None ->
		    ls.ls_name.id_label
		  | Some _ ->
		    model_trace_for_postcondition ~labels:ls.ls_name.id_label info.info_vc_term in
		let _t_check_pos = t_label ~loc labels t in
		(* TODO: temporarily disable collecting variables inside the term triggering VC *)
		(*info.info_model <- add_model_element t_check_pos info.info_model;*)
		()
	    end;
	    fprintf fmt "@[%a@]" (print_ident info) ls.ls_name
          | _ ->
	    fprintf fmt "@[(%a@ %a)@]"
	      (print_ident info) ls.ls_name
              (print_list space (print_term info)) tl
        end end
  | Tlet (t1, tb) ->
      let v, t2 = t_open_bound tb in
      fprintf fmt "@[(let ((%a %a))@ %a)@]" (print_var info) v
        (print_term info) t1 (print_term info) t2;
      forget_var info v
  | Tif (f1,t1,t2) ->
      fprintf fmt "@[(ite %a@ %a@ %a)@]"
        (print_fmla info) f1 (print_term info) t1 (print_term info) t2
  | Tcase(t, bl) ->
    let ty = t_type t in
    begin
      match ty.ty_node with
      | Tyapp (ts,_) when ts_equal ts ts_bool ->
        print_boolean_branches info t print_term fmt bl
      | _ ->
        match t.t_node with
        | Tvar v -> print_branches info v print_term fmt bl
        | _ ->
          let subject = create_vsymbol (id_fresh "subject") (t_type t) in
          fprintf fmt "@[(let ((%a @[%a@]))@ %a)@]"
            (print_var info) subject (print_term info) t
            (print_branches info subject print_term) bl;
          forget_var info subject
    end
  | Teps _ -> unsupportedTerm t
      "smtv2: you must eliminate epsilon"
  | Tquant _ | Tbinop _ | Tnot _ | Ttrue | Tfalse -> raise (TermExpected t)
  in

  check_exit_vc_term t info.info_in_goal info.info_vc_term;

and print_fmla info fmt f =
  debug_print_term "Printing formula: " f;
  if Slab.mem model_label f.t_label then
    info.info_model <- add_model_element f info.info_model;

  check_enter_vc_term f info.info_in_goal info.info_vc_term;

  let () = match f.t_node with
  | Tapp ({ ls_name = id }, []) ->
      print_ident info fmt id
  | Tapp (ls, tl) -> begin match query_syntax info.info_syn ls.ls_name with
      | Some s -> syntax_arguments_typed s (print_term info)
        (print_type info) f fmt tl
      | None -> begin match tl with (* for cvc3 wich doesn't accept (toto ) *)
          | [] -> print_ident info fmt ls.ls_name
          | _ -> fprintf fmt "(%a@ %a)"
              (print_ident info) ls.ls_name
              (print_list space (print_term info)) tl
        end end
  | Tquant (q, fq) ->
      let q = match q with Tforall -> "forall" | Texists -> "exists" in
      let vl, tl, f = t_open_quant fq in
      (* TODO trigger dépend des capacités du prover : 2 printers?
      smtwithtriggers/smtstrict *)
      if tl = [] then
        fprintf fmt "@[(%s@ (%a)@ %a)@]"
          q
          (print_var_list info) vl
          (print_fmla info) f
      else
        fprintf fmt "@[(%s@ (%a)@ (! %a %a))@]"
          q
          (print_var_list info) vl
          (print_fmla info) f
          (print_triggers info) tl;
      List.iter (forget_var info) vl
  | Tbinop (Tand, f1, f2) ->
      fprintf fmt "@[(and@ %a@ %a)@]" (print_fmla info) f1 (print_fmla info) f2
  | Tbinop (Tor, f1, f2) ->
      fprintf fmt "@[(or@ %a@ %a)@]" (print_fmla info) f1 (print_fmla info) f2
  | Tbinop (Timplies, f1, f2) ->
      fprintf fmt "@[(=>@ %a@ %a)@]"
        (print_fmla info) f1 (print_fmla info) f2
  | Tbinop (Tiff, f1, f2) ->
      fprintf fmt "@[(=@ %a@ %a)@]" (print_fmla info) f1 (print_fmla info) f2
  | Tnot f ->
      fprintf fmt "@[(not@ %a)@]" (print_fmla info) f
  | Ttrue ->
      fprintf fmt "true"
  | Tfalse ->
      fprintf fmt "false"
  | Tif (f1, f2, f3) ->
      fprintf fmt "@[(ite %a@ %a@ %a)@]"
        (print_fmla info) f1 (print_fmla info) f2 (print_fmla info) f3
  | Tlet (t1, tb) ->
      let v, f2 = t_open_bound tb in
      fprintf fmt "@[(let ((%a %a))@ %a)@]" (print_var info) v
        (print_term info) t1 (print_fmla info) f2;
      forget_var info v
  | Tcase(t, bl) ->
    let ty = t_type t in
    begin
      match ty.ty_node with
      | Tyapp (ts,_) when ts_equal ts ts_bool ->
        print_boolean_branches info t print_fmla fmt bl
      | _ ->
        match t.t_node with
        | Tvar v -> print_branches info v print_fmla fmt bl
        | _ ->
          let subject = create_vsymbol (id_fresh "subject") (t_type t) in
          fprintf fmt "@[(let ((%a @[%a@]))@ %a)@]"
            (print_var info) subject (print_term info) t
            (print_branches info subject print_fmla) bl;
          forget_var info subject
    end
  | Tvar _ | Tconst _ | Teps _ -> raise (FmlaExpected f) in

  check_exit_vc_term f info.info_in_goal info.info_vc_term

and print_boolean_branches info subject pr fmt bl =
  let error () = unsupportedTerm subject
    "smtv2: bad pattern-matching on Boolean (compile_match missing?)"
  in
  match bl with
  | [br1 ; br2] ->
    let (p1,t1) = t_open_branch br1 in
    let (_p2,t2) = t_open_branch br2 in
    begin
      match p1.pat_node with
      | Papp(cs,_) ->
        let csname = if ls_equal cs fs_bool_true then "true" else "false" in
        fprintf fmt "@[(ite (= %a %s) %a %a)@]"
          (print_term info) subject
          csname
          (pr info) t1
          (pr info) t2
      | _ -> error ()
    end
  | _ -> error ()

and print_branches info subject pr fmt bl = match bl with
  | [] -> assert false
  | br::bl ->
      let (p,t) = t_open_branch br in
      let error () = unsupportedPattern p
        "smtv2: you must compile nested pattern-matching" in
      match p.pat_node with
      | Pwild -> pr info fmt t
      | Papp (cs,args) ->
          let args = List.map (function
            | {pat_node = Pvar v} -> v | _ -> error ()) args in
          if bl = [] then print_branch info subject pr fmt (cs,args,t)
          else fprintf fmt "@[(ite (is-%a %a) %a %a)@]"
            (print_ident info) cs.ls_name (print_var info) subject
            (print_branch info subject pr) (cs,args,t)
            (print_branches info subject pr) bl
      | _ -> error ()

and print_branch info subject pr fmt (cs,vars,t) =
  if vars = [] then pr info fmt t else
  let tvs = t_freevars Mvs.empty t in
  if List.for_all (fun v -> not (Mvs.mem v tvs)) vars then pr info fmt t else
  let i = ref 0 in
  let pr_proj fmt v = incr i;
    if Mvs.mem v tvs then fprintf fmt "(%a (%a_proj_%d %a))"
      (print_var info) v (print_ident info) cs.ls_name
      !i (print_var info) subject in
  fprintf fmt "@[(let (%a) %a)@]" (print_list space pr_proj) vars (pr info) t

and print_expr info fmt =
  TermTF.t_select (print_term info fmt) (print_fmla info fmt)

and print_trigger info fmt e = fprintf fmt "%a" (print_expr info) e

and print_triggers info fmt = function
  | [] -> ()
  | a::l -> fprintf fmt ":pattern (%a) %a"
    (print_list space (print_trigger info)) a
    (print_triggers info) l

let print_type_decl info fmt ts =
  if is_alias_type_def ts.ts_def then () else
  if Mid.mem ts.ts_name info.info_syn then () else
  fprintf fmt "(declare-sort %a %i)@\n@\n"
    (print_ident info) ts.ts_name (List.length ts.ts_args)

let print_param_decl info fmt ls =
  if Mid.mem ls.ls_name info.info_syn then () else
  fprintf fmt "@[<hov 2>(declare-fun %a (%a) %a)@]@\n@\n"
    (print_ident info) ls.ls_name
    (print_list space (print_type info)) ls.ls_args
    (print_type_value info) ls.ls_value

let print_logic_decl info fmt (ls,def) =
  if Mid.mem ls.ls_name info.info_syn then () else begin
    collect_model_ls info ls;
    let vsl,expr = Decl.open_ls_defn def in
    fprintf fmt "@[<hov 2>(define-fun %a (%a) %a %a)@]@\n@\n"
      (print_ident info) ls.ls_name
      (print_var_list info) vsl
      (print_type_value info) ls.ls_value
      (print_expr info) expr;
    List.iter (forget_var info) vsl
  end

let print_info_model cntexample fmt info =
  (* Prints the content of info.info_model *)
  let info_model = info.info_model in
  if not (S.is_empty info_model) && cntexample then
    begin
      fprintf fmt "@[(get-model ";
      let model_map =
	S.fold (fun f acc ->
          fprintf str_formatter "%a" (print_fmla info) f;
          let s = flush_str_formatter () in
	  Stdlib.Mstr.add s f acc)
	info_model
	Stdlib.Mstr.empty in
      fprintf fmt ")@]@\n";

      (* Printing model has modification of info.info_model as undesirable
	 side-effect. Revert it back. *)
      info.info_model <- info_model;
      model_map
    end
  else
    Stdlib.Mstr.empty

let print_prop_decl vc_loc cntexample args info fmt k pr f = match k with
  | Paxiom ->
      fprintf fmt "@[<hov 2>;; %s@\n(assert@ %a)@]@\n@\n"
        pr.pr_name.id_string (* FIXME? collisions *)
        (print_fmla info) f
  | Pgoal ->
      fprintf fmt "@[(assert@\n";
      fprintf fmt "@[;; %a@]@\n" (print_ident info) pr.pr_name;
      (match pr.pr_name.id_loc with
        | None -> ()
        | Some loc -> fprintf fmt " @[;; %a@]@\n"
            Loc.gen_report_position loc);
      info.info_in_goal <- true;
      fprintf fmt "  @[(not@ %a))@]@\n" (print_fmla info) f;
      info.info_in_goal <- false;
      (*if cntexample then fprintf fmt "@[(push)@]@\n"; (* z3 specific stuff *)*)
      fprintf fmt "@[(check-sat)@]@\n";
      let model_list = print_info_model cntexample fmt info in

      args.printer_mapping <- { lsymbol_m = args.printer_mapping.lsymbol_m;
				vc_term_loc = vc_loc;
				queried_terms = model_list; }
  | Plemma -> assert false


let print_constructor_decl info fmt (ls,args) =
  match args with
  | [] -> fprintf fmt "(%a)" (print_ident info) ls.ls_name
  | _ ->
     fprintf fmt "@[(%a@ " (print_ident info) ls.ls_name;
     let _ =
       List.fold_left2
         (fun i ty pr ->
          begin match pr with
          | Some pr -> fprintf fmt "(%a" (print_ident info) pr.ls_name
          | None -> fprintf fmt "(%a_proj_%d" (print_ident info) ls.ls_name i
          end;
          fprintf fmt " %a)" (print_type info) ty;
          succ i) 1 ls.ls_args args
     in
     fprintf fmt ")@]"

let print_data_decl info fmt (ts,cl) =
  fprintf fmt "@[(%a@ %a)@]"
    (print_ident info) ts.ts_name
    (print_list space (print_constructor_decl info)) cl

let print_decl vc_loc cntexample args info fmt d =
  match d.d_node with
  | Dtype ts ->
      print_type_decl info fmt ts
  | Ddata [(ts,_)] when query_syntax info.info_syn ts.ts_name <> None -> ()
  | Ddata dl ->
      fprintf fmt "@[(declare-datatypes ()@ (%a))@]@\n"
        (print_list space (print_data_decl info)) dl
  | Dparam ls ->
      collect_model_ls info ls;
      print_param_decl info fmt ls
  | Dlogic dl ->
      print_list nothing (print_logic_decl info) fmt dl
  | Dind _ -> unsupportedDecl d
<<<<<<< HEAD
      "smtv2: inductive definition are not supported"
=======
      "smtv2: inductive definitions are not supported"
>>>>>>> 7129b259
  | Dprop (k,pr,f) ->
      if Mid.mem pr.pr_name info.info_syn then () else
      print_prop_decl vc_loc cntexample args info fmt k pr f

let set_produce_models fmt cntexample =
  if cntexample then
    fprintf fmt "(set-option :produce-models true)@\n"

let print_task args ?old:_ fmt task =
  let cntexample = Prepare_for_counterexmp.get_counterexmp task in
  let vc_loc = Intro_vc_vars_counterexmp.get_location_of_vc task in
  let vc_info = {vc_inside = false; vc_loc = None; vc_func_name = None} in
  let info = {
    info_syn = Discriminate.get_syntax_map task;
    info_converters = Printer.get_converter_map task;
    info_rliteral = Printer.get_rliteral_map task;
    info_model = S.empty;
    info_in_goal = false;
    info_vc_term = vc_info;
    info_printer = ident_printer () } in
  print_prelude fmt args.prelude;
  set_produce_models fmt cntexample;
  print_th_prelude task fmt args.th_prelude;
  let rec print_decls = function
    | Some t ->
        print_decls t.Task.task_prev;
        begin match t.Task.task_decl.Theory.td_node with
        | Theory.Decl d ->
            begin try print_decl vc_loc cntexample args info fmt d
            with Unsupported s -> raise (UnsupportedDecl (d,s)) end
        | _ -> () end
    | None -> () in
  print_decls task;
  pp_print_flush fmt ()

let () = register_printer "smtv2" print_task
  ~desc:"Printer@ for@ the@ SMTlib@ version@ 2@ format."<|MERGE_RESOLUTION|>--- conflicted
+++ resolved
@@ -508,11 +508,7 @@
   | Dlogic dl ->
       print_list nothing (print_logic_decl info) fmt dl
   | Dind _ -> unsupportedDecl d
-<<<<<<< HEAD
-      "smtv2: inductive definition are not supported"
-=======
       "smtv2: inductive definitions are not supported"
->>>>>>> 7129b259
   | Dprop (k,pr,f) ->
       if Mid.mem pr.pr_name info.info_syn then () else
       print_prop_decl vc_loc cntexample args info fmt k pr f
