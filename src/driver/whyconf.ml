--- conflicted
+++ resolved
@@ -929,8 +929,12 @@
 
 let load_driver main env file extras =
   let file = absolute_driver_file main file in
-<<<<<<< HEAD
-  Driver.load_driver_absolute env file extras
+  try
+    Driver.load_driver_absolute env file extras
+  with e ->
+    eprintf "Fatal error while loading driver file '%s': %a@."
+            file Exn_printer.exn_printer e;
+    exit 1
 
 
 let unknown_to_known_provers provers pu =
@@ -942,12 +946,4 @@
         | false, _, _ -> pk::others, name, version
         | _, false, _ -> others, pk::name, version
         | _           -> others, name, pk::version
-  ) provers ([],[],[])
-=======
-  try
-    Driver.load_driver_absolute env file extras
-  with e ->
-    eprintf "Fatal error while loading driver file '%s': %a@."
-            file Exn_printer.exn_printer e;
-    exit 1
->>>>>>> c89bcbd7
+  ) provers ([],[],[])