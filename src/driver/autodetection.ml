(********************************************************************)
(*                                                                  *)
(*  The Why3 Verification Platform   /   The Why3 Development Team  *)
(*  Copyright 2010-2016   --   INRIA - CNRS - Paris-Sud University  *)
(*                                                                  *)
(*  This software is distributed under the terms of the GNU Lesser  *)
(*  General Public License version 2.1, with the special exception  *)
(*  on linking described in file LICENSE.                           *)
(*                                                                  *)
(********************************************************************)

(*****
1) For every block, for every executable call the prover using the
version switch and add the prover to the configuration if the version
match one of the version_ok or version_old but none of the version_bad
2) We consider that an executable name which appears in a block, but
which version isn't a version_ok, version_old or version_bad has an
unknown version
3) For every executable which have an unknown version, we add the
prover using the first block that contains it.

Don't use the family argument except when you add manualy one prover.

So the order of the block is used only when the version of an
executable appears in none of the block.

A block with more than one exec fields is now the same thing than if you
split the block into blocks containing one fields.

New message field that allows to print a message when a prover is
detected. If a message is not present, we print ", OK." if the version
is good (version_good) and not old, and " (it is an old version)." if
the version is old (version_old).

The field command can be missing in a block, in that case the block
defines a version known to be buggy: no prover config is generated.

The regexp must start with ^.

*)

open Format
open Stdlib
open Whyconf
module Wc = Whyconf
open Rc

let debug = Debug.register_info_flag "autodetect"
  ~desc:"Print@ debugging@ messages@ about@ auto-detection@ \
         of@ external@ provers."

(* auto-detection of provers *)

type prover_kind = ATP | ITP
type prover_autodetection_data =
    { kind : prover_kind;
      prover_id : string;
      prover_name : string;
      prover_altern : string;
      compile_time_support : bool;
      execs : string list;
      version_switch : string;
      version_regexp : string;
      versions_ok : Str.regexp list;
      versions_old : Str.regexp list;
      versions_bad : Str.regexp list;
      (** If none it's a fake prover (very bad version) *)
      prover_command : string option;
      prover_command_steps : string option;
      prover_driver : string;
      prover_editor : string;
      prover_in_place : bool;
      use_at_auto_level : int;
      message : string option;
    }

let prover_keys =
  let add acc k = Sstr.add k acc in
  List.fold_left add Sstr.empty
    ["name";"compile_time_support";
     "exec";"version_switch";"version_regexp";
     "version_ok";"version_old";"version_bad";"command"; "command_steps";
     "editor";"driver";"in_place";"message";"alternative";"use_at_auto_level"]

let load_prover kind (id,section) =
  check_exhaustive section prover_keys;
  let reg_map = List.rev_map why3_regexp_of_string in
  let prover = { kind = kind;
    prover_id = id;
    prover_name = get_string section "name";
    prover_altern = get_string section ~default:"" "alternative";
    compile_time_support =
      get_bool section ~default:false "compile_time_support";
    execs = get_stringl section "exec";
    version_switch = get_string section ~default:"" "version_switch";
    version_regexp = get_string section ~default:"" "version_regexp";
    versions_ok = reg_map (get_stringl section ~default:[] "version_ok");
    versions_old = reg_map (get_stringl section ~default:[] "version_old");
    versions_bad = reg_map (get_stringl section ~default:[] "version_bad");
    prover_command = get_stringo section "command";
    prover_command_steps = get_stringo section "command_steps";
    prover_driver = get_string section ~default:""  "driver";
    prover_editor = get_string section ~default:"" "editor";
    prover_in_place = get_bool section ~default:false "in_place";
    use_at_auto_level = get_int section ~default:0 "use_at_auto_level";
    message = get_stringo section "message";
  } in
  if prover.prover_command != None && prover.prover_driver = "" then
    invalid_arg
      (sprintf "In section prover %s command specified without driver" id);
  prover

(* dead code
let editor_keys =
  let add acc k = Sstr.add k acc in
  List.fold_left add Sstr.empty
    ["command"]
*)

let load_editor section =
  check_exhaustive section prover_keys;
  { editor_name = get_string section "name";
    editor_command = get_string section "command";
    editor_options = []
  }

(** returned in reverse order *)
let load rc =
  let atps = get_family rc "ATP" in
  let atps = List.rev_map (load_prover ATP) atps in
  let itps = get_family rc "ITP" in
  let tps = List.fold_left (Lists.cons (load_prover ITP)) atps itps in
  tps

let load_prover_shortcut acc (_, section) =
  let name = get_string section "name" in
  let version = get_stringo section "version" in
  let altern = get_stringo section "alternative" in
  let shortcuts = get_stringl section "shortcut" in
  let fp = mk_filter_prover ?version ?altern name in
  List.fold_left (fun acc shortcut ->
    (fp,shortcut)::acc
  ) acc shortcuts

module Hstr2 = Hashtbl.Make(struct
  type t = string * string
  let hash = Hashtbl.hash
  let equal = (=)
end)

type env =
  {
    (* memoization of (exec_name,version_switch)
        -> Some output | None doesn't exists *)
    prover_output : string option Hstr2.t;
    (* existing executable table:
        exec_name -> | Some (priority, id, prover_config)
                                  unknown version (neither good or bad)
                     | None               there is a good version *)
    prover_unknown_version :
      (int * string * config_prover) option Hstr.t;
    (* string -> priority * prover  *)
    prover_shortcuts : (int * prover) Hstr.t;
    mutable possible_prover_shortcuts : (filter_prover * string) list;
  }

let create_env shortcuts =
{ prover_output = Hstr2.create 10;
  prover_unknown_version = Hstr.create 10;
  prover_shortcuts = Hstr.create 5;
  possible_prover_shortcuts = shortcuts;
 }

let next_priority =
  let r = ref 0 in
  fun () -> decr r; !r

let highest_priority = 0

let read_auto_detection_data main =
  let filename = Filename.concat (Whyconf.datadir main)
    "provers-detection-data.conf" in
  try
    let rc = Rc.from_file filename in
    let shortcuts =
      List.fold_left load_prover_shortcut [] (get_family rc "shortcut") in
    List.rev (load rc), create_env shortcuts
  with
    | Failure "lexing" ->
        Loc.errorm "Syntax error in provers-detection-data.conf@."
    | Not_found ->
        Loc.errorm "provers-detection-data.conf not found at %s@." filename

(* dead code
let provers_found = ref 0
*)

let read_editors main =
  let filename = Filename.concat (Whyconf.datadir main)
    "provers-detection-data.conf" in
  try
    let rc = Rc.from_file filename in
    List.fold_left (fun editors (id, section) ->
      Meditor.add id (load_editor section) editors
    ) Meditor.empty (get_family rc "editor")
  with
    | Failure "lexing" ->
        Loc.errorm "Syntax error in provers-detection-data.conf@."
    | Not_found ->
        Loc.errorm "provers-detection-data.conf not found at %s@." filename

let make_command =
  let cmd_regexp = Str.regexp "%\\(.\\)" in
  fun exec com ->
    let replace s = match Str.matched_group 1 s with
      | "e" -> exec
      | c -> "%"^c
    in
    Str.global_substitute cmd_regexp replace com

(* dead code
let sanitize_exec =
  let first c = match c with
    | '_' | ' ' -> "_"
    | _ -> char_to_alpha c
  in
  let rest c = match c with
    | '+' | '-' | '.' -> String.make 1 c
    | _ -> char_to_alnumus c
  in
  sanitizer first rest
*)

let ask_prover_version exec_name version_switch =
  let out = Filename.temp_file "out" "" in
  let cmd = sprintf "%s %s" exec_name version_switch in
<<<<<<< HEAD
  let c = sprintf "(%s) > %s 2>&1" cmd out in
  Debug.dprintf debug "Run: %s@." c;
  let ret = Sys.command c in
  if ret <> 0 then
    begin
      Debug.dprintf debug "command '%s' failed@." cmd;
=======
  let c = sprintf "(%s) >%s 2>&1" cmd out in
  Debug.dprintf debug "Run : %s@." c;
  try
    let ret = Sys.command c in
    let ch = open_in out in
    let c = Sysutil.channel_contents ch in
    close_in ch;
    Sys.remove out;
    if ret <> 0 then begin
      Debug.dprintf debug "command '%s' failed. Output:@\n%s@." cmd c;
>>>>>>> b48938dc
      None
    end else Some c
  with Not_found | End_of_file | Sys_error _ ->
    Debug.dprintf debug "command '%s' failed@." cmd;
    None

let ask_prover_version env exec_name version_switch =
  try
    Hstr2.find env.prover_output (exec_name,version_switch)
  with Not_found ->
    let res = ask_prover_version exec_name version_switch in
    Hstr2.add env.prover_output (exec_name,version_switch) res;
    res

let check_version version schema = Str.string_match schema version 0

let known_version env exec_name =
  Hstr.replace env.prover_unknown_version exec_name None

let unknown_version env exec_name prover_id prover_config priority =
  if not (Hstr.mem env.prover_unknown_version exec_name)
  then Hstr.replace env.prover_unknown_version exec_name
    (Some (priority,prover_id,prover_config))


let empty_alt s = if s = "" then "alt" else s

let find_prover_altern provers prover_id =
  if not (Mprover.mem prover_id provers) then prover_id
  else
    let prover_id =
      {prover_id with
        Wc.prover_altern = empty_alt prover_id.Wc.prover_altern} in
    if not (Mprover.mem prover_id provers) then prover_id
    else
    let rec aux n =
      let prover_id_n = {prover_id with
        Wc.prover_altern = sprintf "%s_%i"
          (empty_alt prover_id.Wc.prover_altern) n} in
      if Mprover.mem prover_id_n provers
      then aux (n+1)
      else prover_id_n in
    (* start with 2 in order to have toto_alt, toto_alt2,
       toto_alt3,... and not toto_alt, toto_alt1 which can be
       confusing *)
    aux 2

let add_prover_with_uniq_id prover provers =
  (* find an unique prover triplet *)
  let prover_id = find_prover_altern provers prover.Wc.prover in
  let prover = {prover with Wc.prover = prover_id} in
  Mprover.add prover_id prover provers

let add_prover_shortcuts env prover =
  let rec aux = function
    | [] -> []
    | (fp,s)::l when filter_prover fp prover ->
      Hstr.replace env.prover_shortcuts s (highest_priority,prover);
      aux l
    | a::l -> a::(aux l) in
  env.possible_prover_shortcuts <- aux env.possible_prover_shortcuts

let add_id_prover_shortcut env id prover priority =
  match Hstr.find_opt env.prover_shortcuts id with
  | Some (p,_) when p >= priority -> ()
  | Some _ -> assert false
  | _ -> Hstr.replace env.prover_shortcuts id (priority,prover)

let prover_auto_levels = Hprover.create 5

let record_prover_for_auto_mode prover level =
  Hprover.replace prover_auto_levels prover (level,false)

let check_prover_auto_level prover =
  try
    let lev,_ = Hprover.find prover_auto_levels prover in
    Hprover.replace prover_auto_levels prover (lev,true)
  with Not_found -> ()

let generate_auto_strategies config =
  eprintf "Generating strategies:@.";
  Hprover.iter
    (fun p (lev,b) ->
     if b then eprintf "  Prover %a will be used in Auto level >= %d@."
                       Whyconf.print_prover p lev) prover_auto_levels;
  (* Split *)
  let code = "t split_goal_wp exit" in
  let split = {
      strategy_name = "Split";
      strategy_desc = "Split@ the@ goal@ into@ subgoals";
      strategy_shortcut = "s";
      strategy_code = code }
  in
  (* Inline *)
  let code = "t introduce_premises next next: t inline_goal exit" in
  let inline = {
      strategy_name = "Inline";
      strategy_desc = "Inline@ definitions@ in@ the@ conclusion@ of@ the@ goal";
      strategy_shortcut = "i";
      strategy_code = code }
  in
  (* Auto level 1 *)
  let provers_level1 =
    Hprover.fold
      (fun p (lev,b) acc ->
       if b && lev = 1 then
         let name =
           p.Whyconf.prover_name ^ "," ^
             p.Whyconf.prover_version ^ "," ^ p.Whyconf.prover_altern
         in name :: acc
       else acc) prover_auto_levels []
  in
  fprintf str_formatter "start:@\n";
  List.iter (fun s -> fprintf str_formatter "c %s 1 1000@\n" s) provers_level1;
  fprintf str_formatter "t split_goal_wp start@\n";
  List.iter (fun s -> fprintf str_formatter "c %s 10 4000@\n" s) provers_level1;
  let code = flush_str_formatter () in
  let auto1 = {
      strategy_name = "Auto level 1";
      strategy_desc = "Automatic@ run@ of@ main@ provers";
      strategy_shortcut = "1";
      strategy_code = code }
  in
  (* Auto level 2 *)
  let provers_level2 =
    Hprover.fold
      (fun p (lev,b) acc ->
       if b && lev >= 1 && lev <= 2 then
         let name =
           p.Whyconf.prover_name ^ "," ^
             p.Whyconf.prover_version ^ "," ^ p.Whyconf.prover_altern
         in name :: acc
       else acc) prover_auto_levels []
  in
  fprintf str_formatter "start:@\n";
  List.iter (fun s -> fprintf str_formatter "c %s 1 1000@\n" s) provers_level2;
  fprintf str_formatter "t split_goal_wp start@\n";
  List.iter (fun s -> fprintf str_formatter "c %s 5 2000@\n" s) provers_level2;
  fprintf str_formatter "t introduce_premises afterintro@\n";
  fprintf str_formatter "afterintro:@\n";
  fprintf str_formatter "t inline_goal afterinline@\n";
  fprintf str_formatter "g trylongertime@\n";
  fprintf str_formatter "afterinline:@\n";
  fprintf str_formatter "t split_goal_wp start@\n";
  fprintf str_formatter "trylongertime:@\n";
  List.iter (fun s -> fprintf str_formatter "c %s 30 4000@\n" s) provers_level2;
  let code = flush_str_formatter () in
  let auto2 = {
      strategy_name = "Auto level 2";
      strategy_desc = "Automatic@ run@ of@ provers@ and@ most@ useful@ transformations";
      strategy_shortcut = "2";
      strategy_code = code }
  in
  add_strategy
    (add_strategy
       (add_strategy (add_strategy config inline) split) auto1) auto2

let detect_exec env main data acc exec_name =
  let s = ask_prover_version env exec_name data.version_switch in
  match s with
  | None -> acc
  | Some s ->
  let re = Str.regexp data.version_regexp in
  let ver =
    try
      ignore (Str.search_forward re s 0);
      Str.matched_group 1 s
    with Not_found ->
      begin
        Debug.dprintf debug "Warning: found prover %s but name/version not \
                       recognized by regexp `%s'@."
          data.prover_name data.version_regexp;
        Debug.dprintf debug "Answer was `%s'@." s;
        ""
      end
  in
  (* bad mean here not good, it's not the same thing than a version
     of a prover with known problems *)
  let bad = List.exists (check_version ver) data.versions_bad in
  if bad then (known_version env exec_name; acc)
  else
    (* check if this prover needs compile-time support *)
    let missing_compile_time_support =
      if data.compile_time_support then
        try
          let compile_time_ver =
            List.assoc data.prover_name Config.compile_time_support
          in
          if compile_time_ver <> ver then begin
            eprintf
              "Found prover %s version %s, but Why3 was compiled with support for version %s@."
            data.prover_name ver compile_time_ver;
            true
          end
          else
            false
        with Not_found ->
          eprintf
            "Found prover %s version %s, but Why3 wasn't compiled with support for it@."
            data.prover_name ver;
          true
      else false
    in
    if missing_compile_time_support then
      (known_version env exec_name; acc)
    else
    let good = List.exists (check_version ver) data.versions_ok in
    let old  = List.exists (check_version ver) data.versions_old in
    match data.prover_command with
    | None ->
      (* Empty prover *)
      if good || old then begin (* Known version with error *)
        known_version env exec_name;
        eprintf "Found prover %s version %s%s@."
          data.prover_name ver
          (Opt.get_def
             ". This version of the prover is known to have problems."
             data.message);
        acc
      end
      else (* it's not a known bad version *) acc

    | Some prover_command ->
    (* create the prover config *)
    let c = make_command exec_name prover_command in
    let c_steps = (match data.prover_command_steps with
      | None -> None
      | Some prover_command_steps ->
	Some (make_command exec_name prover_command_steps)) in
    let prover = {Wc.prover_name = data.prover_name;
                  prover_version      = ver;
                  prover_altern       = data.prover_altern} in
    let prover_config =
      {prover  = prover;
       command = c;
       command_steps = c_steps;
       driver  = Filename.concat (datadir main) data.prover_driver;
       editor  = data.prover_editor;
       in_place      = data.prover_in_place;
       interactive   = (match data.kind with ITP -> true | ATP -> false);
       extra_options = [];
       extra_drivers = [] } in

    let priority = next_priority () in
    if good || old then begin
      eprintf "Found prover %s version %s%s@."
        data.prover_name ver
        (Opt.get_def
	   (if old then
	      " (old version, please consider upgrading)."
	    else
	      if data.prover_altern <> "" then
		" (alternative: " ^ data.prover_altern ^ ")"
	      else
		", OK.")
           data.message);
      known_version env exec_name;
      add_prover_shortcuts env prover;
      add_id_prover_shortcut env data.prover_id prover priority;
      let level = data.use_at_auto_level in
      if level > 0 then record_prover_for_auto_mode prover level;
      add_prover_with_uniq_id prover_config acc
    end
    else (unknown_version env exec_name data.prover_id prover_config priority;
          acc)

let detect_prover env main acc data =
  List.fold_left (detect_exec env main data) acc data.execs

(** add the prover unknown *)
let detect_unknown env detected =
  Hstr.fold (fun _ pc acc ->
    match pc with
    | None -> acc
    | Some (priority,prover_id,prover_config) ->
      let prover = prover_config.prover in
      Warning.emit "Warning: prover %s version %s is not known to be \
                     supported.@."
        prover.Wc.prover_name prover.prover_version;
      (* Pb: Even if it match the first prover section (normally
         highest priority) since it is unknown it has the lower
         priority for its id as shortcut. Perhaps we don't want
         that. *)
      add_id_prover_shortcut env prover_id prover priority;
      add_prover_with_uniq_id prover_config acc)
    env.prover_unknown_version detected

let convert_shortcuts env =
  Hstr.fold (fun s (_,p) acc ->
    check_prover_auto_level p; Mstr.add s p acc
  ) env.prover_shortcuts Mstr.empty

let run_auto_detection config =
  let main = get_main config in
  let l,env = read_auto_detection_data main in
  let detected = List.fold_left (detect_prover env main) Mprover.empty l in
  let length_detected = Mprover.cardinal detected in
  let detected = detect_unknown env detected in
  let length_unsupported_version =
    Mprover.cardinal detected - length_detected in
  eprintf
    "%d provers detected and %d provers detected with unsupported version@."
    length_detected length_unsupported_version;
  let shortcuts = convert_shortcuts env in
  let config = generate_auto_strategies config in
  let config = set_editors config (read_editors main) in
  let config = set_prover_shortcuts config shortcuts in
  let config = set_provers config detected in
  config

let list_prover_ids () =
  let config = default_config "" in
  let main = get_main config in
  let l,_ = read_auto_detection_data main in
  let s = List.fold_left (fun s p -> Sstr.add p.prover_id s) Sstr.empty l in
  Sstr.elements s

let get_suffix id alt =
  let ilen = String.length id in
  let alen = String.length alt in
  let rec aux i =
    if i = alen then "alt" else
    if i = ilen then String.sub alt i (alen-i) else
    if id.[i] = alt.[i] then aux (i+1) else
    String.sub alt i (alen-i)
  in
  aux 0


let get_altern id path =
  let alt = Filename.basename path in
  get_suffix id alt

let add_existing_shortcuts env shortcuts =
  let aux shortcut prover =
    Hstr.replace env.prover_shortcuts shortcut (highest_priority,prover);
    env.possible_prover_shortcuts <-
      List.filter (fun (_,s) -> s = shortcut)
      env.possible_prover_shortcuts
  in
  Mstr.iter aux shortcuts

let add_prover_binary config id path =
  let main = get_main config in
  let l,env = read_auto_detection_data main in
  add_existing_shortcuts env (get_prover_shortcuts config);
  let l = List.filter (fun p -> p.prover_id = id) l in
  if l = [] then Loc.errorm "Unknown prover id: %s" id;
  let detected = List.fold_left
    (fun acc data -> detect_exec env main data acc path) Mprover.empty l in
  let detected = detect_unknown env detected in
  if Mprover.is_empty detected then
    Loc.errorm "File %s does not correspond to the prover id %s" path id;
  let provers = get_provers config in
  let fold _ p provers =
    (* find a prover altern not used *)
    (* Is a prover with this name and version already in config? *)
    let prover_id =
      if not (Mprover.mem p.prover provers) then p.prover else
        let alt = match p.prover.Wc.prover_altern, get_altern id path with
          | "", s -> s | s, "" -> s | s1, s2 -> s1 ^ " " ^ s2 in
        let prover_id = { p.prover with Wc.prover_altern = alt } in
        find_prover_altern provers prover_id in
    let p = {p with prover = prover_id} in
    add_prover_with_uniq_id p provers in
  let provers = Mprover.fold fold detected provers in
  let shortcuts = convert_shortcuts env in
  let config = set_provers config ~shortcuts provers in
  config<|MERGE_RESOLUTION|>--- conflicted
+++ resolved
@@ -234,16 +234,8 @@
 let ask_prover_version exec_name version_switch =
   let out = Filename.temp_file "out" "" in
   let cmd = sprintf "%s %s" exec_name version_switch in
-<<<<<<< HEAD
   let c = sprintf "(%s) > %s 2>&1" cmd out in
   Debug.dprintf debug "Run: %s@." c;
-  let ret = Sys.command c in
-  if ret <> 0 then
-    begin
-      Debug.dprintf debug "command '%s' failed@." cmd;
-=======
-  let c = sprintf "(%s) >%s 2>&1" cmd out in
-  Debug.dprintf debug "Run : %s@." c;
   try
     let ret = Sys.command c in
     let ch = open_in out in
@@ -252,7 +244,6 @@
     Sys.remove out;
     if ret <> 0 then begin
       Debug.dprintf debug "command '%s' failed. Output:@\n%s@." cmd c;
->>>>>>> b48938dc
       None
     end else Some c
   with Not_found | End_of_file | Sys_error _ ->
