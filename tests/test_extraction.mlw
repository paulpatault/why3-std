--- conflicted
+++ resolved
@@ -373,17 +373,15 @@
     let c = i2 b b in
     i3 c
 
-<<<<<<< HEAD
   let function letf (ghost x:int63) : int63 = 42
 
   let test_letf () =
     let y = letf 26 in
     y + 2
-=======
+
   type poly_r 'a = { l : int63; b : bool }
   let test_underapplied_l () = l
-  
->>>>>>> 42f415cc
+
 end
 
 (*
