(********************************************************************)
(*                                                                  *)
(*  The Why3 Verification Platform   /   The Why3 Development Team  *)
(*  Copyright 2010-2021 --  Inria - CNRS - Paris-Saclay University  *)
(*                                                                  *)
(*  This software is distributed under the terms of the GNU Lesser  *)
(*  General Public License version 2.1, with the special exception  *)
(*  on linking described in file LICENSE.                           *)
(*                                                                  *)
(********************************************************************)

(* simple helpers *)
open Worker_proto
open Bindings

module Js = Js_of_ocaml.Js
module JSU = Js_of_ocaml.Js.Unsafe
module Dom = Js_of_ocaml.Dom
module File = Js_of_ocaml.File
module Worker = Js_of_ocaml.Worker
module Dom_html = Js_of_ocaml.Dom_html
module XmlHttpRequest = Js_of_ocaml.XmlHttpRequest


let (!!) = Js.string

let int_of_js_string = Js.parseInt
let js_string_of_int n = (Js.number_of_float (float_of_int n)) ## toString

module AsHtml =
  struct
    include Dom_html.CoerceTo
    let span e = element e
  end


let select e cls =
  Dom.list_of_nodeList (e ## querySelectorAll cls)

let getElement_exn cast id =
  Js.Opt.get (cast (Dom_html.getElementById id)) (fun () -> raise Not_found)

let getElement cast id =
  try
    getElement_exn cast id
  with
    Not_found ->
    log ("Element " ^ id ^ " does not exist or has invalid type");
    assert false

let addEventListener prevent o (e : Js.js_string Js.t) f =
    let cb =
      Js.wrap_callback (fun (e) ->
          if prevent then Dom.preventDefault e;
          f e;
          Js._false
        ) in
    ignore JSU.(meth_call o "addEventListener"
                  [| inject e;
                    inject cb;
                    inject Js._false |])




module Buttons = struct

  let button_open = getElement AsHtml.button "why3-button-open"
  let real_save = getElement AsHtml.a "why3-save-as"
  let button_save = getElement AsHtml.button "why3-button-save"
  let button_export = getElement AsHtml.button "why3-button-export"

  let button_undo = getElement AsHtml.button "why3-button-undo"
  let button_redo = getElement AsHtml.button "why3-button-redo"

  let button_execute = getElement AsHtml.button "why3-button-execute"
  let button_compile = getElement AsHtml.button "why3-button-compile"
  let button_stop = getElement AsHtml.button "why3-button-stop"

  let button_settings = getElement AsHtml.button "why3-button-settings"
  let button_help = getElement AsHtml.button "why3-button-help"
  let button_about = getElement AsHtml.button "why3-button-about"

  let disable b =
    b ##. disabled := Js._true;
    b ##. classList ## add !!"why3-inactive"

  let enable b =
    b ##. disabled := Js._false;
    b ##. classList ## remove !!"why3-inactive"

  let toggle b =
    if Js.to_bool (b ##. disabled) then enable b else disable b

  let change b v =
    if v = Js.to_bool (b ##. disabled) then
      if v then enable b
      else disable b

end

module Ace = Ace ()

module Editor =
  struct
    let name = ref !!""
    let callback = ref (fun () -> ())

    let editor =
      let e = Ace.edit !!"why3-editor" in
      check_def "why3-editor" e

    let task_viewer =
      let e = Ace.edit !!"why3-task-viewer" in
      check_def "why3-task-viewer" e

    let set_annotations l =
      let a =
        Array.map (fun (r,c,t,k) -> Ace.annotation r c t k) (Array.of_list l)
      in
      let a = Js.array a in
      editor ## getSession ## setAnnotations a

    let clear_annotations () =
      editor ## getSession ## clearAnnotations

    let scroll_to_end e =
      let len = e ## getSession ## getLength in
      let last_line = len - 1 in
      e ## gotoLine last_line 0 Js._false

    let () =
      let editor_theme : Js.js_string Js.t = get_global "editor_theme" in
      let task_viewer_mode : Js.js_string Js.t = get_global "task_viewer_mode" in

      editor ## setTheme editor_theme;

      task_viewer ## setTheme editor_theme;
      task_viewer ## getSession ## setMode task_viewer_mode;

      task_viewer ## setReadOnly Js._true

    let undo () =
      editor ## undo

    let redo () =
      editor ## redo

    let update_undo () =
      let manager = editor ## getSession ## getUndoManager in
      Buttons.(change button_undo) (Js.to_bool (manager ## hasUndo));
      Buttons.(change button_redo) (Js.to_bool (manager ## hasRedo))

    let get_value ?(editor=editor) () =
      editor ## getValue

    let set_value ?(editor=editor) ?(active_callback=true) str =
      editor ## setValue str ~-1;
      editor ## getSession ## getUndoManager ## markClean;
      if active_callback then !callback ()

    let mk_range l1 c1 l2 c2 =
      new%js Ace.range l1 c1 l2 c2

    let set_selection_range r =
      let selection = editor ## getSelection in
      selection ## setSelectionRange r Js._false

    let add_marker cls r =
      editor ## getSession ## addMarker r cls !!"text" Js._false

    let remove_marker m =
      editor ## getSession ## removeMarker m

    let get_char buffer i = int_of_float (buffer ## charCodeAt(i))
    let why3_loc_to_range buffer loc =
      let goto_line lstop =
        let rec loop lcur i =
          if lcur >= lstop then i
          else
            let c = get_char buffer i in
            loop (if c == 10 then lcur+1 else lcur) (i+1)
        in
        loop 1 0
      in
      let rec convert_range l c i n =
        if n == 0 then (l, c) else
          if (get_char buffer i) == 10
          then convert_range (l+1) 0 (i+1) (n-1)
          else convert_range l (c+1) (i+1) (n-1)
      in
      let l1, b, e = loc in
      let c1 = b in
      let i = goto_line l1 in
      let l2, c2 = convert_range l1 b (i+b) (e-b) in
      mk_range (l1-1) c1 (l2-1) c2

      let editor_bg = getElement AsHtml.div "why3-editor-bg"

      let disable () =
        editor ## setReadOnly Js._true;
        editor_bg ##. style ##. display := !!"block"


      let enable () =
        editor ## setReadOnly Js._false;
        editor_bg ##. style ##. display := !!"none"

      let is_clean () =
        Js.to_bool (editor ## getSession ## getUndoManager ## isClean)

      let confirm_unsaved () =
        is_clean () ||
          Js.to_bool (Dom_html.window ## confirm
                        !!"You have unsaved changes in your editor, proceed anyway ?")

    let error_marker = ref None

    let update_error_marker new_m =
      begin match !error_marker with
      | Some (m, _) -> remove_marker m
      | None -> ()
      end;
      error_marker := new_m

    let has_focus () =
      let ac = Dom_html.document ##. activeElement in
      match Js.Opt.to_option ac with
          | Some ac when Js.to_string (ac ##. id) = "why3-editor" -> assert false
          | _ -> assert false

  end

module Tabs = struct

  let () =
    let tab_groups = select Dom_html.document !!".why3-tab-group" in
    List.iter (fun tab_group ->
        let labels = select tab_group !!".why3-tab-label" in
        List.iter (fun tab ->
            tab ##. onclick :=
              Dom.handler (fun _ev ->
                    if Js.to_bool (tab ##. classList ## contains !!"why3-inactive")
                    then begin
                      List.iter (fun t ->
                        if not (Js.to_bool (t ##. classList ## contains !!"why3-inactive"))
                        then ignore (t ##. classList ## toggle !!"why3-inactive")
                      ) labels;
                      ignore (tab ##. classList ## toggle !!"why3-inactive")
                    end;
                    Js._false)
          ) labels)
      tab_groups

  let focus id =
    (Dom_html.getElementById id) ## click

end

module ContextMenu =
  struct
    let task_menu = getElement AsHtml.div "why3-task-menu"
    let split_menu_entry = getElement AsHtml.li "why3-split-menu-entry"
    let prove_menu_entry = getElement AsHtml.li "why3-prove-menu-entry"
    let clean_menu_entry = getElement AsHtml.li "why3-clean-menu-entry"
    let enabled = ref true
    let alt_ergo_context_steps = ref (Array.make 3 0)
    let prove_menu_entries =
      let t = Array.make 3 prove_menu_entry in
      for i = 0 to 2 do
        let id = Printf.sprintf "why3-prove%d-menu-entry" (i+1) in
        t.(i) <- getElement AsHtml.li id
      done;
      t


    let enable () = enabled := true
    let disable () = enabled := false

    let show_at x y =
      if !enabled then begin
          task_menu ##. style ##. display := !!"block";
          task_menu ##. style ##. left := (js_string_of_int x) ## concat !!"px";
          task_menu ##. style ##. top := (js_string_of_int y) ## concat !!"px"
        end

    let hide () =
      if !enabled then
        task_menu ##. style ##. display := !!"none"

    let add_action b f =
      b ##. onclick :=
        Dom.handler (fun _ ->
            hide ();
            f ();
            Editor.editor ## focus;
            Js._false)

    let change_prove_context () =
      let span = "<span class='fas fa-magic why3-icon'></span>" in
      for i = 0 to 2 do
        prove_menu_entries.(i) ##. innerHTML := !!(Printf.sprintf "%s Prove (%d steps)" span !alt_ergo_context_steps.(i))
      done

    let get_context_step i =
      !alt_ergo_context_steps.(i)


    let () = addEventListener false task_menu !!"mouseleave" (fun _ -> hide())

  end

module FormatList = struct

  let select_format = getElement AsHtml.select "why3-select-format"
  let format_label = getElement AsHtml.span "why3-format-label"

  let selected_format = ref ""

  let formats = ref []

  let change_mode lang =
    let mode =
      match lang with
      | "python" -> !!"python"
      | "micro-C" -> !!"c_cpp"
      | _ -> !!"why3" in
    let mode = !!"ace/mode/" ## concat mode in
    Editor.editor ## getSession ## setMode mode

  let change_url lang =
    let url = new%js Url._URL (Dom_html.window ##. location ##. href) in
    let search = url ##. searchParams in
    if Js.to_bool (search ## has !!"lang") && lang <> "" then
      begin
        search ## set !!"lang" (Js.string lang);
        Dom_html.window ##. history ## replaceState Js.null !!"" (Js.some (url ##. href))
      end

  let handle _ =
    let i = select_format ##. selectedIndex in
    if i > 0 then
      begin
        let name =
          match List.nth_opt !formats (i - 1) with
          | Some (name, ext :: _) ->
              Editor.name := Js.string ("test." ^ ext);
              name
          | Some (name, []) -> name
          | _ -> "" in
        change_mode name;
        selected_format := name;
        change_url name
      end

  let add_format text =
    let option = Dom_html.createOption Dom_html.document in
    option ##. value := text;
    option ##. innerHTML := text;
    Dom.appendChild select_format option

  let set_format name idx =
    selected_format := name;
    select_format ##. selectedIndex := idx;
    change_mode name;
    change_url name

  let set_format name idx =
    if idx = 0 then
      match !formats with
      | (name, _) :: _ ->
          if select_format ##. selectedIndex = 0 then
            set_format name idx
      | [] -> ()
    else set_format name idx

  let resolve_format name =
    let ext =
      let arr = name ## split !!"." in
      let arr = Js.to_array (Js.str_array arr) in
      let l = Array.length arr in
      Js.to_string arr.(l - 1) in
    let rec aux i = function
      | (name, exts) :: l ->
          if List.mem ext exts then (name, i)
          else aux (i + 1) l
      | [] -> ("", 0) in
    let (name, idx) = aux 1 !formats in
    set_format name idx

  let set_format name =
    let rec aux i = function
      | (n, _) :: l ->
          if n = name then (name, i)
          else aux (i + 1) l
      | _ -> ("", 0) in
    let (name, idx) = aux 1 !formats in
    set_format name idx

  let add_formats l =
    let fresh = !formats = [] in
    formats := l;
    List.iter (fun (name, _) -> add_format (Js.string name)) l;
    format_label ##. className := !!"fas fa-code why3-icon";
    if fresh then
      if !selected_format <> "" then
        if String.contains !selected_format '.' then
          resolve_format (Js.string !selected_format)
        else
          set_format !selected_format
      else
        let () = select_format ##. selectedIndex := 1 in
        ignore (handle ())

  let enable () =
    select_format ##. disabled := Js._false

  let disable () =
    select_format ##. disabled := Js._true

  let set_onchange o f =
      o ##. onchange := Dom.handler (fun _ -> handle (); f (); Js._false)

end

module ExampleList =
  struct
    let has_been_updated = ref false
    let select_example = getElement AsHtml.select "why3-select-example"
    let example_label = getElement AsHtml.span "why3-example-label"
    let set_loading_label b =
      select_example ##. disabled := Js.bool b;
      if b then
        example_label ##. className := !!"fas fa-spin fa-spinner why3-icon"
      else
        example_label ##. className := !!"fas fa-book why3-icon"

    let selected_index = ref 0
    let unselect () =
      selected_index := 0;
      select_example ##. selectedIndex := 0

    let handle () =
      let filename url =
        let arr = url ## split !!"/" in
        let arr = Js.to_array (Js.str_array arr) in
        arr.(Array.length arr - 1) in
      let sessionStorage =
        check_def "sessionStorage" (Dom_html.window ##. sessionStorage) in
      selected_index := select_example ##. selectedIndex;
      let url = select_example ##. value in
      let name = filename url in
      FormatList.resolve_format name;
      let set_content s =
        Editor.set_value s;
        Editor.name := name;
        Editor.editor ## focus in
      begin match Js.Opt.to_option (sessionStorage ## getItem (url)) with
      | Some s -> set_content s
      | None ->
          let upd mlw =
            sessionStorage ## setItem url mlw;
            set_content mlw;
            set_loading_label false
          in
          set_loading_label true;
          Promise.catch
            (Promise.bind_unit
               (Promise.bind (Fetch.fetch url)
                  (fun r -> r ## text))
               (fun s -> upd s))
            (fun _ -> set_loading_label false)
      end

    let handle _ =
      if Editor.confirm_unsaved () then handle ()
      else select_example ##. selectedIndex := !selected_index;
      Js._false

    let add_example text url =
      let option = Dom_html.createOption Dom_html.document in
      option ##. value := url;
      option ##. innerHTML := text;
      Dom.appendChild select_example option

    let reset_example () =
      select_example ##. innerHTML := !!"";
      add_example !!"" !!""

    let update_example () =
      let format = !FormatList.selected_format in
      let upd content =
        let actual_example_id = select_example ##. selectedIndex in
        let actual_example = Js.Opt.get ((select_example ##. options) ## item actual_example_id) (fun () -> raise Not_found) in
        let actual_example_url = Js.to_string (actual_example ##. value) in
        let actual_example_text = Js.to_string (actual_example ##. innerHTML) in

        if !has_been_updated then begin
          select_example ##. innerHTML := !!""
        end;
        let len = String.length actual_example_url in
        if len > 9 then begin
          add_example !!actual_example_text !!actual_example_url;
        end;
        let examples = content ## split !!"\n" in
        let examples = Js.to_array (Js.str_array examples) in
        for i = 0 to ((Array.length examples) / 2) - 1 do
          let url = (!!"examples/" ## concat (examples.(2*i+1))) in
          if Js.to_string url <> actual_example_url then begin
            add_example examples.(2*i) url
          end
        done;
        set_loading_label false
      in

      let file =
        match format with
          | "micro-C" -> "index_c.txt"
          | "python" -> "index_python.txt"
          | _ -> "index_whyml.txt"
      in

      set_loading_label true;
      Promise.catch
        (Promise.bind_unit
          (Promise.bind (Fetch.fetch !!(Printf.sprintf "examples/%s" file))
              (fun r -> r ## text))
          (fun s -> upd s))
        (fun _ -> set_loading_label false)

    let () =
      Editor.callback := (fun () -> if not !has_been_updated then (has_been_updated := true; update_example ()));
      select_example ##. onchange := Dom.handler (fun _ -> update_example (); handle ())

    let enable () =
      select_example ##. disabled := Js._false

    let disable () =
      select_example ##. disabled := Js._true
  end

module TaskList =
  struct

    let task_list = getElement AsHtml.div "why3-task-list"
    let theory_id_list = ref ([]: int list)
    let add_theory_id id = theory_id_list := id::!theory_id_list
    let clear_theory_id_list () = theory_id_list := []
    let is_theory id = List.mem id !theory_id_list

    let has_to_be_splitted = ref ([]: int list)
    let add_has_to_be_splitted id = has_to_be_splitted := id::!has_to_be_splitted
    let remove_has_to_be_splitted id =
      has_to_be_splitted := List.fold_left (fun acc e -> if e <> id then e::acc else acc) [] !has_to_be_splitted
    let clear_has_to_be_splitted () = has_to_be_splitted := []
    let has_to_be_split id = List.mem id !has_to_be_splitted

    let print cls msg =
      task_list ##. innerHTML :=
        (Js.string ("<p class='" ^ cls ^ "'>" ^
                      msg ^ "</p>"))

    let print_error = print "why3-error"

    let print_msg = print "why3-msg"

    let print_alt_ergo_output id res =
      let span_msg = getElement AsHtml.span (Printf.sprintf "id%d_msg" id) in
      match res with
        Valid -> span_msg ##. innerHTML := !!""
      | Unknown msg -> span_msg ##. innerHTML := Js.string (" (" ^ msg ^ ")")
      | Invalid msg -> span_msg ##. innerHTML := Js.string (" (" ^ msg ^ ")")


    let mk_li_content id expl isTheory =
      if isTheory then
        Js.string (Format.sprintf
                     "<span id='%s_container'> <span id='%s_icon'></span> \
                        %s \
                        <span id='%s_msg'></span> </span> <ul id='%s_ul'></ul>"
                     id id expl id id)
      else begin
        let btnProve =
          Format.sprintf
            "<span id='%s_prove_button' title='Prove'> \
              <i class='fas fa-magic why3-task-button-i'></i></span>" id in
        let btnSplit =
          Format.sprintf
            "<span id='%s_split_button' title='Split'> \
              <i class='fas fa-project-diagram why3-task-button-i'></i></span>" id in

        Js.string (Format.sprintf
                     "<span id='%s_container'> <span id='%s_icon'></span> \
                        %s %s %s \
                        <span id='%s_msg'></span> </span> <ul id='%s_ul'></ul>"
                     id id btnProve btnSplit expl id id)
      end

    let clean_task id =
      try
        let ul = getElement_exn AsHtml.ul (Printf.sprintf "id%d_ul" id) in
        ul ##. innerHTML := !!""
      with
        Not_found -> ()

    let task_selection : (int, _) Hashtbl.t = Hashtbl.create 17
    let is_selected id = Hashtbl.mem task_selection id
    let select_task id span loc pretty =
      span ##. classList ## add !!"why3-task-selected";
      let markers = List.map (fun (cls, range) -> Editor.add_marker (Js.string cls) range) loc in
      Hashtbl.add task_selection id (span, loc, markers);
      Editor.set_value ~editor:Editor.task_viewer (Js.string pretty);
      Editor.scroll_to_end Editor.task_viewer

    let deselect_task id =
      try
        let span, _loc, markers = Hashtbl.find task_selection id in
        span ##. classList ## remove !!"why3-task-selected";
        List.iter Editor.remove_marker markers;
        Hashtbl.remove task_selection id
      with
        Not_found -> ()

    let clear_task_selection () =
      let l = Hashtbl.fold (fun id _ acc -> id :: acc) task_selection [] in
      List.iter deselect_task l

    let attach_to_parent id parent_id expl locs pretty =
      let doc = Dom_html.document in
      let ul =
        try
          getElement_exn AsHtml.ul parent_id
        with
          Not_found ->
          let ul = Dom_html.createUl doc in
          ul ##. id := Js.string parent_id;
          Dom.appendChild task_list ul;
          ul
      in
      let li = Dom_html.createLi doc in
      li ##. id := Js.string id;
      Dom.appendChild ul li;

      match pretty with
      | None ->
        li ##. innerHTML := mk_li_content id expl true
      | Some (pretty) ->
        li ##. innerHTML := mk_li_content id expl false;
        let buttonProve = getElement AsHtml.span (Printf.sprintf "%s_prove_button" id) in
        let buttonSplit = getElement AsHtml.span (Printf.sprintf "%s_split_button" id) in
        let idInt = int_of_string (String.sub id 2 (String.length id - 2)) in

        let span = getElement AsHtml.span (Printf.sprintf "%s_container" id) in
        let buffer = Editor.get_value () in
        let locs = List.map (fun (k, loc) -> k, Editor.why3_loc_to_range buffer loc) locs in

        buttonProve ##. onclick :=
          Dom.handler
          (fun _ ->
            clear_task_selection ();
            select_task idInt span locs pretty;
            ContextMenu.prove_menu_entry ## click;
            Js._false);

        buttonSplit ##. onclick :=
          Dom.handler
          (fun _ ->
            clear_task_selection ();
            select_task idInt span locs pretty;
            ContextMenu.split_menu_entry ## click;
            Js._false)

    let clear () =
      clear_theory_id_list ();
      clear_has_to_be_splitted ();
      clear_task_selection ();
      task_list ##. innerHTML := !!"";
      Editor.set_value ~editor:Editor.task_viewer ~active_callback:false !!""

    let add_task id parent_id expl locs pretty =
      attach_to_parent (Printf.sprintf "id%d" id) (Printf.sprintf "id%d_ul" parent_id) expl locs (Some pretty) ;
      let span = getElement AsHtml.span (Printf.sprintf "id%d_container" id) in
      let buffer = Editor.get_value () in
      let locs = List.map (fun (k, loc) -> k, Editor.why3_loc_to_range buffer loc) locs in
      span ##. onclick :=
        Dom.handler (fun ev ->
            let ctrl = Js.to_bool (ev ##. ctrlKey) || Js.to_bool (ev ##. metaKey) in
            if is_selected id then
              if ctrl then deselect_task id
              else clear_task_selection ()
            else
              begin
                if not ctrl then clear_task_selection ();
                select_task id span locs pretty
              end;
            Js._false);
      addEventListener true span !!"contextmenu" (fun e ->
          clear_task_selection ();
          select_task id span locs pretty;
          let x = max 0 (e ##. clientX - 2) in
          let y = max 0 (e ##. clientY - 2) in
          ContextMenu.show_at x y)

    let () =
      Editor.editor ## on !!"change"
        (Js.wrap_callback (fun _ _ ->
             clear ();
             Editor.clear_annotations ();
             Editor.update_error_marker None))

    let () =
      Editor.editor ## on !!"input"
        (Js.wrap_callback (fun _ _ ->
             if not (Editor.is_clean ()) then ExampleList.unselect ();
             Editor.update_undo ()))

    let () =
      Editor.editor ## on !!"focus"
        (Js.wrap_callback (fun _ _ -> clear_task_selection ()))

  end

let handle_why3_message o =
  let doc = Dom_html.document in
  match o with
  | Idle | Warning [] -> ()
  | Warning lst ->
      let annot =
        List.map (fun ((l1, c1), msg) ->
            (l1,c1, Js.string msg, !!"warning")) lst
      in
      Editor.set_annotations annot

  | Error s -> TaskList.print_error s

  | ErrorLoc ((l1, b, l2, e), s) ->
      let r = Editor.mk_range l1 b l2 e in
      Editor.update_error_marker (Some (Editor.add_marker !!"why3-error" r, r));
      TaskList.print_error s;
      Editor.set_annotations [ (l1, b, Js.string s, !!"error") ]

  | Result sl ->
      TaskList.clear ();
      let ul = Dom_html.createUl doc in
      Dom.appendChild TaskList.task_list ul;
      List.iter (fun (s : string) ->
          let msg = ref s in
          if (String.sub s ((String.length s) - 9) 8) = "globals:" then
            msg := String.sub s 0 ((String.length s) - 10);

          let li = Dom_html.createLi doc in
          li ##. innerHTML := (Js.string !msg);
          Dom.appendChild ul li;) sl

  | Theory (th_id, th_name) ->
      TaskList.add_theory_id th_id;
      TaskList.attach_to_parent (Printf.sprintf "id%d" th_id) "why3-theory-list" th_name [] None

  | Task (id, parent_id, expl, _code, locs, pretty, _steps) ->
      begin match Dom_html.getElementById_opt (Printf.sprintf "id%d" id) with
      | Some _ -> ()
      | None ->
        TaskList.add_task id parent_id expl locs pretty;
        (* If the added task is the child of a theory, we select it in order to split it *)
        if TaskList.is_theory parent_id then
          let span = getElement AsHtml.span (Printf.sprintf "id%d_container" id) in
          let buffer = Editor.get_value () in
          let loc = List.map (fun (k, loc) -> k, Editor.why3_loc_to_range buffer loc) locs in
          TaskList.select_task id span loc pretty;
          TaskList.add_has_to_be_splitted id
      end

  | Formats l -> FormatList.add_formats l

  | UpdateStatus(st, id) ->
      try
        let span_icon = getElement AsHtml.span (Printf.sprintf "id%d_icon" id) in
        let span_msg = getElement AsHtml.span (Printf.sprintf "id%d_msg" id) in
        let cls =
          match st with
          | StNew ->
              "fas fa-fw fa-cog fa-spin fa-fw why3-task-pending"
          | StValid ->
              span_msg ##. innerHTML := !!"";
              TaskList.deselect_task id;
              "fas fa-check-circle why3-task-valid"
          | StUnknown ->
              (*
               * These lines will split the selected tasks. It's useful when we hit the
               * verify button because we want all unproven generated tasks to be split
              *)
              if TaskList.has_to_be_split id then
              begin
                TaskList.remove_has_to_be_splitted id;
                ContextMenu.split_menu_entry ## click;
              end;

              "fas fa-question-circle why3-task-unknown"
        in
        span_icon ##. className := !!cls;
      with
        Not_found -> ()


module ToolBar = struct

  let add_action b f =
    let cb = fun _ ->
      f ();
      Editor.editor ## focus;
      Js._false in
    b ##. onclick := Dom.handler cb


  let disable_compile () =
    Editor.disable ();
    ContextMenu.disable ();
    FormatList.disable ();
    ExampleList.disable ();
    let open Buttons in
    disable button_open;
    disable button_undo;
    disable button_redo;
    disable button_execute;
    disable button_compile

  let enable_compile () =
    Editor.enable ();
    ContextMenu.enable ();
    FormatList.enable ();
    ExampleList.enable ();
    let open Buttons in
    enable button_open;
    Editor.update_undo ();
    enable button_execute;
    enable button_compile;
    enable button_stop

  let disable_toolbar () =
    disable_compile ();
    let open Buttons in
    disable button_stop;
    disable button_about;
    disable button_settings;
    disable button_save;
    disable button_help;
    disable button_export

  let enable_toolbar () =
    enable_compile ();
    let open Buttons in
    enable button_stop;
    enable button_about;
    enable button_settings;
    enable button_save;
    enable button_help;
    enable button_export

  let name () =
      if !Editor.name ##. length == 0 then !!"test.mlw" else !Editor.name

  let mk_save () =
    let blob =
      let code = Editor.get_value () in
      File.blob_from_any ~contentType:"text/plain" ~endings:`Native [`js_string code]
    in

    blob, name ()

  let save_default () =
    let blob, name = mk_save () in
    let url = Dom_html.window ##. _URL ## createObjectURL blob in
    Buttons.real_save ##. href := url;
    JSU.(set Buttons.real_save !!"download" name);
    Buttons.real_save ## click
    (* does not work with firefox *)
    (*ignore JSU.(meth_call _URL "revokeObjectURL" [| inject url |]) *)

  let save =
    let nav = Dom_html.window ##. navigator in
    match Js.Optdef.to_option (JSU.get nav !!"msSaveBlob") with
    | None -> save_default
    | Some _f ->
        fun () ->
        let blob, name = mk_save () in
        ignore JSU.(meth_call nav "msSaveBlob" [| inject blob; inject name |])

  let finish_open url reader _ =
    match Js.Opt.to_option (File.CoerceTo.string (reader ##. result)) with
    | None -> Js._true
    | Some content ->
        ExampleList.unselect ();
        let name = File.filename url in
        FormatList.resolve_format name;
        Editor.name := name;
        Editor.set_value content;
        Printf.printf "salut";
        ExampleList.update_example ();
        Js._true

  let open_ = getElement AsHtml.input "why3-open"

  let start_open _ =
    match Js.Optdef.to_option (open_ ##. files) with
    | None -> Js._false
    | Some f ->
        match Js.Opt.to_option (f ## item 0) with
        | None -> Js._false
        | Some f ->
            let reader = new%js File.fileReader in
            reader ##. onloadend := Dom.handler (finish_open f reader);
            reader ## readAsText (f :> File.blob Js.t);
            Js._true

  let () =
    open_ ##. onchange := Dom.handler start_open

  let open_ () = if Editor.confirm_unsaved () then open_ ## click

  let export () =
    let code = Js.to_string (Editor.get_value ()) in
    let code = Shortener.encode code in
    let clip = getElement AsHtml.textarea "why3-clipboard" in
    let url = new%js Url._URL (Dom_html.window ##. location ##. href) in
    let search = url ##. searchParams in
    search ## set !!"name" (name ());
    search ## set !!"lang" (Js.string !FormatList.selected_format);
    search ## set !!"code" (Js.string code);
    clip ##. value := url ##. href;
    clip ## select;
    Dom_html.document ## execCommand !!"Copy" Js._false Js.null

end

module Panel =
  struct
    let main_panel = getElement AsHtml.div "why3-main-panel"
    let editor_container = getElement AsHtml.div "why3-editor-container"
    let resize_bar = getElement AsHtml.div "why3-resize-bar"
    let reset () =
      let edit_style = editor_container ##. style in
      JSU.(set edit_style !!"flexGrow" !!"2");
      JSU.(set edit_style !!"flexBasis" !!"")

    let set_wide b =
      reset ();
      main_panel ##. classList ## remove !!"why3-wide-view";
      main_panel ##. classList ## remove !!"why3-column-view";
      if b then
        main_panel ##. classList ## add !!"why3-wide-view"
      else
        main_panel ##. classList ## add !!"why3-column-view"

    let is_wide () =
      Js.to_bool (main_panel ##. classList ## contains !!"why3-wide-view")

    let () =
      let mouse_down = ref false in
      resize_bar ##. onmousedown := Dom.handler (fun _ -> mouse_down := true; Js._false);
      resize_bar ##. ondblclick := Dom.handler (fun _ -> reset (); Js._false);
      main_panel ##. onmouseup := Dom.handler (fun _ -> mouse_down := false; Js._false);
      main_panel ##. onmousemove :=
        Dom.handler (fun e ->
            if !mouse_down then begin
                let offset =
                  if is_wide ()
                  then (e ##. clientX) - (main_panel ##. offsetLeft)
                  else (e ##. clientY) - (main_panel ##. offsetTop)
                in
                let offset = (js_string_of_int offset) ## concat !!"px" in
                let edit_style = editor_container ##. style in
                JSU.(set edit_style !!"flexGrow" !!"0");
                JSU.(set edit_style !!"flexBasis" offset);
                Js._false
              end
            else Js._true)
  end

module Dialogs =
  struct
    let dialog_panel = getElement AsHtml.div "why3-dialog-panel"
    let setting_dialog = getElement AsHtml.div "why3-setting-dialog"
    let about_dialog = getElement AsHtml.div "why3-about-dialog"
    let button_close = getElement AsHtml.button "why3-close-dialog-button"
    let input_num_threads = getElement AsHtml.input "why3-input-num-threads"
    let input_num_steps = getElement AsHtml.input "why3-input-num-steps"
    let input_min_steps = getElement AsHtml.input "why3-input-min-steps"
    let radio_wide = getElement AsHtml.input "why3-radio-wide"
    let radio_column = getElement AsHtml.input "why3-radio-column"
    let input_context_steps =
      let t = Array.make 3 input_num_steps in
      for i = 0 to 2 do
        let id = Printf.sprintf "why3-input-context-steps%d" (i+1) in
        t.(i) <- getElement AsHtml.input id
      done;
      t


    let all_dialogs = [ setting_dialog; about_dialog ]
    let show diag () =
      dialog_panel ##. style ##. display := !!"flex";
      diag ##. style ##. display := !!"inline-block";
      diag ## focus

    let close () =
      List.iter (fun d -> d ##. style ##. display := !!"none") all_dialogs;
      dialog_panel ##. style ##. display := !!"none"

    let set_onchange o f =
      o ##. onchange := Dom.handler (fun _ -> f o; Js._false)
  end

module KeyBinding =
  struct

  let callbacks = Array.init 255 (fun _ -> Array.make 16 None)
  let bool_to_int b =
    if Js.to_bool b then 1 else 0
  let pack a b c d =
    ((bool_to_int a) lsl 3) lor
      ((bool_to_int b) lsl 2) lor
        ((bool_to_int c) lsl 1) lor
          (bool_to_int d)

  let () =
    Dom_html.document ##. onkeydown :=
      Dom.handler
        (fun ev ->
          let i = min (Array.length callbacks) (max 0 ev ##. keyCode) in
          let t = callbacks.(i) in
          match t.(pack (ev ##. ctrlKey) (ev ##. shiftKey) (ev ##. metaKey) (ev ##. altKey)) with
            None -> Js._true
          | Some f ->
            Dom.preventDefault ev;
            f ();
            Js._false)

  let add_global ?(ctrl=Js._false) ?(shift=Js._false) ?(alt=Js._false) ?(meta=Js._false) keycode f =
    let i = min (Array.length callbacks) (max 0 keycode) in
    let t = callbacks.(i) in
    t.(pack ctrl shift meta alt) <- Some f

end

module Session = struct

  let localStorage =
    check_def "localStorage" (Dom_html.window ##. localStorage)

  let save_num_threads i =
    localStorage ## setItem !!"why3-num-threads" (js_string_of_int i)

  let save_num_steps i =
    localStorage ## setItem !!"why3-num-steps" (js_string_of_int i)

  let save_min_steps i =
    localStorage ## setItem !!"why3-min-steps" (js_string_of_int i)

  let save_context_steps steps =
    for i = 0 to 2 do
      let id = !!(Printf.sprintf "why3-context-steps%d" i) in
      localStorage ## setItem id (js_string_of_int steps.(i))
    done

  let save_view_mode m =
    localStorage ## setItem !!"why3-view-mode" m

  let save_buffer lang name content =
    localStorage ## setItem !!"why3-buffer-lang" lang;
    localStorage ## setItem !!"why3-buffer-name" name;
    localStorage ## setItem !!"why3-buffer-content" content

  let get_item s def =
    Js.Opt.get (localStorage ## getItem s) (fun () -> def)

  let load_num_threads () =
    int_of_js_string (get_item !!"why3-num-threads" !!"4")

  let load_num_steps () =
    int_of_js_string (get_item !!"why3-num-steps" !!"100")

  let load_min_steps () =
    int_of_js_string (get_item !!"why3-min-steps" !!"10")

  let load_context_steps () =
    let res = Array.make 3 0 in
    let default_steps =
      let t = Array.make 3 0 in
      t.(0) <- 100;
      t.(1) <- 1000;
      t.(2) <- 5000;
      t
    in

    for i = 0 to 2 do
      let id = !!(Printf.sprintf "why3-context-steps%d" i) in
      let d_steps = !!(string_of_int default_steps.(i)) in
      res.(i) <- int_of_js_string (get_item id d_steps)
    done;
    res

  let load_view_mode () =
    get_item !!"why3-view-mode" !!"wide"

  let load_buffer () =
    let lang= get_item !!"why3-buffer-lang" !!"" in
    let name = get_item !!"why3-buffer-name" !!"" in
    let buffer = get_item !!"why3-buffer-content" !!"" in
    (lang, name, buffer)

  let init () =
    Dialogs.input_num_threads ##. value := !!(string_of_int (load_num_threads ()));
    Dialogs.input_num_steps ##. value := !!(string_of_int (load_num_steps ()));
    Dialogs.input_min_steps ##. value := !!(string_of_int (load_min_steps ()));
    let t = load_context_steps () in
    for i = 0 to 2 do
      Dialogs.input_context_steps.(i) ##. value := !!(string_of_int (t.(i)))
    done;
    ContextMenu.alt_ergo_context_steps := load_context_steps ();
    ContextMenu.change_prove_context ()

end

module Controller =
  struct
    let task_queue  = Queue.create ()

    let first_task = ref true
    type 'a status = Free of 'a | Busy of 'a * Worker_proto.id | Absent
    let num_workers = Session.load_num_threads ()
    let alt_ergo_default_steps = ref (Session.load_num_steps ())
    let alt_ergo_min_steps = ref (Session.load_min_steps ())
    let alt_ergo_workers = ref (Array.make num_workers Absent)
    let why3_busy = ref false
    let why3_worker = ref None

    let get_why3_worker () =
      match !why3_worker with
      | Some w -> w
      | None -> log ("Why3 Worker not initialized !"); assert false

    let alt_ergo_idle () =
      Array.for_all (function Busy _ -> false | _ -> true) !alt_ergo_workers

    let is_idle () =
      alt_ergo_idle () && Queue.is_empty task_queue && not !why3_busy

    let process_task i w id s steps =
      let open Json_base in
      let convert v = Js.string (Format.asprintf "%a" print_json v) in
      let input =
        convert
          (Record
             ["worker_id", Int id;
              "content",
              List (List.map (fun x -> String x) (String.split_on_char '\n' s))]) in
      let options =
        convert
          (Record
             ["steps_bound", Int (if steps >= 0 then steps else !alt_ergo_default_steps);
              "input_format", String "Native";
              "debug", Bool true]) in
      !alt_ergo_workers.(i) <- Busy (w, id);
      w ## postMessage (input, options)

    let update_status id status =
      handle_why3_message (UpdateStatus (status, id));
      (get_why3_worker ()) ## postMessage (marshal (SetStatus (status, id)))

    let rec get_free_ae_worker () =
      let rec aux i =
        if i >= 0 then
          match !alt_ergo_workers.(i) with
          | Free w -> Some (i, w)
          | Absent ->
              let w = init_ae_worker i in
              Some (i, w)
          | Busy _ -> aux (i - 1)
        else None in
      aux (Array.length !alt_ergo_workers - 1)

    and pop_task () =
      match Queue.take task_queue with
      | (id, s, steps) ->
          begin match get_free_ae_worker () with
          | Some (i, w) -> process_task i w id s steps
          | None -> ()
          end
      | exception Queue.Empty -> ()

    and init_ae_worker i =
      let worker = Worker.create "alt-ergo-worker.js" in
      let handle_result id result =
        TaskList.print_alt_ergo_output id result;
        let status = match result with
          | Valid -> StValid
          | _ -> StUnknown in
        update_status id status;
        pop_task () in
      worker ##. onmessage :=
        Dom.handler (fun ev ->
            let lb = Lexing.from_string (Js.to_string (ev ##. data)) in
            let result = Json_parser.value (fun x -> Json_lexer.read x) lb in
            let id = Json_base.(get_int (get_field result "worker_id")) in
            let result =
              match Json_base.get_field result "status" with
              | Json_base.Record ["Unsat", _] -> Valid
              | Json_base.Record ["Unknown", _] -> Unknown "unknown"
              | Json_base.Record ["Sat", _] -> Unknown "unknown"
              | l -> Unknown (Format.asprintf "%a" Json_base.print_json l) in
            !alt_ergo_workers.(i) <- Free worker;
            handle_result id result;
            Js._false);
      worker ##. onerror :=
        Dom.handler (fun ev ->
            let result = Invalid (Js.to_string (ev ##. message)) in
            begin match !alt_ergo_workers.(i) with
            | Busy (w, id)  ->
                w ## terminate;
                !alt_ergo_workers.(i) <- Absent;
                handle_result id result
            | Free _ ->
                worker ## terminate;
                !alt_ergo_workers.(i) <- Absent
            | Absent -> ()
            end;
            Js._false);
      !alt_ergo_workers.(i) <- Free worker;
      worker

    let reset_workers () =
      Array.iteri (fun i w ->
          match w with
          | Busy (w, id)  ->
              w ## terminate;
              !alt_ergo_workers.(i) <- Absent;
              update_status id StUnknown
          | Absent | Free _ -> ()
        ) !alt_ergo_workers;
      Queue.iter (fun (id, _, _) -> update_status id StUnknown) task_queue;
      Queue.clear task_queue;
      if not !why3_busy then ToolBar.enable_compile ()

    let push_task id s steps =
      match get_free_ae_worker () with
      | Some (i, w) -> process_task i w id s steps
      | None -> Queue.add (id, s, steps) task_queue

    let init_why3_worker () =
      ToolBar.disable_toolbar ();
      let worker = Worker.create "why3_worker.js" in
      worker ##. onmessage :=
        Dom.handler (fun ev ->
            let msg = unmarshal (ev ##. data) in
            if !first_task then begin
                first_task := false;
                TaskList.clear ()
              end;
            handle_why3_message msg;
            let () =
              match msg with
              | Task (id, _, _, code, _, _, steps) ->
                  push_task id code steps
              | Idle ->
                  why3_busy := false;
                  if is_idle () then ToolBar.enable_toolbar ();
                  ExampleList.update_example ()
              | _ -> () in
            Js._false);
      worker

    let () =
      let worker = init_why3_worker () in
      worker ## postMessage (marshal GetFormats);
      why3_worker := Some worker

    let why3_parse steps =
      Tabs.focus "why3-task-list-tab";
      ToolBar.disable_compile ();
      why3_busy := true;
      TaskList.clear ();
      TaskList.print_msg "<span class='fas fa-cog fa-spin'></span> Generating tasks … ";
      reset_workers ();
      first_task := true;
      let code = Js.to_string (Editor.get_value ()) in
      let format = !FormatList.selected_format in
      let msg = marshal (ParseBuffer (format, code, steps)) in
      (get_why3_worker ()) ## postMessage msg

    let why3_execute () =
      Tabs.focus "why3-task-list-tab";
      ToolBar.disable_compile ();
      why3_busy := true;
      TaskList.clear ();
      TaskList.print_msg "<span class='fas fa-cog fa-spin'></span> Compiling buffer … ";
      reset_workers ();
      let code = Js.to_string (Editor.get_value ()) in
      let format = !FormatList.selected_format in
      let msg = marshal (ExecuteBuffer (format, code)) in
      (get_why3_worker ()) ## postMessage msg

    let why3_transform tr f () =
      if is_idle () then
        begin
          why3_busy := true;
          ToolBar.disable_compile ();
          Hashtbl.iter (fun id _ ->
              f id;
              (get_why3_worker()) ## postMessage (marshal (Transform(tr, id))))
            TaskList.task_selection;
          TaskList.clear_task_selection ()
        end

    let why3_prove_all () =
      if is_idle () then begin
          why3_busy := true;
          (get_why3_worker()) ## postMessage (marshal ProveAll)
        end

    let stop () =
      if not (alt_ergo_idle ()) then
        reset_workers ()
      else if not (is_idle ()) then
        begin
          (get_why3_worker ()) ## terminate;
          why3_worker := Some (init_why3_worker ());
          reset_workers ();
          TaskList.clear ();
          ToolBar.enable_compile ()
        end

    let why3_custom_transform tr f () =
      if Hashtbl.length TaskList.task_selection > 0 then
        why3_transform tr f ()

end


module Terminal = struct

  let id_tab = "why3-term-tab"
  let id_div = "why3-term"
  let el_tab = getElement AsHtml.span id_tab
  let el_div = getElement AsHtml.span id_div

  let display () =
    el_tab ##. style ##. display := !!"inline-block"

  let hide () =
    el_tab ##. style ##. display := !!"none"

  let focus () =
    if !FormatList.selected_format = "python"
    then (display (); Tabs.focus id_tab)

  let init () =
    el_div ##. innerHTML := !!"$> python your_file.py</br>"

  let print str =
    el_div ##. innerHTML :=
      !! (Js.to_string (el_div ##. innerHTML) ^ str ^ "</br>");
    el_div ##. scrollTop := el_div ##. scrollHeight

  let clear () =
    el_div ##. innerHTML := !!"$>"

  let input str =
<<<<<<< HEAD

    let input_html = "<input id='input_terminal' type=text/>" in
    el_div ##. innerHTML := !! (Js.to_string (el_div ##. innerHTML) ^ input_html);

    let input_el = getElement AsHtml.input "input_terminal" in
    input_el ##. innerHTML := !!"salut";
    addEventListener false input_el !!"keyup" (fun ev ->  Printf.printf "%s" (if ev ##. keyCode = 13 then "lezguongue" else "paslezgongue"));


=======
    el_div ##. innerHTML :=
      !!(Js.to_string (el_div ##. innerHTML)
      ^ (Printf.sprintf "<input type=text placeholder=%s>" str));
>>>>>>> ba015d6d
    el_div ##. scrollTop := el_div ##. scrollHeight;
    ""

end


(* Initialisation *)
let () =

  Session.init ();

  ToolBar.add_action Buttons.button_open ToolBar.open_;
  KeyBinding.add_global ~ctrl:Js._true 79 ToolBar.open_;

  ToolBar.add_action Buttons.button_save ToolBar.save;
  KeyBinding.add_global ~ctrl:Js._true 83 ToolBar.save;

  ToolBar.add_action Buttons.button_export ToolBar.export;

  ToolBar.add_action Buttons.button_undo Editor.undo;
  KeyBinding.add_global ~ctrl:Js._true 90 Editor.undo;

  ToolBar.add_action Buttons.button_redo Editor.redo;
  KeyBinding.add_global ~ctrl:Js._true ~shift:Js._true 90 Editor.redo;
  KeyBinding.add_global ~ctrl:Js._true 89 Editor.redo;

  ToolBar.add_action Buttons.button_execute (fun () -> Controller.why3_execute (); Terminal.focus ());
  KeyBinding.add_global ~alt:Js._true 69 Controller.why3_execute;

  ToolBar.add_action Buttons.button_compile (fun () -> Controller.(why3_parse (!alt_ergo_min_steps)));
  KeyBinding.add_global ~alt:Js._true 82 (fun () -> Controller.(why3_parse (!alt_ergo_min_steps)));

  ToolBar.add_action Buttons.button_stop Controller.stop;
  KeyBinding.add_global ~alt:Js._true 73 Controller.stop;

  KeyBinding.add_global ~alt:Js._true 32 (fun () -> Controller.(why3_custom_transform (Split(!alt_ergo_min_steps))) ignore ());

  KeyBinding.add_global ~ctrl:Js._true 74 (fun () -> Terminal.print "coucoucoucoucoucoucoucoucoucoucoucoucoucoucoucoucoucoucoucouc");
  KeyBinding.add_global ~ctrl:Js._true 72 (fun () -> Terminal.input "input:" |> Terminal.print);
  KeyBinding.add_global ~ctrl:Js._true 13 (fun () -> ());


  ToolBar.add_action Buttons.button_settings Dialogs.(show setting_dialog);
  ToolBar.add_action Buttons.button_help (
    fun () ->
      let link_html = match !FormatList.selected_format with
               | "micro-C" -> "help_micro-c.html"
               | "python"  -> "help_python.html"
               | _         -> "help_whyml.html"
      in
      Dom_html.window ## open_ !!link_html !!"_blank" Js.null
    );

  ToolBar.add_action Buttons.button_about Dialogs.(show about_dialog);

  ContextMenu.(add_action split_menu_entry
                 (fun () -> Controller.(why3_transform (Split(!alt_ergo_min_steps))) ignore ()));
  ContextMenu.(add_action prove_menu_entry
                 (fun () -> Controller.(why3_transform (Prove (!alt_ergo_default_steps))) ignore ()));

  for i = 0 to 2 do
    ContextMenu.(add_action (prove_menu_entries.(i))
                 (fun () -> Controller.(why3_transform (Prove (get_context_step i))) ignore ()));
  done;

  ContextMenu.(add_action clean_menu_entry
                 Controller.(why3_transform Clean TaskList.clean_task));

  Dialogs.(set_onchange input_num_threads (fun o ->
               let open Controller in
               let len = int_of_js_string (o ##. value) in
               reset_workers ();
               alt_ergo_workers := Array.make len Absent));

  Dialogs.(set_onchange input_num_steps (fun o ->
               let steps = int_of_js_string (o ##. value) in
               Controller.alt_ergo_default_steps := steps;
               Controller.reset_workers ()));

  Dialogs.(set_onchange input_min_steps (fun o ->
               let steps = int_of_js_string (o ##. value) in
               Controller.alt_ergo_min_steps := steps;
               Controller.reset_workers ()));


  for i = 0 to 2 do
    Dialogs.(set_onchange input_context_steps.(i) (fun o ->
               let steps = int_of_js_string (o ##. value) in
               !ContextMenu.alt_ergo_context_steps.(i) <- steps;
               ContextMenu.change_prove_context ();
               Controller.reset_workers ()))
  done;


  ToolBar.add_action Dialogs.button_close Dialogs.close;
  (*KeyBinding.add_global Keycode.esc  Dialogs.close;*)

  Dialogs.(set_onchange radio_wide (fun _ -> Panel.set_wide true));
  Dialogs.(set_onchange radio_column (fun _ -> Panel.set_wide false));

  FormatList.(set_onchange select_format
    (fun () ->
      if not !ExampleList.has_been_updated then ExampleList.reset_example();
      ExampleList.update_example ();
      Terminal.hide ()))

let () =
  let url = new%js Url._URL (Dom_html.window ##. location ##. href) in
  let search = url ##. searchParams in
  let () =
    match Js.Opt.to_option (search ## get !!"name") with
    | Some name -> Printf.printf "%s\n" (Js.to_string name); Editor.name := name
    | None -> ()
  in
  let lang, buffer =
    match Js.Opt.to_option (search ## get !!"code") with
    | Some code ->
        let code =
          try Shortener.decode (Js.to_string code)
          with Invalid_argument _ -> "Invalid 'code' fragment in the URL" in
        search ## delete !!"code";
        Dom_html.window ##. history ## replaceState Js.null !!"" (Js.some (url ##. href));
        ("", Js.string code)
    | None ->
        (* restore the session *)
        let lang, name, buffer = Session.load_buffer () in
        Editor.name := name;
        let lang = if lang ##. length == 0 then name else lang in
        (Js.to_string lang, buffer) in
  let lang =
    match Js.Opt.to_option (search ## get !!"lang") with
    | Some lang -> Js.to_string lang
    | None -> lang in

  FormatList.change_mode lang;
  FormatList.selected_format := lang; (* formats not yet loaded *)
  Editor.set_value ~active_callback:false buffer;
  Editor.editor ## getSession ## getUndoManager ## reset;
  Editor.update_undo ();
  Editor.editor ## focus;
  Panel.set_wide (Session.load_view_mode () = !!"wide");
  ExampleList.unselect();
  Dom_html.window ##. onunload :=
    Dom.handler (fun _ ->
        Session.save_buffer (Js.string !FormatList.selected_format)
          !Editor.name (Editor.get_value ());
        Session.save_num_threads (Array.length !Controller.alt_ergo_workers);
        Session.save_num_steps !Controller.alt_ergo_default_steps;
        Session.save_min_steps !Controller.alt_ergo_min_steps;
        Session.save_context_steps !ContextMenu.alt_ergo_context_steps;
        Session.save_view_mode (if Panel.is_wide () then !!"wide"
                                else !!"column");
        Js._true)

(*
Local Variables:
compile-command: "unset LANG; make -C ../.. trywhy3"
End:
*)

let () =
  let load_config s =
    let lb = Lexing.from_string s in
    let config = Json_parser.value (fun x -> Json_lexer.read x) lb in
    let default_steps = Json_base.(get_int (get_field config "default_step_limit")) in
    let min_steps = Json_base.(get_int (get_field config "first_attempt_step_limit")) in
    Dialogs.input_num_steps ##. value := !!(string_of_int default_steps);
    Dialogs.input_min_steps ##. value := !!(string_of_int min_steps);
    Controller.alt_ergo_default_steps := default_steps;
    Controller.alt_ergo_min_steps := min_steps;
    for i = 0 to 2 do
      let value = Json_base.(get_int (get_field config (Printf.sprintf "menu_step_limit%d" (i+1)))) in
      ContextMenu.(!alt_ergo_context_steps.(i) <- value);
      Dialogs.input_context_steps.(i) ##. value := !!(string_of_int value)
    done;
    ContextMenu.change_prove_context ()
  in

  Promise.catch
    (Promise.bind_unit
      (Promise.bind (Fetch.fetch !!("examples/config.json"))
          (fun r -> r ## text))
      (fun s -> load_config (Js.to_string s)))
    (fun _ -> ());<|MERGE_RESOLUTION|>--- conflicted
+++ resolved
@@ -1365,21 +1365,13 @@
     el_div ##. innerHTML := !!"$>"
 
   let input str =
-<<<<<<< HEAD
-
-    let input_html = "<input id='input_terminal' type=text/>" in
-    el_div ##. innerHTML := !! (Js.to_string (el_div ##. innerHTML) ^ input_html);
-
-    let input_el = getElement AsHtml.input "input_terminal" in
-    input_el ##. innerHTML := !!"salut";
-    addEventListener false input_el !!"keyup" (fun ev ->  Printf.printf "%s" (if ev ##. keyCode = 13 then "lezguongue" else "paslezgongue"));
-
-
-=======
     el_div ##. innerHTML :=
       !!(Js.to_string (el_div ##. innerHTML)
       ^ (Printf.sprintf "<input type=text placeholder=%s>" str));
->>>>>>> ba015d6d
+      
+    let input_el = getElement AsHtml.input "input_terminal" in
+    addEventListener false input_el !!"keyup" (fun ev ->  Printf.printf "%s" (if ev ##. keyCode = 13 then "lezguongue" else "paslezgongue"));
+    
     el_div ##. scrollTop := el_div ##. scrollHeight;
     ""
 
