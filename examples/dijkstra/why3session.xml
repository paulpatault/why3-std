--- conflicted
+++ resolved
@@ -13,7 +13,7 @@
 <file name="../dijkstra.mlw" proved="true">
 <theory name="DijkstraShortestPath" proved="true">
  <goal name="VC relax" expl="VC for relax" proved="true">
- <transf name="split_goal_wp" proved="true" >
+ <transf name="split_goal_right" proved="true" >
   <goal name="VC relax.0" expl="postcondition" proved="true">
   <proof prover="7"><result status="valid" time="0.02"/></proof>
   </goal>
@@ -89,17 +89,10 @@
   </goal>
  </transf>
  </goal>
-<<<<<<< HEAD
  <goal name="VC shortest_path_code" expl="VC for shortest_path_code" proved="true">
- <transf name="split_goal_wp" proved="true" >
+ <transf name="split_goal_right" proved="true" >
   <goal name="VC shortest_path_code.0" expl="loop invariant init" proved="true">
   <proof prover="8" timelimit="1" memlimit="1000"><result status="valid" time="0.05" steps="290"/></proof>
-=======
- <goal name="WP_parameter shortest_path_code" expl="VC for shortest_path_code" proved="true">
- <transf name="split_goal_right" proved="true" >
-  <goal name="WP_parameter shortest_path_code.0" expl="loop invariant init" proved="true">
-  <proof prover="1"><result status="valid" time="0.04" steps="164"/></proof>
->>>>>>> 8e560e42
   </goal>
   <goal name="VC shortest_path_code.1" expl="loop invariant init" proved="true">
   <proof prover="7"><result status="valid" time="0.06"/></proof>
@@ -143,24 +136,15 @@
   <goal name="VC shortest_path_code.10" expl="loop variant decrease" proved="true">
   <proof prover="7"><result status="valid" time="0.09"/></proof>
   </goal>
-<<<<<<< HEAD
   <goal name="VC shortest_path_code.11" expl="loop invariant preservation" proved="true">
   <proof prover="7"><result status="valid" time="0.06"/></proof>
   </goal>
   <goal name="VC shortest_path_code.12" expl="loop invariant preservation" proved="true">
   <transf name="unfold" proved="true" arg1="inv">
    <goal name="VC shortest_path_code.12.0" expl="VC for shortest_path_code" proved="true">
-   <transf name="split_intros_goal_wp" proved="true" >
+   <transf name="split_vc" proved="true" >
     <goal name="VC shortest_path_code.12.0.0" expl="VC for shortest_path_code" proved="true">
     <proof prover="7"><result status="valid" time="0.12"/></proof>
-=======
-  <goal name="WP_parameter shortest_path_code.11" expl="loop invariant preservation" proved="true">
-  <transf name="inline_goal" proved="true" >
-   <goal name="WP_parameter shortest_path_code.11.0" expl="loop invariant preservation" proved="true">
-   <transf name="split_goal_right" proved="true" >
-    <goal name="WP_parameter shortest_path_code.11.0.0" expl="VC for shortest_path_code" proved="true">
-    <proof prover="1"><result status="valid" time="0.02" steps="64"/></proof>
->>>>>>> 8e560e42
     </goal>
     <goal name="VC shortest_path_code.12.0.1" expl="VC for shortest_path_code" proved="true">
     <proof prover="8" timelimit="1" memlimit="1000"><result status="valid" time="0.56" steps="1316"/></proof>
