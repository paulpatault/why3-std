--- conflicted
+++ resolved
@@ -163,23 +163,8 @@
 
 (* ref.Ref module *)
 
-<<<<<<< HEAD
 let ref_module : Pmodule.pmodule =
   Pmodule.read_module env ["ref"] "Ref"
-=======
-(*
-let ref_modules, ref_theories =
-  try
-    Env.read_library (Env.locate_library env) ["ref"]
-  with e ->
-    Self.fatal "Exception raised while loading ref module:@ %a"
-      Exn_printer.exn_printer e
-
-let ref_module : Mlw_module.modul = Wstdlib.Mstr.find "Ref" ref_modules
-*)
-let ref_module : Mlw_module.modul =
-  Mlw_module.read_module env ["ref"] "Ref"
->>>>>>> c31496d6
 
 let ref_type : Ity.itysymbol =
   Pmodule.ns_find_its ref_module.Pmodule.mod_export ["ref"]
@@ -284,13 +269,8 @@
 let array_module : Pmodule.pmodule =
   Pmodule.read_module env ["array"] "Array"
 
-<<<<<<< HEAD
 let array_type : Ity.itysymbol =
   Pmodule.ns_find_its array_module.Pmodule.mod_export ["array"]
-=======
-let array_module : Mlw_module.modul = Wstdlib.Mstr.find "Array" array_modules
-*)
->>>>>>> c31496d6
 
 let array_get : Term.lsymbol = find array_module "mixfix []"
 let array_length : Term.lsymbol = find array_module "length"
