<?xml version="1.0" encoding="UTF-8"?>
<!DOCTYPE why3session PUBLIC "-//Why3//proof session v5//EN"
"http://why3.lri.fr/why3session.dtd">
<why3session shape_version="4">
<<<<<<< HEAD
<prover id="0" name="Z3" version="4.4.1" timelimit="1" steplimit="0" memlimit="1000"/>
<prover id="1" name="Alt-Ergo" version="1.30" timelimit="10" steplimit="0" memlimit="1000"/>
<file name="../binary_sqrt.mlw" proved="true">
<theory name="BinarySqrt" proved="true">
 <goal name="VC sqrt" expl="VC for sqrt" proved="true">
 <transf name="split_goal_wp" proved="true" >
  <goal name="VC sqrt.0" expl="assertion" proved="true">
  <proof prover="1"><result status="valid" time="0.00" steps="13"/></proof>
  </goal>
  <goal name="VC sqrt.1" expl="assertion" proved="true">
  <proof prover="1"><result status="valid" time="0.00" steps="8"/></proof>
  </goal>
  <goal name="VC sqrt.2" expl="assertion" proved="true">
  <proof prover="1"><result status="valid" time="0.00" steps="10"/></proof>
  </goal>
  <goal name="VC sqrt.3" expl="assertion" proved="true">
  <proof prover="1"><result status="valid" time="0.02" steps="26"/></proof>
  </goal>
  <goal name="VC sqrt.4" expl="assertion" proved="true">
  <proof prover="1"><result status="valid" time="0.02" steps="27"/></proof>
  </goal>
  <goal name="VC sqrt.5" expl="variant decrease" proved="true">
  <proof prover="1"><result status="valid" time="0.02" steps="33"/></proof>
  </goal>
  <goal name="VC sqrt.6" expl="precondition" proved="true">
  <proof prover="1"><result status="valid" time="0.00" steps="12"/></proof>
  </goal>
  <goal name="VC sqrt.7" expl="precondition" proved="true">
  <proof prover="1"><result status="valid" time="0.00" steps="12"/></proof>
  </goal>
  <goal name="VC sqrt.8" expl="precondition" proved="true">
  <proof prover="1"><result status="valid" time="0.22" steps="135"/></proof>
  </goal>
  <goal name="VC sqrt.9" expl="postcondition" proved="true">
  <transf name="split_goal_wp" proved="true" >
   <goal name="VC sqrt.9.0" expl="VC for sqrt" proved="true">
   <proof prover="1" timelimit="5"><result status="valid" time="0.01" steps="16"/></proof>
   </goal>
   <goal name="VC sqrt.9.1" expl="VC for sqrt" proved="true">
   <transf name="split_goal_wp" proved="true" >
    <goal name="VC sqrt.9.1.0" expl="VC for sqrt" proved="true">
    <proof prover="0"><result status="valid" time="0.02"/></proof>
    </goal>
    <goal name="VC sqrt.9.1.1" expl="VC for sqrt" proved="true">
    <proof prover="1" timelimit="5"><result status="valid" time="0.00" steps="16"/></proof>
    </goal>
   </transf>
   </goal>
  </transf>
  </goal>
 </transf>
 </goal>
 <goal name="VC sqrt_main" expl="VC for sqrt_main" proved="true">
 <proof prover="1"><result status="valid" time="0.00" steps="5"/></proof>
=======
<prover id="0" name="CVC3" version="2.4.1" timelimit="5" steplimit="0" memlimit="1000"/>
<prover id="2" name="Z3" version="3.2" timelimit="30" steplimit="0" memlimit="1000"/>
<prover id="5" name="Alt-Ergo" version="0.99.1" timelimit="5" steplimit="0" memlimit="1000"/>
<prover id="6" name="CVC4" version="1.4" timelimit="5" steplimit="0" memlimit="1000"/>
<prover id="7" name="Z3" version="4.3.2" timelimit="5" steplimit="0" memlimit="1000"/>
<file name="../binary_sqrt.mlw">
<theory name="BinarySqrt">
 <goal name="WP_parameter sqrt" expl="VC for sqrt">
 <transf name="split_goal_right">
  <goal name="WP_parameter sqrt.1" expl="postcondition">
  <proof prover="7"><result status="valid" time="0.02"/></proof>
  </goal>
  <goal name="WP_parameter sqrt.2" expl="assertion">
  <proof prover="0"><result status="valid" time="0.00"/></proof>
  <proof prover="5"><result status="valid" time="0.01" steps="12"/></proof>
  <proof prover="7"><result status="valid" time="0.00"/></proof>
  </goal>
  <goal name="WP_parameter sqrt.3" expl="assertion">
  <proof prover="7"><result status="valid" time="0.02"/></proof>
  </goal>
  <goal name="WP_parameter sqrt.4" expl="assertion">
  <proof prover="5"><result status="valid" time="0.02" steps="9"/></proof>
  </goal>
  <goal name="WP_parameter sqrt.5" expl="assertion">
  <proof prover="5"><result status="valid" time="0.03" steps="27"/></proof>
  </goal>
  <goal name="WP_parameter sqrt.6" expl="assertion">
  <proof prover="2"><result status="valid" time="0.02"/></proof>
  <proof prover="7" timelimit="30"><result status="valid" time="0.01"/></proof>
  </goal>
  <goal name="WP_parameter sqrt.7" expl="variant decrease">
  <proof prover="5"><result status="valid" time="0.06" steps="33"/></proof>
  <proof prover="6"><result status="valid" time="0.04"/></proof>
  <proof prover="7"><result status="valid" time="0.00"/></proof>
  </goal>
  <goal name="WP_parameter sqrt.8" expl="precondition">
  <proof prover="5"><result status="valid" time="0.01" steps="11"/></proof>
  <proof prover="6"><result status="valid" time="0.01"/></proof>
  <proof prover="7"><result status="valid" time="0.00"/></proof>
  </goal>
  <goal name="WP_parameter sqrt.9" expl="precondition">
  <proof prover="5"><result status="valid" time="0.01" steps="11"/></proof>
  <proof prover="6"><result status="valid" time="0.01"/></proof>
  <proof prover="7"><result status="valid" time="0.00"/></proof>
  </goal>
  <goal name="WP_parameter sqrt.10" expl="precondition">
  <proof prover="7"><result status="valid" time="0.01"/></proof>
  </goal>
  <goal name="WP_parameter sqrt.11" expl="postcondition">
  <proof prover="5"><result status="valid" time="0.20" steps="22"/></proof>
  </goal>
 </transf>
 </goal>
 <goal name="WP_parameter sqrt_main" expl="VC for sqrt_main">
 <transf name="split_goal_right">
  <goal name="WP_parameter sqrt_main.1" expl="precondition">
  <proof prover="0"><result status="valid" time="0.02"/></proof>
  <proof prover="5"><result status="valid" time="0.01" steps="4"/></proof>
  <proof prover="6"><result status="valid" time="0.00"/></proof>
  <proof prover="7"><result status="valid" time="0.00"/></proof>
  </goal>
  <goal name="WP_parameter sqrt_main.2" expl="precondition">
  <proof prover="0"><result status="valid" time="0.01"/></proof>
  <proof prover="5"><result status="valid" time="0.00" steps="4"/></proof>
  <proof prover="6"><result status="valid" time="0.00"/></proof>
  <proof prover="7"><result status="valid" time="0.00"/></proof>
  </goal>
  <goal name="WP_parameter sqrt_main.3" expl="precondition">
  <proof prover="0"><result status="valid" time="0.01"/></proof>
  <proof prover="5"><result status="valid" time="0.00" steps="4"/></proof>
  <proof prover="6"><result status="valid" time="0.00"/></proof>
  <proof prover="7"><result status="valid" time="0.00"/></proof>
  </goal>
  <goal name="WP_parameter sqrt_main.4" expl="postcondition">
  <proof prover="0"><result status="valid" time="0.01"/></proof>
  <proof prover="5"><result status="valid" time="0.01" steps="8"/></proof>
  <proof prover="6"><result status="valid" time="0.01"/></proof>
  <proof prover="7"><result status="valid" time="0.00"/></proof>
  </goal>
 </transf>
>>>>>>> 8e560e42
 </goal>
</theory>
</file>
</why3session><|MERGE_RESOLUTION|>--- conflicted
+++ resolved
@@ -2,13 +2,12 @@
 <!DOCTYPE why3session PUBLIC "-//Why3//proof session v5//EN"
 "http://why3.lri.fr/why3session.dtd">
 <why3session shape_version="4">
-<<<<<<< HEAD
 <prover id="0" name="Z3" version="4.4.1" timelimit="1" steplimit="0" memlimit="1000"/>
 <prover id="1" name="Alt-Ergo" version="1.30" timelimit="10" steplimit="0" memlimit="1000"/>
 <file name="../binary_sqrt.mlw" proved="true">
 <theory name="BinarySqrt" proved="true">
  <goal name="VC sqrt" expl="VC for sqrt" proved="true">
- <transf name="split_goal_wp" proved="true" >
+ <transf name="split_goal_right" proved="true" >
   <goal name="VC sqrt.0" expl="assertion" proved="true">
   <proof prover="1"><result status="valid" time="0.00" steps="13"/></proof>
   </goal>
@@ -37,12 +36,12 @@
   <proof prover="1"><result status="valid" time="0.22" steps="135"/></proof>
   </goal>
   <goal name="VC sqrt.9" expl="postcondition" proved="true">
-  <transf name="split_goal_wp" proved="true" >
+  <transf name="split_goal_right" proved="true" >
    <goal name="VC sqrt.9.0" expl="VC for sqrt" proved="true">
    <proof prover="1" timelimit="5"><result status="valid" time="0.01" steps="16"/></proof>
    </goal>
    <goal name="VC sqrt.9.1" expl="VC for sqrt" proved="true">
-   <transf name="split_goal_wp" proved="true" >
+   <transf name="split_goal_right" proved="true" >
     <goal name="VC sqrt.9.1.0" expl="VC for sqrt" proved="true">
     <proof prover="0"><result status="valid" time="0.02"/></proof>
     </goal>
@@ -57,88 +56,6 @@
  </goal>
  <goal name="VC sqrt_main" expl="VC for sqrt_main" proved="true">
  <proof prover="1"><result status="valid" time="0.00" steps="5"/></proof>
-=======
-<prover id="0" name="CVC3" version="2.4.1" timelimit="5" steplimit="0" memlimit="1000"/>
-<prover id="2" name="Z3" version="3.2" timelimit="30" steplimit="0" memlimit="1000"/>
-<prover id="5" name="Alt-Ergo" version="0.99.1" timelimit="5" steplimit="0" memlimit="1000"/>
-<prover id="6" name="CVC4" version="1.4" timelimit="5" steplimit="0" memlimit="1000"/>
-<prover id="7" name="Z3" version="4.3.2" timelimit="5" steplimit="0" memlimit="1000"/>
-<file name="../binary_sqrt.mlw">
-<theory name="BinarySqrt">
- <goal name="WP_parameter sqrt" expl="VC for sqrt">
- <transf name="split_goal_right">
-  <goal name="WP_parameter sqrt.1" expl="postcondition">
-  <proof prover="7"><result status="valid" time="0.02"/></proof>
-  </goal>
-  <goal name="WP_parameter sqrt.2" expl="assertion">
-  <proof prover="0"><result status="valid" time="0.00"/></proof>
-  <proof prover="5"><result status="valid" time="0.01" steps="12"/></proof>
-  <proof prover="7"><result status="valid" time="0.00"/></proof>
-  </goal>
-  <goal name="WP_parameter sqrt.3" expl="assertion">
-  <proof prover="7"><result status="valid" time="0.02"/></proof>
-  </goal>
-  <goal name="WP_parameter sqrt.4" expl="assertion">
-  <proof prover="5"><result status="valid" time="0.02" steps="9"/></proof>
-  </goal>
-  <goal name="WP_parameter sqrt.5" expl="assertion">
-  <proof prover="5"><result status="valid" time="0.03" steps="27"/></proof>
-  </goal>
-  <goal name="WP_parameter sqrt.6" expl="assertion">
-  <proof prover="2"><result status="valid" time="0.02"/></proof>
-  <proof prover="7" timelimit="30"><result status="valid" time="0.01"/></proof>
-  </goal>
-  <goal name="WP_parameter sqrt.7" expl="variant decrease">
-  <proof prover="5"><result status="valid" time="0.06" steps="33"/></proof>
-  <proof prover="6"><result status="valid" time="0.04"/></proof>
-  <proof prover="7"><result status="valid" time="0.00"/></proof>
-  </goal>
-  <goal name="WP_parameter sqrt.8" expl="precondition">
-  <proof prover="5"><result status="valid" time="0.01" steps="11"/></proof>
-  <proof prover="6"><result status="valid" time="0.01"/></proof>
-  <proof prover="7"><result status="valid" time="0.00"/></proof>
-  </goal>
-  <goal name="WP_parameter sqrt.9" expl="precondition">
-  <proof prover="5"><result status="valid" time="0.01" steps="11"/></proof>
-  <proof prover="6"><result status="valid" time="0.01"/></proof>
-  <proof prover="7"><result status="valid" time="0.00"/></proof>
-  </goal>
-  <goal name="WP_parameter sqrt.10" expl="precondition">
-  <proof prover="7"><result status="valid" time="0.01"/></proof>
-  </goal>
-  <goal name="WP_parameter sqrt.11" expl="postcondition">
-  <proof prover="5"><result status="valid" time="0.20" steps="22"/></proof>
-  </goal>
- </transf>
- </goal>
- <goal name="WP_parameter sqrt_main" expl="VC for sqrt_main">
- <transf name="split_goal_right">
-  <goal name="WP_parameter sqrt_main.1" expl="precondition">
-  <proof prover="0"><result status="valid" time="0.02"/></proof>
-  <proof prover="5"><result status="valid" time="0.01" steps="4"/></proof>
-  <proof prover="6"><result status="valid" time="0.00"/></proof>
-  <proof prover="7"><result status="valid" time="0.00"/></proof>
-  </goal>
-  <goal name="WP_parameter sqrt_main.2" expl="precondition">
-  <proof prover="0"><result status="valid" time="0.01"/></proof>
-  <proof prover="5"><result status="valid" time="0.00" steps="4"/></proof>
-  <proof prover="6"><result status="valid" time="0.00"/></proof>
-  <proof prover="7"><result status="valid" time="0.00"/></proof>
-  </goal>
-  <goal name="WP_parameter sqrt_main.3" expl="precondition">
-  <proof prover="0"><result status="valid" time="0.01"/></proof>
-  <proof prover="5"><result status="valid" time="0.00" steps="4"/></proof>
-  <proof prover="6"><result status="valid" time="0.00"/></proof>
-  <proof prover="7"><result status="valid" time="0.00"/></proof>
-  </goal>
-  <goal name="WP_parameter sqrt_main.4" expl="postcondition">
-  <proof prover="0"><result status="valid" time="0.01"/></proof>
-  <proof prover="5"><result status="valid" time="0.01" steps="8"/></proof>
-  <proof prover="6"><result status="valid" time="0.01"/></proof>
-  <proof prover="7"><result status="valid" time="0.00"/></proof>
-  </goal>
- </transf>
->>>>>>> 8e560e42
  </goal>
 </theory>
 </file>
