(********************************************************************)
(*                                                                  *)
(*  The Why3 Verification Platform   /   The Why3 Development Team  *)
(*  Copyright 2010-2018   --   Inria - CNRS - Paris-Sud University  *)
(*                                                                  *)
(*  This software is distributed under the terms of the GNU Lesser  *)
(*  General Public License version 2.1, with the special exception  *)
(*  on linking described in file LICENSE.                           *)
(*                                                                  *)
(********************************************************************)

open Decl
open Ty
open Term
open Ident
open Intro_projections_counterexmp

(** For see intro_vc_vars_counterexmp.mli for detailed description
    of this transformation. *)

let meta_vc_location =
  Theory.register_meta_excl "vc_location" [Theory.MTstring]
  ~desc:"Location@ of@ the@ term@ that@ triggers@ vc@ in@ the@ form@ file:line:col."

(* Information about the term that triggers VC.  *)
type vc_term_info = {
  vc_inside : bool;
  (* true if the term that triggers VC is currently processed *)
  vc_loc : Loc.position option;
  (* the position of the term that triggers VC *)
  vc_pre_or_post : bool;
  (* true if VC was generated for precondition or postcondition *)
}

let is_model_vc_attr l =
  attr_equal l model_vc_attr || attr_equal l model_vc_post_attr

let check_enter_vc_term t info vc_loc =
  (* Check whether the term that triggers VC is entered.
     If it is entered, extract the location of the term and if the VC is
     postcondition or precondition of a function, extract the name of
     the corresponding function.
  *)
  if Sattr.exists is_model_vc_attr t.t_attrs then
    begin
      vc_loc := t.t_loc;
      { vc_inside = true;
        vc_loc = t.t_loc;
        vc_pre_or_post = Sattr.mem model_vc_post_attr t.t_attrs }
    end
  else
    info

(* TODO: add "remove_suffix" to Strings and use it here instead of regexps *)
let add_old attr_str =
  try
    let pos = Str.search_forward (Str.regexp "@") attr_str 0 in
    let after = String.sub attr_str pos ((String.length attr_str)-pos) in
    if after = "@init" then
      (String.sub attr_str 0 pos) ^ "@old"
    else attr_str
  with Not_found -> attr_str ^ "@old"

let model_trace_for_postcondition ~attrs trace_attr =
  (* Modifies the  model_trace attribute of a term in the postcondition:
     - if term corresponds to the initial value of a function
     parameter, model_trace attribute will have postfix @old

     Returns attrs with model_trace attribute modified if there
     exist model_trace attribute in attrs, attrs otherwise.
  *)
<<<<<<< HEAD
  let attr_str = add_old trace_attr.attr_string in
  if attr_str = trace_attr.attr_string then
    attrs
  else
    let other_attrs = Sattr.remove trace_attr attrs in
    Sattr.add
      (Ident.create_attribute attr_str)
      other_attrs
=======
  try
    let trace_label = get_label labels model_trace_regexp in
    let lab_str = add_old trace_label.lab_string in
    if lab_str = trace_label.lab_string then
      labels
    else
      let other_labels = Slab.remove trace_label labels in
      Slab.add
        (Ident.create_label lab_str)
        other_labels
  with Not_found ->
    labels

>>>>>>> 6bb006b9

(* Preid table necessary to avoid duplication of *_vc_constant *)
module Hprid = Exthtbl.Make (struct
  type t = preid
  let equal x y = x.pre_name = y.pre_name && Sattr.equal x.pre_attrs y.pre_attrs
  let hash p = Exthtbl.hash p
end)

<<<<<<< HEAD
=======
let same_line_loc loc1 loc2 =
  match loc1, loc2 with
  | Some loc1, Some loc2 ->
      let (f1, l1, _, _) = Loc.get loc1 in
      let (f2, l2, _, _) = Loc.get loc2 in
      f1 = f2 && l1 = l2
  | _ -> false

>>>>>>> 6bb006b9
(*  Used to generate duplicate vc_constant and axioms for counterex generation.
    This function is always called when the term is in negative position or
    under a positive term that is not introducible. This means it never change the
    goal.

    @param info used to know if the current term is under a vc_attr
    @param vc_loc is the location of the vc_attr (returned value)
    @param vc_map is a container for generated vc_constant id (used to avoid duplication)
    @param vc_var contains the variables we can safely use as CE (ie: we introduced these)
    @param t: current subterm of the goal
    @return list of declarations added by do_intro
 *)
let rec do_intro info vc_loc vc_map vc_var t =
  let info = check_enter_vc_term t info vc_loc in
  let do_intro = do_intro info vc_loc vc_map vc_var in

  (* Do the necessary machinery to add a printable counterexample when encountered
     (variable or function without arguments) *)
  let new_counter_example_variable ls info =
    if info.vc_inside then begin
      match info.vc_loc with
      | None -> []
      | Some loc ->
<<<<<<< HEAD
          (* variable inside the term T that triggers VC. If the variable
             should be in counterexample, introduce new constant in location
             loc with all attributes necessary for collecting it for
             counterexample and make it equal to the variable *)
          begin match Ident.get_model_trace_attr ~attrs:ls.id_attrs with
          | tr_attr ->
              let const_attr =
                if info.vc_pre_or_post then
                  model_trace_for_postcondition ~attrs:ls.id_attrs tr_attr
                else
                  ls.id_attrs
              in
              let const_name = ls.id_string^"_vc_constant" in
              let axiom_name = ls.id_string^"_vc_axiom" in
              (* Create a new id here to check the couple name, location. *)
              let id_new = Ident.id_user ~attrs:const_attr const_name loc in
              (* The following check is used to avoid duplication of
                 *_vc_constant_n.  We keep track of the preids that have already
                 been duplicated in vc_map.  Note that we need to do it before
                 these preid are casted to lsymbol (by Term.create_lsymbol)
                 because those integrates a unique hash that would make
                 identical preid different lsymbol *)
              if (Hprid.mem vc_map id_new) then
=======

          (* variable inside the term T that triggers VC. If the variable
             should be in counterexample, introduce new constant in location
             loc with all labels necessary for collecting it for counterexample
             and make it equal to the variable *)
          if Ident.has_a_model_label ls &&
            not (same_line_loc info.vc_loc ls.id_loc)
          then
            let const_label = if info.vc_pre_or_post then
              model_trace_for_postcondition ~labels:ls.id_label
            else
              ls.id_label in
            let const_name = ls.id_string^"_vc_constant" in
            let axiom_name = ls.id_string^"_vc_axiom" in
            (* Create a new id here to check the couple name, location. *)
            let id_new = Ident.id_user ~label:const_label const_name loc in
            (* The following check is used to avoid duplication of
               *_vc_constant_n.  We keep track of the preids that have already
               been duplicated in vc_map.  Note that we need to do it before
               these preid are casted to lsymbol (by Term.create_lsymbol)
               because those integrates a unique hash that would make identical
               preid different lsymbol *)
            if (Hprid.mem vc_map id_new) then
>>>>>>> 6bb006b9
              []
            else
              begin
                Hprid.add vc_map id_new true;
                intro_const_equal_to_term
                  ~term:t ~id_new:id_new ~axiom_name
              end
<<<<<<< HEAD
          | exception Not_found -> []
          end
=======
          else
            []
>>>>>>> 6bb006b9
    end
    else [] in
  match t.t_node with
  | Tapp (ls, tl) ->
    begin
      match tl with
      | [] ->
        new_counter_example_variable ls.ls_name info
      | _ ->
        List.fold_left
            (fun defs term ->
              List.append defs (do_intro term))
            []
            tl
    end
  | Tvar v ->
    if (Hvs.mem vc_var v) then
      new_counter_example_variable v.vs_name info
    else
      []
  | Tbinop (_, f1, f2) ->
      List.append (do_intro f1) (do_intro f2)
  | Tquant (_, fq) ->
    let _, _, f = t_open_quant fq in
    do_intro f
  | Tlet (t, tb) ->
    let _, f = t_open_bound tb in
    List.append (do_intro t) (do_intro f)
  | Tnot f ->
    do_intro f
  | Tif (f1, f2, f3) ->
    List.append
      (List.append (do_intro f1) (do_intro f2))
        (do_intro f3)
  | Tcase (t, _) ->
    do_intro t
    (* todo: handle the second argument of Tcase *)
  | Tconst _ -> []
  | Ttrue -> []
  | Tfalse -> []
  | Teps _ -> []

(* Meant to remove foralls in positive positions (not necessarily in top
   position). vc_var is the set of variables we already introduced. *)
let rec remove_positive_foralls vc_var f =
  match f.t_node with
  | Tbinop (Timplies,f1,f2) ->
      let (decl, fres) = remove_positive_foralls vc_var f2 in
      (decl, t_implies f1 fres)
(*  | Tbinop (Tor, f1, f2) ->
      let (decl1, fres1) = remove_positive_foralls vc_var f1 in
      let (decl2, fres2) = remove_positive_foralls vc_var f2 in
      (decl1 @ decl2, t_or fres1 fres2)*)
  | Tbinop (Tand, f1, f2) ->
      let (decl1, fres1) = remove_positive_foralls vc_var f1 in
      let (decl2, fres2) = remove_positive_foralls vc_var f2 in
      (decl1 @ decl2, t_and fres1 fres2)
  | Tquant (Tforall, fq) ->
      let vsl,_trl,f_t = t_open_quant fq in
      let intro_var subst vs =
        let ls = create_lsymbol (id_clone vs.vs_name) [] (Some vs.vs_ty) in
        Hvs.add vc_var vs true;
        Mvs.add vs (fs_app ls [] vs.vs_ty) subst,
        create_param_decl ls
      in
      let subst, dl = Lists.map_fold_left intro_var Mvs.empty vsl in
      let f = t_attr_copy f (t_subst subst f_t) in
      let decl, goal = remove_positive_foralls vc_var f in
      (dl @ decl, goal)
  | _ -> ([], f)


(*  Introduces foralls, lets, and implications at the head of the goal.  When
    under a vc_attr, it can make calls to do_intros which creates new
    declarations for counterexample generation.  When no more intros are
    possible, it calls remove_positive_foralls which do an experimental
    introduction of foralls even under another constructs (example: H /\ forall
    i. P(i) yields (i, H /\ P(i)).  Note that it seems difficult and "unsafe"
    to merge these two functions

    It is adapted from transform/introduce.ml. (we mainly added do_intros calls
    and removed split optimizations.

    @param info used to know if the current term is under a vc_attr
    @param vc_loc is the location of the vc_attr (returned value)
    @param vc_map is a container for generated vc_constant id
    (used to avoid duplication)
    @param vc_var current set of variables we introduced
    @param f current goal
    @return pair of the declarations introduced and the modified goal. *)
let rec intros info vc_loc vc_map vc_var f =
  let info = check_enter_vc_term f info vc_loc in
  let intros = intros info vc_loc vc_map vc_var in
  match f.t_node with
  | Tbinop (Timplies,f1,f2) ->
      let f2 = t_attr_copy f f2 in
      let l = if info.vc_inside then do_intro info vc_loc vc_map vc_var f1 else [] in
      let id = create_prsymbol (id_fresh "H") in
      let d = create_prop_decl Paxiom id f1 in
      let decl, goal = intros f2 in
      (d :: l @ decl, goal)
  | Tquant (Tforall,fq) ->
      let vsl,_trl,f_t = t_open_quant fq in
      let intro_var subst vs =
        let ls = create_lsymbol (id_clone vs.vs_name) [] (Some vs.vs_ty) in
        Hvs.add vc_var vs true;
        Mvs.add vs (fs_app ls [] vs.vs_ty) subst,
        create_param_decl ls
      in
      let subst, dl = Lists.map_fold_left intro_var Mvs.empty vsl in
      (* if vs is a symbol that is tagged with a model or model_projected
<<<<<<< HEAD
         attribute, we have to allow it to be printed but it won't be
         available after its substitution *)
      (* preserve attributes and location of f *)
      let f = t_attr_copy f (t_subst subst f_t) in
=======
         label, we have to allow it to be printed but it wont be available
         after its substitution *)
      (* preserve labels and location of f *)
      let f = t_label_copy f (t_subst subst f_t) in
>>>>>>> 6bb006b9
      let decl, goal = intros f in
      (dl @ decl, goal)
  | Tlet (t,fb) ->
      let vs,f = t_open_bound fb in
      let ls = create_lsymbol (id_clone vs.vs_name) [] (Some vs.vs_ty) in
      let f = t_subst_single vs (fs_app ls [] vs.vs_ty) f in
      let d = create_logic_decl [make_ls_defn ls [] t] in
<<<<<<< HEAD
      (* If we are not inside a vc we don't want left side of let
         otherwise we might want it *)
=======
      (* If we are not inside a vc we don't want left side of let otherwise we
         might want it *)
>>>>>>> 6bb006b9
      let decl, goal = intros f in
      if info.vc_inside then
        let l = do_intro info vc_loc vc_map vc_var t in
        (d :: l @ decl, goal)
      else
        (d :: decl, goal)
  | _ ->
      let (dl, goal) = remove_positive_foralls vc_var f in
      if info.vc_inside then
        let l = do_intro info vc_loc vc_map vc_var f in
        (l @ dl, goal)
      else
        (dl,goal)

let do_intro_vc_vars_counterexmp info vc_loc pr t =
  (* TODO initial guess on number of counter-examples to print *)
  let vc_map = Hprid.create 100 in
  let vc_var = Hvs.create 100 in
  let tvs = t_ty_freevars Stv.empty t in
  let mk_ts tv () = create_tysymbol (id_clone tv.tv_name) [] NoDef in
  let tvm = Mtv.mapi mk_ts tvs in
  let decls = Mtv.map create_ty_decl tvm in
  let subst = Mtv.map (fun ts -> ty_app ts []) tvm in
  let (defs_intros, t) =
    intros info vc_loc vc_map vc_var (t_ty_subst subst Mvs.empty t) in
  let defs_do_intro = do_intro info vc_loc vc_map vc_var t in
  Mtv.values decls @ defs_intros @ defs_do_intro @ [(create_prop_decl Pgoal pr t)]

let intro_vc_vars_counterexmp2 task =
  let info = {
    vc_inside = false;
    vc_loc = None;
    vc_pre_or_post = false;
  } in
  let vc_loc = ref None in
  (* Do introduction and find location of term triggering VC *)
  let do_intro_trans = Trans.goal (do_intro_vc_vars_counterexmp info vc_loc) in
  let task = (Trans.apply do_intro_trans) task in

  (* Pass meta with location of the term triggering VC to printer  *)
  let vc_loc_meta = Theory.lookup_meta "vc_location" in
  let g,task = Task.task_separate_goal task in
  let pos_str = match !vc_loc with
    | None -> ""
    | Some loc ->
      let (file, line, col1, col2) = Loc.get loc in
      Printf.sprintf "%s:%d:%d:%d" file line col1 col2
  in
  let task = Task.add_meta task vc_loc_meta [Theory.MAstr pos_str] in
  Task.add_tdecl task g

let intro_vc_vars_counterexmp = Trans.store intro_vc_vars_counterexmp2

let () = Trans.register_transform "intro_vc_vars_counterexmp"
  intro_vc_vars_counterexmp
  ~desc:"Introduce."

let get_location_of_vc task =
  let meta_args = Task.on_meta_excl meta_vc_location task in
  match meta_args with
  | Some [Theory.MAstr loc_str] ->
    (* There may be colons in the file name. We still split on the colon, look at
       the last three elements, and put the remaining ones back together to form the
       file name. We may lose colons at the beginning or end of the filename, but
       even on windows that's not allowed. *)
    let split = Strings.rev_split ':' loc_str in
    let loc =  match split with
      | col2 :: col1 :: line :: ((_ :: _) as rest) ->
        let line = int_of_string line in
        let col1 = int_of_string col1 in
        let col2 = int_of_string col2 in
        let filename = Strings.join ":" (List.rev rest) in
        Some (Loc.user_position filename line col1 col2)
      | _ -> None in
    loc
  | _ -> None<|MERGE_RESOLUTION|>--- conflicted
+++ resolved
@@ -69,7 +69,6 @@
      Returns attrs with model_trace attribute modified if there
      exist model_trace attribute in attrs, attrs otherwise.
   *)
-<<<<<<< HEAD
   let attr_str = add_old trace_attr.attr_string in
   if attr_str = trace_attr.attr_string then
     attrs
@@ -78,21 +77,6 @@
     Sattr.add
       (Ident.create_attribute attr_str)
       other_attrs
-=======
-  try
-    let trace_label = get_label labels model_trace_regexp in
-    let lab_str = add_old trace_label.lab_string in
-    if lab_str = trace_label.lab_string then
-      labels
-    else
-      let other_labels = Slab.remove trace_label labels in
-      Slab.add
-        (Ident.create_label lab_str)
-        other_labels
-  with Not_found ->
-    labels
-
->>>>>>> 6bb006b9
 
 (* Preid table necessary to avoid duplication of *_vc_constant *)
 module Hprid = Exthtbl.Make (struct
@@ -101,8 +85,6 @@
   let hash p = Exthtbl.hash p
 end)
 
-<<<<<<< HEAD
-=======
 let same_line_loc loc1 loc2 =
   match loc1, loc2 with
   | Some loc1, Some loc2 ->
@@ -111,7 +93,6 @@
       f1 = f2 && l1 = l2
   | _ -> false
 
->>>>>>> 6bb006b9
 (*  Used to generate duplicate vc_constant and axioms for counterex generation.
     This function is always called when the term is in negative position or
     under a positive term that is not introducible. This means it never change the
@@ -134,8 +115,7 @@
     if info.vc_inside then begin
       match info.vc_loc with
       | None -> []
-      | Some loc ->
-<<<<<<< HEAD
+      | Some loc when not (same_line_loc info.vc_loc ls.id_loc) ->
           (* variable inside the term T that triggers VC. If the variable
              should be in counterexample, introduce new constant in location
              loc with all attributes necessary for collecting it for
@@ -159,45 +139,16 @@
                  because those integrates a unique hash that would make
                  identical preid different lsymbol *)
               if (Hprid.mem vc_map id_new) then
-=======
-
-          (* variable inside the term T that triggers VC. If the variable
-             should be in counterexample, introduce new constant in location
-             loc with all labels necessary for collecting it for counterexample
-             and make it equal to the variable *)
-          if Ident.has_a_model_label ls &&
-            not (same_line_loc info.vc_loc ls.id_loc)
-          then
-            let const_label = if info.vc_pre_or_post then
-              model_trace_for_postcondition ~labels:ls.id_label
-            else
-              ls.id_label in
-            let const_name = ls.id_string^"_vc_constant" in
-            let axiom_name = ls.id_string^"_vc_axiom" in
-            (* Create a new id here to check the couple name, location. *)
-            let id_new = Ident.id_user ~label:const_label const_name loc in
-            (* The following check is used to avoid duplication of
-               *_vc_constant_n.  We keep track of the preids that have already
-               been duplicated in vc_map.  Note that we need to do it before
-               these preid are casted to lsymbol (by Term.create_lsymbol)
-               because those integrates a unique hash that would make identical
-               preid different lsymbol *)
-            if (Hprid.mem vc_map id_new) then
->>>>>>> 6bb006b9
-              []
-            else
-              begin
-                Hprid.add vc_map id_new true;
-                intro_const_equal_to_term
-                  ~term:t ~id_new:id_new ~axiom_name
-              end
-<<<<<<< HEAD
+                []
+              else
+                begin
+                  Hprid.add vc_map id_new true;
+                  intro_const_equal_to_term
+                    ~term:t ~id_new:id_new ~axiom_name
+                end
           | exception Not_found -> []
           end
-=======
-          else
-            []
->>>>>>> 6bb006b9
+      | _ -> []
     end
     else [] in
   match t.t_node with
@@ -309,17 +260,10 @@
       in
       let subst, dl = Lists.map_fold_left intro_var Mvs.empty vsl in
       (* if vs is a symbol that is tagged with a model or model_projected
-<<<<<<< HEAD
          attribute, we have to allow it to be printed but it won't be
          available after its substitution *)
       (* preserve attributes and location of f *)
       let f = t_attr_copy f (t_subst subst f_t) in
-=======
-         label, we have to allow it to be printed but it wont be available
-         after its substitution *)
-      (* preserve labels and location of f *)
-      let f = t_label_copy f (t_subst subst f_t) in
->>>>>>> 6bb006b9
       let decl, goal = intros f in
       (dl @ decl, goal)
   | Tlet (t,fb) ->
@@ -327,13 +271,8 @@
       let ls = create_lsymbol (id_clone vs.vs_name) [] (Some vs.vs_ty) in
       let f = t_subst_single vs (fs_app ls [] vs.vs_ty) f in
       let d = create_logic_decl [make_ls_defn ls [] t] in
-<<<<<<< HEAD
       (* If we are not inside a vc we don't want left side of let
          otherwise we might want it *)
-=======
-      (* If we are not inside a vc we don't want left side of let otherwise we
-         might want it *)
->>>>>>> 6bb006b9
       let decl, goal = intros f in
       if info.vc_inside then
         let l = do_intro info vc_loc vc_map vc_var t in
