<?xml version="1.0" encoding="UTF-8"?>
<!DOCTYPE why3session PUBLIC "-//Why3//proof session v5//EN"
"http://why3.lri.fr/why3session.dtd">
<why3session shape_version="4">
<prover id="0" name="CVC4" version="1.4" timelimit="1" steplimit="0" memlimit="1000"/>
<prover id="1" name="Alt-Ergo" version="1.30" timelimit="1" steplimit="0" memlimit="1000"/>
<prover id="2" name="Coq" version="8.7.1" timelimit="10" steplimit="0" memlimit="0"/>
<prover id="10" name="Z3" version="4.5.0" timelimit="1" steplimit="0" memlimit="1000"/>
<prover id="11" name="CVC4" version="1.5" timelimit="1" steplimit="0" memlimit="1000"/>
<file name="../edit_distance.mlw" proved="true">
<theory name="Word" proved="true">
 <goal name="first_last_explicit" proved="true">
 <transf name="induction_ty_lex" proved="true" >
  <goal name="first_last_explicit.0" proved="true">
  <proof prover="11"><result status="valid" time="0.04"/></proof>
  </goal>
 </transf>
 </goal>
 <goal name="first_last" proved="true">
 <proof prover="11"><result status="valid" time="0.12"/></proof>
 </goal>
 <goal name="key_lemma_right" proved="true">
 <proof prover="2" edited="edit_distance_Word_key_lemma_right_1.v"><result status="valid" time="0.31"/></proof>
 </goal>
 <goal name="dist_symetry" proved="true">
 <transf name="induction_pr" proved="true" >
  <goal name="dist_symetry.0" proved="true">
  <proof prover="11"><result status="valid" time="0.01"/></proof>
  </goal>
  <goal name="dist_symetry.1" proved="true">
  <proof prover="11"><result status="valid" time="0.02"/></proof>
  </goal>
  <goal name="dist_symetry.2" proved="true">
  <proof prover="11"><result status="valid" time="0.02"/></proof>
  </goal>
  <goal name="dist_symetry.3" proved="true">
  <proof prover="11"><result status="valid" time="0.02"/></proof>
  </goal>
 </transf>
 </goal>
 <goal name="key_lemma_left" proved="true">
 <proof prover="10"><result status="valid" time="0.02"/></proof>
 </goal>
 <goal name="dist_concat_left" proved="true">
 <transf name="induction_ty_lex" proved="true" >
  <goal name="dist_concat_left.0" proved="true">
  <proof prover="1"><result status="valid" time="0.03" steps="114"/></proof>
  </goal>
 </transf>
 </goal>
 <goal name="dist_concat_right" proved="true">
 <proof prover="11"><result status="valid" time="0.03"/></proof>
 </goal>
<<<<<<< HEAD
 <goal name="min_dist_equal" proved="true">
 <transf name="inline_goal" proved="true" >
  <goal name="min_dist_equal.0" proved="true">
  <transf name="split_goal_wp" proved="true" >
   <goal name="min_dist_equal.0.0" proved="true">
   <proof prover="11"><result status="valid" time="0.02"/></proof>
=======
 <goal name="min_dist_equal" expl="">
 <transf name="inline_goal">
  <goal name="min_dist_equal.1" expl="">
  <transf name="split_goal_right">
   <goal name="min_dist_equal.1.1" expl="">
   <proof prover="7"><result status="valid" time="0.03" steps="54"/></proof>
>>>>>>> 8e560e42
   </goal>
   <goal name="min_dist_equal.0.1" proved="true">
   <transf name="inversion_pr" proved="true" >
    <goal name="min_dist_equal.0.1.0" proved="true">
    <proof prover="11"><result status="valid" time="0.03"/></proof>
    </goal>
    <goal name="min_dist_equal.0.1.1" proved="true">
    <proof prover="0"><result status="valid" time="1.63"/></proof>
    </goal>
    <goal name="min_dist_equal.0.1.2" proved="true">
    <proof prover="0"><result status="valid" time="1.61"/></proof>
    </goal>
    <goal name="min_dist_equal.0.1.3" proved="true">
    <proof prover="1"><result status="valid" time="0.02" steps="131"/></proof>
    </goal>
   </transf>
   </goal>
  </transf>
  </goal>
 </transf>
 </goal>
 <goal name="min_dist_diff" proved="true">
 <proof prover="2" edited="edit_distance_Word_min_dist_diff_1.v"><result status="valid" time="0.33"/></proof>
 </goal>
<<<<<<< HEAD
 <goal name="min_dist_eps" proved="true">
 <transf name="inline_goal" proved="true" >
  <goal name="min_dist_eps.0" proved="true">
  <transf name="split_goal_wp" proved="true" >
   <goal name="min_dist_eps.0.0" proved="true">
   <proof prover="11"><result status="valid" time="0.02"/></proof>
=======
 <goal name="min_dist_eps" expl="">
 <transf name="inline_goal">
  <goal name="min_dist_eps.1" expl="">
  <transf name="split_goal_right">
   <goal name="min_dist_eps.1.1" expl="">
   <proof prover="7"><result status="valid" time="0.02" steps="41"/></proof>
>>>>>>> 8e560e42
   </goal>
   <goal name="min_dist_eps.0.1" proved="true">
   <transf name="inversion_pr" proved="true" >
    <goal name="min_dist_eps.0.1.0" proved="true">
    <proof prover="11"><result status="valid" time="0.02"/></proof>
    </goal>
    <goal name="min_dist_eps.0.1.1" proved="true">
    <proof prover="11"><result status="valid" time="0.05"/></proof>
    </goal>
    <goal name="min_dist_eps.0.1.2" proved="true">
    <proof prover="11"><result status="valid" time="0.03"/></proof>
    </goal>
    <goal name="min_dist_eps.0.1.3" proved="true">
    <proof prover="11"><result status="valid" time="0.04"/></proof>
    </goal>
   </transf>
   </goal>
  </transf>
  </goal>
 </transf>
 </goal>
<<<<<<< HEAD
 <goal name="min_dist_eps_length" proved="true">
 <transf name="induction_ty_lex" proved="true" >
  <goal name="min_dist_eps_length.0" proved="true">
  <transf name="split_goal_wp" proved="true" >
   <goal name="min_dist_eps_length.0.0" proved="true">
   <proof prover="11"><result status="valid" time="0.04"/></proof>
=======
 <goal name="min_dist_eps_length" expl="">
 <transf name="induction_ty_lex">
  <goal name="min_dist_eps_length.1" expl="">
  <transf name="split_goal_right">
   <goal name="min_dist_eps_length.1.1" expl="">
   <proof prover="7"><result status="valid" time="0.02" steps="40"/></proof>
   <proof prover="8"><result status="timeout" time="5.97"/></proof>
>>>>>>> 8e560e42
   </goal>
   <goal name="min_dist_eps_length.0.1" proved="true">
   <proof prover="1"><result status="valid" time="0.15" steps="790"/></proof>
   </goal>
  </transf>
  </goal>
 </transf>
 </goal>
</theory>
<theory name="EditDistance" proved="true">
 <goal name="suffix_length" proved="true">
 <proof prover="2" timelimit="5" memlimit="1000" edited="edit_distance_WP_EditDistance_suffix_length_1.v"><result status="valid" time="0.26"/></proof>
 </goal>
<<<<<<< HEAD
 <goal name="VC distance" expl="VC for distance" proved="true">
 <transf name="split_goal_wp" proved="true" >
  <goal name="VC distance.0" expl="array creation size" proved="true">
  <proof prover="11"><result status="valid" time="0.03"/></proof>
=======
 <goal name="WP_parameter distance" expl="VC for distance">
 <transf name="split_goal_right">
  <goal name="WP_parameter distance.1" expl="array creation size">
  <proof prover="9" timelimit="30" memlimit="0"><result status="valid" time="0.01" steps="3"/></proof>
>>>>>>> 8e560e42
  </goal>
  <goal name="VC distance.1" expl="loop invariant init" proved="true">
  <proof prover="11"><result status="valid" time="0.01"/></proof>
  </goal>
  <goal name="VC distance.2" expl="index in array bounds" proved="true">
  <proof prover="11"><result status="valid" time="0.04"/></proof>
  </goal>
  <goal name="VC distance.3" expl="loop invariant preservation" proved="true">
  <proof prover="1"><result status="valid" time="0.01" steps="27"/></proof>
  </goal>
  <goal name="VC distance.4" expl="loop invariant init" proved="true">
  <proof prover="10"><result status="valid" time="0.04"/></proof>
  </goal>
  <goal name="VC distance.5" expl="index in array bounds" proved="true">
  <proof prover="11"><result status="valid" time="0.02"/></proof>
  </goal>
  <goal name="VC distance.6" expl="index in array bounds" proved="true">
  <proof prover="11"><result status="valid" time="0.03"/></proof>
  </goal>
  <goal name="VC distance.7" expl="index in array bounds" proved="true">
  <proof prover="11"><result status="valid" time="0.03"/></proof>
  </goal>
  <goal name="VC distance.8" expl="loop invariant init" proved="true">
  <proof prover="1"><result status="valid" time="0.08" steps="222"/></proof>
  </goal>
  <goal name="VC distance.9" expl="loop invariant init" proved="true">
  <proof prover="1"><result status="valid" time="0.01" steps="112"/></proof>
  </goal>
  <goal name="VC distance.10" expl="loop invariant init" proved="true">
  <proof prover="11"><result status="valid" time="0.03"/></proof>
  </goal>
  <goal name="VC distance.11" expl="index in array bounds" proved="true">
  <proof prover="11"><result status="valid" time="0.02"/></proof>
  </goal>
  <goal name="VC distance.12" expl="index in array bounds" proved="true">
  <proof prover="11"><result status="valid" time="0.02"/></proof>
  </goal>
  <goal name="VC distance.13" expl="index in array bounds" proved="true">
  <proof prover="11"><result status="valid" time="0.02"/></proof>
  </goal>
  <goal name="VC distance.14" expl="index in array bounds" proved="true">
  <proof prover="11"><result status="valid" time="0.04"/></proof>
  </goal>
  <goal name="VC distance.15" expl="loop invariant preservation" proved="true">
  <proof prover="1"><result status="valid" time="0.19" steps="452"/></proof>
  </goal>
  <goal name="VC distance.16" expl="loop invariant preservation" proved="true">
  <proof prover="1"><result status="valid" time="0.01" steps="134"/></proof>
  </goal>
  <goal name="VC distance.17" expl="loop invariant preservation" proved="true">
  <proof prover="11"><result status="valid" time="0.04"/></proof>
  </goal>
  <goal name="VC distance.18" expl="index in array bounds" proved="true">
  <proof prover="11"><result status="valid" time="0.03"/></proof>
  </goal>
  <goal name="VC distance.19" expl="index in array bounds" proved="true">
  <proof prover="11"><result status="valid" time="0.04"/></proof>
  </goal>
  <goal name="VC distance.20" expl="index in array bounds" proved="true">
  <proof prover="11"><result status="valid" time="0.02"/></proof>
  </goal>
  <goal name="VC distance.21" expl="loop invariant preservation" proved="true">
  <proof prover="1"><result status="valid" time="0.57" steps="1372"/></proof>
  </goal>
  <goal name="VC distance.22" expl="loop invariant preservation" proved="true">
  <proof prover="1"><result status="valid" time="0.01" steps="147"/></proof>
  </goal>
  <goal name="VC distance.23" expl="loop invariant preservation" proved="true">
  <proof prover="11"><result status="valid" time="0.04"/></proof>
  </goal>
  <goal name="VC distance.24" expl="loop invariant preservation" proved="true">
  <proof prover="11"><result status="valid" time="0.04"/></proof>
  </goal>
  <goal name="VC distance.25" expl="loop invariant preservation" proved="true">
  <proof prover="11"><result status="valid" time="0.03"/></proof>
  </goal>
  <goal name="VC distance.26" expl="index in array bounds" proved="true">
  <proof prover="11"><result status="valid" time="0.04"/></proof>
  </goal>
  <goal name="VC distance.27" expl="postcondition" proved="true">
  <proof prover="11"><result status="valid" time="0.05"/></proof>
  </goal>
  <goal name="VC distance.28" expl="out of loop bounds" proved="true">
  <proof prover="11"><result status="valid" time="0.05"/></proof>
  </goal>
  <goal name="VC distance.29" expl="out of loop bounds" proved="true">
  <proof prover="11"><result status="valid" time="0.06"/></proof>
  </goal>
 </transf>
 </goal>
</theory>
</file>
</why3session><|MERGE_RESOLUTION|>--- conflicted
+++ resolved
@@ -51,21 +51,12 @@
  <goal name="dist_concat_right" proved="true">
  <proof prover="11"><result status="valid" time="0.03"/></proof>
  </goal>
-<<<<<<< HEAD
  <goal name="min_dist_equal" proved="true">
  <transf name="inline_goal" proved="true" >
   <goal name="min_dist_equal.0" proved="true">
-  <transf name="split_goal_wp" proved="true" >
+  <transf name="split_goal_right" proved="true" >
    <goal name="min_dist_equal.0.0" proved="true">
    <proof prover="11"><result status="valid" time="0.02"/></proof>
-=======
- <goal name="min_dist_equal" expl="">
- <transf name="inline_goal">
-  <goal name="min_dist_equal.1" expl="">
-  <transf name="split_goal_right">
-   <goal name="min_dist_equal.1.1" expl="">
-   <proof prover="7"><result status="valid" time="0.03" steps="54"/></proof>
->>>>>>> 8e560e42
    </goal>
    <goal name="min_dist_equal.0.1" proved="true">
    <transf name="inversion_pr" proved="true" >
@@ -90,21 +81,12 @@
  <goal name="min_dist_diff" proved="true">
  <proof prover="2" edited="edit_distance_Word_min_dist_diff_1.v"><result status="valid" time="0.33"/></proof>
  </goal>
-<<<<<<< HEAD
  <goal name="min_dist_eps" proved="true">
  <transf name="inline_goal" proved="true" >
   <goal name="min_dist_eps.0" proved="true">
-  <transf name="split_goal_wp" proved="true" >
+  <transf name="split_goal_right" proved="true" >
    <goal name="min_dist_eps.0.0" proved="true">
    <proof prover="11"><result status="valid" time="0.02"/></proof>
-=======
- <goal name="min_dist_eps" expl="">
- <transf name="inline_goal">
-  <goal name="min_dist_eps.1" expl="">
-  <transf name="split_goal_right">
-   <goal name="min_dist_eps.1.1" expl="">
-   <proof prover="7"><result status="valid" time="0.02" steps="41"/></proof>
->>>>>>> 8e560e42
    </goal>
    <goal name="min_dist_eps.0.1" proved="true">
    <transf name="inversion_pr" proved="true" >
@@ -126,22 +108,12 @@
   </goal>
  </transf>
  </goal>
-<<<<<<< HEAD
  <goal name="min_dist_eps_length" proved="true">
  <transf name="induction_ty_lex" proved="true" >
   <goal name="min_dist_eps_length.0" proved="true">
-  <transf name="split_goal_wp" proved="true" >
+  <transf name="split_goal_right" proved="true" >
    <goal name="min_dist_eps_length.0.0" proved="true">
    <proof prover="11"><result status="valid" time="0.04"/></proof>
-=======
- <goal name="min_dist_eps_length" expl="">
- <transf name="induction_ty_lex">
-  <goal name="min_dist_eps_length.1" expl="">
-  <transf name="split_goal_right">
-   <goal name="min_dist_eps_length.1.1" expl="">
-   <proof prover="7"><result status="valid" time="0.02" steps="40"/></proof>
-   <proof prover="8"><result status="timeout" time="5.97"/></proof>
->>>>>>> 8e560e42
    </goal>
    <goal name="min_dist_eps_length.0.1" proved="true">
    <proof prover="1"><result status="valid" time="0.15" steps="790"/></proof>
@@ -155,17 +127,10 @@
  <goal name="suffix_length" proved="true">
  <proof prover="2" timelimit="5" memlimit="1000" edited="edit_distance_WP_EditDistance_suffix_length_1.v"><result status="valid" time="0.26"/></proof>
  </goal>
-<<<<<<< HEAD
  <goal name="VC distance" expl="VC for distance" proved="true">
- <transf name="split_goal_wp" proved="true" >
+ <transf name="split_goal_right" proved="true" >
   <goal name="VC distance.0" expl="array creation size" proved="true">
   <proof prover="11"><result status="valid" time="0.03"/></proof>
-=======
- <goal name="WP_parameter distance" expl="VC for distance">
- <transf name="split_goal_right">
-  <goal name="WP_parameter distance.1" expl="array creation size">
-  <proof prover="9" timelimit="30" memlimit="0"><result status="valid" time="0.01" steps="3"/></proof>
->>>>>>> 8e560e42
   </goal>
   <goal name="VC distance.1" expl="loop invariant init" proved="true">
   <proof prover="11"><result status="valid" time="0.01"/></proof>
