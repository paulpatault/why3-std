<?xml version="1.0" encoding="UTF-8"?>
<!DOCTYPE why3session PUBLIC "-//Why3//proof session v5//EN"
"http://why3.lri.fr/why3session.dtd">
<why3session shape_version="4">
<<<<<<< HEAD
<prover id="0" name="Alt-Ergo" version="1.30" timelimit="1" steplimit="0" memlimit="1000"/>
<prover id="1" name="Z3" version="4.5.0" timelimit="1" steplimit="0" memlimit="1000"/>
<prover id="2" name="CVC4" version="1.5" timelimit="1" steplimit="0" memlimit="1000"/>
<file name="../verifythis_fm2012_LRS.mlw" proved="true">
<theory name="LCP" proved="true">
 <goal name="not_common_prefix_if_last_char_are_different" proved="true">
 <proof prover="1"><result status="valid" time="0.01"/></proof>
 </goal>
 <goal name="longest_common_prefix_succ" proved="true">
 <proof prover="0"><result status="valid" time="0.00" steps="28"/></proof>
 </goal>
 <goal name="VC lcp" expl="VC for lcp" proved="true">
 <transf name="split_goal_wp" proved="true" >
  <goal name="VC lcp.0" expl="loop invariant init" proved="true">
  <proof prover="2"><result status="valid" time="0.01"/></proof>
  </goal>
  <goal name="VC lcp.1" expl="index in array bounds" proved="true">
  <proof prover="2"><result status="valid" time="0.01"/></proof>
  </goal>
  <goal name="VC lcp.2" expl="index in array bounds" proved="true">
  <proof prover="2"><result status="valid" time="0.01"/></proof>
  </goal>
  <goal name="VC lcp.3" expl="loop variant decrease" proved="true">
  <proof prover="2"><result status="valid" time="0.02"/></proof>
  </goal>
  <goal name="VC lcp.4" expl="loop invariant preservation" proved="true">
  <proof prover="1"><result status="valid" time="0.15"/></proof>
  </goal>
  <goal name="VC lcp.5" expl="postcondition" proved="true">
  <proof prover="1"><result status="valid" time="0.02"/></proof>
=======
<prover id="2" name="Alt-Ergo" version="1.30" timelimit="5" steplimit="0" memlimit="1000"/>
<prover id="3" name="CVC3" version="2.4.1" timelimit="10" steplimit="0" memlimit="1000"/>
<prover id="4" name="CVC4" version="1.5" timelimit="5" steplimit="0" memlimit="1000"/>
<prover id="11" name="Vampire" version="0.6" timelimit="5" steplimit="0" memlimit="4000"/>
<prover id="12" name="Alt-Ergo" version="0.99.1" timelimit="10" steplimit="0" memlimit="1000"/>
<prover id="13" name="Z3" version="4.3.2" timelimit="10" steplimit="0" memlimit="1000"/>
<prover id="14" name="CVC4" version="1.4" timelimit="10" steplimit="0" memlimit="1000"/>
<prover id="15" name="Eprover" version="1.8-001" timelimit="5" steplimit="0" memlimit="4000"/>
<file name="../verifythis_fm2012_LRS.mlw" proved="true">
<theory name="LCP" proved="true">
 <goal name="not_common_prefix_if_last_char_are_different" proved="true">
 <proof prover="12"><result status="valid" time="0.01" steps="10"/></proof>
 <proof prover="13"><result status="valid" time="0.01"/></proof>
 </goal>
 <goal name="longest_common_prefix_succ" proved="true">
 <proof prover="12"><result status="valid" time="0.02" steps="23"/></proof>
 <proof prover="13"><result status="valid" time="0.06"/></proof>
 </goal>
 <goal name="WP_parameter lcp" expl="VC for lcp" proved="true">
 <transf name="split_goal_wp" proved="true" >
  <goal name="WP_parameter lcp.0" expl="loop invariant init" proved="true">
  <proof prover="3"><result status="valid" time="0.02"/></proof>
  <proof prover="12"><result status="valid" time="0.02" steps="8"/></proof>
  <proof prover="13"><result status="valid" time="0.02"/></proof>
  <proof prover="14"><result status="valid" time="0.02"/></proof>
  </goal>
  <goal name="WP_parameter lcp.1" expl="index in array bounds" proved="true">
  <proof prover="3"><result status="valid" time="0.03"/></proof>
  <proof prover="11"><result status="valid" time="0.02"/></proof>
  <proof prover="12"><result status="valid" time="0.02" steps="9"/></proof>
  <proof prover="13"><result status="valid" time="0.02"/></proof>
  <proof prover="14"><result status="valid" time="0.01"/></proof>
  <proof prover="15"><result status="valid" time="0.02"/></proof>
  </goal>
  <goal name="WP_parameter lcp.2" expl="index in array bounds" proved="true">
  <proof prover="3"><result status="valid" time="0.03"/></proof>
  <proof prover="11"><result status="valid" time="0.02"/></proof>
  <proof prover="12"><result status="valid" time="0.02" steps="10"/></proof>
  <proof prover="13"><result status="valid" time="0.02"/></proof>
  <proof prover="14"><result status="valid" time="0.00"/></proof>
  <proof prover="15"><result status="valid" time="0.02"/></proof>
  </goal>
  <goal name="WP_parameter lcp.3" expl="loop invariant preservation" proved="true">
  <proof prover="12"><result status="valid" time="0.01" steps="21"/></proof>
  </goal>
  <goal name="WP_parameter lcp.4" expl="loop variant decrease" proved="true">
  <proof prover="3" timelimit="5" memlimit="4000"><result status="valid" time="0.02"/></proof>
  <proof prover="11"><result status="valid" time="1.16"/></proof>
  <proof prover="12" timelimit="5" memlimit="4000"><result status="valid" time="0.02" steps="12"/></proof>
  <proof prover="13" timelimit="5" memlimit="4000"><result status="valid" time="0.01"/></proof>
  <proof prover="14" timelimit="5" memlimit="4000"><result status="valid" time="0.02"/></proof>
  <proof prover="15"><result status="valid" time="0.54"/></proof>
  </goal>
  <goal name="WP_parameter lcp.5" expl="postcondition" proved="true">
  <proof prover="12" timelimit="20"><result status="valid" time="0.01" steps="26"/></proof>
  </goal>
  <goal name="WP_parameter lcp.6" expl="postcondition" proved="true">
  <proof prover="3"><result status="valid" time="0.02"/></proof>
  <proof prover="11"><result status="valid" time="1.03"/></proof>
  <proof prover="12"><result status="valid" time="0.02" steps="17"/></proof>
  <proof prover="14"><result status="valid" time="0.01"/></proof>
  <proof prover="15"><result status="valid" time="0.06"/></proof>
  </goal>
  <goal name="WP_parameter lcp.7" expl="postcondition" proved="true">
  <proof prover="3"><result status="valid" time="0.02"/></proof>
  <proof prover="11"><result status="valid" time="0.95"/></proof>
  <proof prover="12"><result status="valid" time="0.03" steps="15"/></proof>
  <proof prover="14"><result status="valid" time="0.00"/></proof>
  <proof prover="15"><result status="valid" time="0.11"/></proof>
>>>>>>> a5a64af7
  </goal>
 </transf>
 </goal>
</theory>
<theory name="LCP_test" proved="true">
<<<<<<< HEAD
 <goal name="VC bench" expl="VC for bench" proved="true">
 <proof prover="2"><result status="valid" time="0.02"/></proof>
 </goal>
</theory>
<theory name="SuffixSort" proved="true">
 <goal name="VC compare" expl="VC for compare" proved="true">
 <transf name="split_goal_wp" proved="true" >
  <goal name="VC compare.0" expl="precondition" proved="true">
  <proof prover="2"><result status="valid" time="0.01"/></proof>
  </goal>
  <goal name="VC compare.1" expl="precondition" proved="true">
  <proof prover="2"><result status="valid" time="0.01"/></proof>
  </goal>
  <goal name="VC compare.2" expl="index in array bounds" proved="true">
  <proof prover="2"><result status="valid" time="0.01"/></proof>
  </goal>
  <goal name="VC compare.3" expl="index in array bounds" proved="true">
  <proof prover="2"><result status="valid" time="0.01"/></proof>
  </goal>
  <goal name="VC compare.4" expl="index in array bounds" proved="true">
  <proof prover="2"><result status="valid" time="0.02"/></proof>
  </goal>
  <goal name="VC compare.5" expl="index in array bounds" proved="true">
  <proof prover="2"><result status="valid" time="0.01"/></proof>
  </goal>
  <goal name="VC compare.6" expl="unreachable point" proved="true">
  <proof prover="0" timelimit="5"><result status="valid" time="0.01" steps="24"/></proof>
  </goal>
  <goal name="VC compare.7" expl="postcondition" proved="true">
  <proof prover="2"><result status="valid" time="0.00"/></proof>
  </goal>
  <goal name="VC compare.8" expl="postcondition" proved="true">
  <proof prover="2"><result status="valid" time="0.02"/></proof>
  </goal>
  <goal name="VC compare.9" expl="postcondition" proved="true">
  <proof prover="0"><result status="valid" time="0.01" steps="44"/></proof>
=======
 <goal name="WP_parameter bench" expl="VC for bench" proved="true">
 <proof prover="12" timelimit="5" memlimit="4000"><result status="valid" time="0.02" steps="14"/></proof>
 </goal>
</theory>
<theory name="SuffixSort" proved="true">
 <goal name="WP_parameter compare" expl="VC for compare" proved="true">
 <transf name="split_goal_wp" proved="true" >
  <goal name="WP_parameter compare.0" expl="postcondition" proved="true">
  <proof prover="3"><result status="valid" time="0.00"/></proof>
  <proof prover="11"><result status="valid" time="0.00"/></proof>
  <proof prover="12"><result status="valid" time="0.01" steps="6"/></proof>
  <proof prover="13"><result status="valid" time="0.00"/></proof>
  <proof prover="14"><result status="valid" time="0.00"/></proof>
  <proof prover="15"><result status="valid" time="0.00"/></proof>
  </goal>
  <goal name="WP_parameter compare.1" expl="postcondition" proved="true">
  <proof prover="3"><result status="valid" time="0.02"/></proof>
  <proof prover="12"><result status="valid" time="0.01" steps="6"/></proof>
  <proof prover="13"><result status="valid" time="0.00"/></proof>
  <proof prover="14"><result status="valid" time="0.00"/></proof>
  </goal>
  <goal name="WP_parameter compare.2" expl="postcondition" proved="true">
  <proof prover="3"><result status="valid" time="0.00"/></proof>
  <proof prover="12"><result status="valid" time="0.02" steps="6"/></proof>
  <proof prover="13"><result status="valid" time="0.00"/></proof>
  <proof prover="14"><result status="valid" time="0.00"/></proof>
  </goal>
  <goal name="WP_parameter compare.3" expl="precondition" proved="true">
  <proof prover="3"><result status="valid" time="0.02"/></proof>
  <proof prover="11"><result status="valid" time="0.00"/></proof>
  <proof prover="12"><result status="valid" time="0.02" steps="6"/></proof>
  <proof prover="13"><result status="valid" time="0.02"/></proof>
  <proof prover="14"><result status="valid" time="0.00"/></proof>
  <proof prover="15"><result status="valid" time="0.00"/></proof>
  </goal>
  <goal name="WP_parameter compare.4" expl="precondition" proved="true">
  <proof prover="3"><result status="valid" time="0.01"/></proof>
  <proof prover="11"><result status="valid" time="0.00"/></proof>
  <proof prover="12"><result status="valid" time="0.02" steps="6"/></proof>
  <proof prover="13"><result status="valid" time="0.02"/></proof>
  <proof prover="14"><result status="valid" time="0.00"/></proof>
  <proof prover="15"><result status="valid" time="0.00"/></proof>
  </goal>
  <goal name="WP_parameter compare.5" expl="postcondition" proved="true">
  <proof prover="3"><result status="valid" time="0.01"/></proof>
  <proof prover="11"><result status="valid" time="0.00"/></proof>
  <proof prover="12"><result status="valid" time="0.00" steps="8"/></proof>
  <proof prover="13"><result status="valid" time="0.00"/></proof>
  <proof prover="14"><result status="valid" time="0.00"/></proof>
  <proof prover="15"><result status="valid" time="0.00"/></proof>
  </goal>
  <goal name="WP_parameter compare.6" expl="postcondition" proved="true">
  <proof prover="3"><result status="valid" time="0.02"/></proof>
  <proof prover="12"><result status="valid" time="0.02" steps="16"/></proof>
  <proof prover="14"><result status="valid" time="0.02"/></proof>
  <proof prover="15"><result status="valid" time="0.20"/></proof>
  </goal>
  <goal name="WP_parameter compare.7" expl="postcondition" proved="true">
  <proof prover="3"><result status="valid" time="0.01"/></proof>
  <proof prover="11"><result status="valid" time="0.05"/></proof>
  <proof prover="12"><result status="valid" time="0.02" steps="8"/></proof>
  <proof prover="13"><result status="valid" time="0.00"/></proof>
  <proof prover="14"><result status="valid" time="0.00"/></proof>
  <proof prover="15"><result status="valid" time="0.01"/></proof>
  </goal>
  <goal name="WP_parameter compare.8" expl="postcondition" proved="true">
  <proof prover="3"><result status="valid" time="0.02"/></proof>
  <proof prover="11"><result status="valid" time="0.00"/></proof>
  <proof prover="12"><result status="valid" time="0.01" steps="9"/></proof>
  <proof prover="13"><result status="valid" time="0.00"/></proof>
  <proof prover="14"><result status="valid" time="0.00"/></proof>
  <proof prover="15"><result status="valid" time="0.00"/></proof>
  </goal>
  <goal name="WP_parameter compare.9" expl="postcondition" proved="true">
  <proof prover="3"><result status="valid" time="0.01"/></proof>
  <proof prover="11"><result status="valid" time="0.02"/></proof>
  <proof prover="12"><result status="valid" time="0.02" steps="9"/></proof>
  <proof prover="13"><result status="valid" time="0.00"/></proof>
  <proof prover="14"><result status="valid" time="0.00"/></proof>
  <proof prover="15"><result status="valid" time="0.03"/></proof>
  </goal>
  <goal name="WP_parameter compare.10" expl="postcondition" proved="true">
  <proof prover="12"><result status="valid" time="0.02" steps="27"/></proof>
  </goal>
  <goal name="WP_parameter compare.11" expl="index in array bounds" proved="true">
  <proof prover="3"><result status="valid" time="0.02"/></proof>
  <proof prover="12"><result status="valid" time="0.01" steps="15"/></proof>
  <proof prover="13"><result status="valid" time="0.02"/></proof>
  <proof prover="14"><result status="valid" time="0.01"/></proof>
  <proof prover="15"><result status="valid" time="0.03"/></proof>
  </goal>
  <goal name="WP_parameter compare.12" expl="index in array bounds" proved="true">
  <proof prover="3"><result status="valid" time="0.02"/></proof>
  <proof prover="12"><result status="valid" time="0.02" steps="16"/></proof>
  <proof prover="13"><result status="valid" time="0.02"/></proof>
  <proof prover="14"><result status="valid" time="0.00"/></proof>
  <proof prover="15"><result status="valid" time="0.02"/></proof>
  </goal>
  <goal name="WP_parameter compare.13" expl="postcondition" proved="true">
  <proof prover="3"><result status="valid" time="0.02"/></proof>
  <proof prover="11"><result status="valid" time="0.01"/></proof>
  <proof prover="12"><result status="valid" time="0.00" steps="14"/></proof>
  <proof prover="13"><result status="valid" time="0.00"/></proof>
  <proof prover="14"><result status="valid" time="0.00"/></proof>
  <proof prover="15"><result status="valid" time="0.00"/></proof>
  </goal>
  <goal name="WP_parameter compare.14" expl="postcondition" proved="true">
  <proof prover="3"><result status="valid" time="0.03"/></proof>
  <proof prover="12"><result status="valid" time="0.00" steps="25"/></proof>
  <proof prover="14"><result status="valid" time="0.02"/></proof>
  </goal>
  <goal name="WP_parameter compare.15" expl="postcondition" proved="true">
  <proof prover="3"><result status="valid" time="0.02"/></proof>
  <proof prover="11"><result status="valid" time="0.02"/></proof>
  <proof prover="12"><result status="valid" time="0.01" steps="14"/></proof>
  <proof prover="13"><result status="valid" time="0.00"/></proof>
  <proof prover="14"><result status="valid" time="0.00"/></proof>
  <proof prover="15"><result status="valid" time="0.04"/></proof>
  </goal>
  <goal name="WP_parameter compare.16" expl="index in array bounds" proved="true">
  <proof prover="3"><result status="valid" time="0.02"/></proof>
  <proof prover="11"><result status="valid" time="0.00"/></proof>
  <proof prover="12"><result status="valid" time="0.02" steps="14"/></proof>
  <proof prover="13"><result status="valid" time="0.00"/></proof>
  <proof prover="14"><result status="valid" time="0.00"/></proof>
  <proof prover="15"><result status="valid" time="0.00"/></proof>
  </goal>
  <goal name="WP_parameter compare.17" expl="index in array bounds" proved="true">
  <proof prover="3"><result status="valid" time="0.01"/></proof>
  <proof prover="11"><result status="valid" time="0.00"/></proof>
  <proof prover="12"><result status="valid" time="0.02" steps="14"/></proof>
  <proof prover="13"><result status="valid" time="0.00"/></proof>
  <proof prover="14"><result status="valid" time="0.01"/></proof>
  <proof prover="15"><result status="valid" time="0.00"/></proof>
  </goal>
  <goal name="WP_parameter compare.18" expl="postcondition" proved="true">
  <proof prover="3"><result status="valid" time="0.00"/></proof>
  <proof prover="11"><result status="valid" time="0.00"/></proof>
  <proof prover="12"><result status="valid" time="0.01" steps="15"/></proof>
  <proof prover="13"><result status="valid" time="0.00"/></proof>
  <proof prover="14"><result status="valid" time="0.00"/></proof>
  <proof prover="15"><result status="valid" time="0.00"/></proof>
  </goal>
  <goal name="WP_parameter compare.19" expl="postcondition" proved="true">
  <proof prover="3"><result status="valid" time="0.01"/></proof>
  <proof prover="11"><result status="valid" time="0.02"/></proof>
  <proof prover="12"><result status="valid" time="0.02" steps="15"/></proof>
  <proof prover="13"><result status="valid" time="0.00"/></proof>
  <proof prover="14"><result status="valid" time="0.01"/></proof>
  <proof prover="15"><result status="valid" time="0.03"/></proof>
  </goal>
  <goal name="WP_parameter compare.20" expl="postcondition" proved="true">
  <proof prover="12"><result status="valid" time="0.02" steps="33"/></proof>
  </goal>
  <goal name="WP_parameter compare.21" expl="unreachable point" proved="true">
  <proof prover="12"><result status="valid" time="0.02" steps="27"/></proof>
>>>>>>> a5a64af7
  </goal>
 </transf>
 </goal>
 <goal name="lcp_same_index" proved="true">
<<<<<<< HEAD
 <proof prover="2"><result status="valid" time="0.04"/></proof>
 </goal>
 <goal name="le_trans" proved="true">
 <proof prover="0"><result status="valid" time="0.08" steps="246"/></proof>
 </goal>
 <goal name="VC sort" expl="VC for sort" proved="true">
 <transf name="split_goal_wp" proved="true" >
  <goal name="VC sort.0" expl="loop invariant init" proved="true">
  <proof prover="2"><result status="valid" time="0.04"/></proof>
  </goal>
  <goal name="VC sort.1" expl="loop invariant init" proved="true">
  <proof prover="2"><result status="valid" time="0.04"/></proof>
  </goal>
  <goal name="VC sort.2" expl="loop invariant init" proved="true">
  <proof prover="2"><result status="valid" time="0.04"/></proof>
  </goal>
  <goal name="VC sort.3" expl="loop invariant init" proved="true">
  <proof prover="2"><result status="valid" time="0.02"/></proof>
  </goal>
  <goal name="VC sort.4" expl="loop invariant init" proved="true">
  <proof prover="2"><result status="valid" time="0.02"/></proof>
  </goal>
  <goal name="VC sort.5" expl="loop invariant init" proved="true">
  <proof prover="2"><result status="valid" time="0.03"/></proof>
  </goal>
  <goal name="VC sort.6" expl="loop invariant init" proved="true">
  <proof prover="2"><result status="valid" time="0.03"/></proof>
  </goal>
  <goal name="VC sort.7" expl="loop invariant init" proved="true">
  <proof prover="2"><result status="valid" time="0.07"/></proof>
  </goal>
  <goal name="VC sort.8" expl="loop invariant init" proved="true">
  <proof prover="2"><result status="valid" time="0.03"/></proof>
  </goal>
  <goal name="VC sort.9" expl="index in array bounds" proved="true">
  <proof prover="2"><result status="valid" time="0.05"/></proof>
  </goal>
  <goal name="VC sort.10" expl="index in array bounds" proved="true">
  <proof prover="2"><result status="valid" time="0.07"/></proof>
  </goal>
  <goal name="VC sort.11" expl="precondition" proved="true">
  <proof prover="2"><result status="valid" time="0.07"/></proof>
  </goal>
  <goal name="VC sort.12" expl="precondition" proved="true">
  <proof prover="2"><result status="valid" time="0.08"/></proof>
  </goal>
  <goal name="VC sort.13" expl="index in array bounds" proved="true">
  <proof prover="2"><result status="valid" time="0.04"/></proof>
  </goal>
  <goal name="VC sort.14" expl="index in array bounds" proved="true">
  <proof prover="2"><result status="valid" time="0.05"/></proof>
  </goal>
  <goal name="VC sort.15" expl="index in array bounds" proved="true">
  <proof prover="2"><result status="valid" time="0.04"/></proof>
  </goal>
  <goal name="VC sort.16" expl="index in array bounds" proved="true">
  <proof prover="2"><result status="valid" time="0.05"/></proof>
  </goal>
  <goal name="VC sort.17" expl="assertion" proved="true">
  <proof prover="0"><result status="valid" time="0.01" steps="58"/></proof>
  </goal>
  <goal name="VC sort.18" expl="loop variant decrease" proved="true">
  <proof prover="2"><result status="valid" time="0.02"/></proof>
  </goal>
  <goal name="VC sort.19" expl="loop invariant preservation" proved="true">
  <proof prover="2"><result status="valid" time="0.06"/></proof>
  </goal>
  <goal name="VC sort.20" expl="loop invariant preservation" proved="true">
  <proof prover="0"><result status="valid" time="0.46" steps="494"/></proof>
  </goal>
  <goal name="VC sort.21" expl="loop invariant preservation" proved="true">
  <proof prover="2"><result status="valid" time="0.07"/></proof>
  </goal>
  <goal name="VC sort.22" expl="loop invariant preservation" proved="true">
  <proof prover="2"><result status="valid" time="0.20"/></proof>
  </goal>
  <goal name="VC sort.23" expl="loop invariant preservation" proved="true">
  <proof prover="0"><result status="valid" time="0.51" steps="615"/></proof>
  </goal>
  <goal name="VC sort.24" expl="loop invariant preservation" proved="true">
  <proof prover="0"><result status="valid" time="0.56" steps="550"/></proof>
  </goal>
  <goal name="VC sort.25" expl="assertion" proved="true">
  <proof prover="2"><result status="valid" time="0.05"/></proof>
  </goal>
  <goal name="VC sort.26" expl="loop invariant preservation" proved="true">
  <proof prover="2"><result status="valid" time="0.03"/></proof>
  </goal>
  <goal name="VC sort.27" expl="loop invariant preservation" proved="true">
  <proof prover="0"><result status="valid" time="0.13" steps="297"/></proof>
  </goal>
  <goal name="VC sort.28" expl="loop invariant preservation" proved="true">
  <proof prover="2"><result status="valid" time="0.03"/></proof>
  </goal>
  <goal name="VC sort.29" expl="postcondition" proved="true">
  <proof prover="2"><result status="valid" time="0.04"/></proof>
  </goal>
  <goal name="VC sort.30" expl="postcondition" proved="true">
  <proof prover="2"><result status="valid" time="0.04"/></proof>
  </goal>
  <goal name="VC sort.31" expl="out of loop bounds" proved="true">
  <proof prover="2"><result status="valid" time="0.04"/></proof>
=======
 <proof prover="3"><result status="valid" time="0.01"/></proof>
 <proof prover="12"><result status="valid" time="0.01" steps="9"/></proof>
 <proof prover="13"><result status="valid" time="0.01"/></proof>
 <proof prover="14"><result status="valid" time="0.02"/></proof>
 </goal>
 <goal name="le_trans" proved="true">
 <proof prover="12"><result status="valid" time="0.10" steps="235"/></proof>
 </goal>
 <goal name="WP_parameter sort" expl="VC for sort" proved="true">
 <transf name="split_goal_wp" proved="true" >
  <goal name="WP_parameter sort.0" expl="postcondition" proved="true">
  <proof prover="3"><result status="valid" time="0.01"/></proof>
  <proof prover="12"><result status="valid" time="0.01" steps="9"/></proof>
  <proof prover="13"><result status="valid" time="0.02"/></proof>
  <proof prover="14"><result status="valid" time="0.02"/></proof>
  </goal>
  <goal name="WP_parameter sort.1" expl="postcondition" proved="true">
  <proof prover="3"><result status="valid" time="0.02"/></proof>
  <proof prover="11"><result status="valid" time="0.34"/></proof>
  <proof prover="12"><result status="valid" time="0.01" steps="10"/></proof>
  <proof prover="13"><result status="valid" time="0.03"/></proof>
  <proof prover="14"><result status="valid" time="0.02"/></proof>
  <proof prover="15"><result status="valid" time="0.31"/></proof>
  </goal>
  <goal name="WP_parameter sort.2" expl="loop invariant init" proved="true">
  <proof prover="3"><result status="valid" time="0.02"/></proof>
  <proof prover="11"><result status="valid" time="0.34"/></proof>
  <proof prover="12"><result status="valid" time="0.01" steps="10"/></proof>
  <proof prover="13"><result status="valid" time="0.02"/></proof>
  <proof prover="14"><result status="valid" time="0.02"/></proof>
  <proof prover="15"><result status="valid" time="0.46"/></proof>
  </goal>
  <goal name="WP_parameter sort.3" expl="loop invariant init" proved="true">
  <proof prover="3"><result status="valid" time="0.02"/></proof>
  <proof prover="12"><result status="valid" time="0.01" steps="9"/></proof>
  <proof prover="13"><result status="valid" time="0.03"/></proof>
  <proof prover="14"><result status="valid" time="0.02"/></proof>
  </goal>
  <goal name="WP_parameter sort.4" expl="loop invariant init" proved="true">
  <proof prover="3"><result status="valid" time="0.00"/></proof>
  <proof prover="11"><result status="valid" time="0.01"/></proof>
  <proof prover="12"><result status="valid" time="0.01" steps="5"/></proof>
  <proof prover="13"><result status="valid" time="0.02"/></proof>
  <proof prover="14"><result status="valid" time="0.01"/></proof>
  <proof prover="15"><result status="valid" time="0.01"/></proof>
  </goal>
  <goal name="WP_parameter sort.5" expl="loop invariant init" proved="true">
  <proof prover="3"><result status="valid" time="0.02"/></proof>
  <proof prover="11"><result status="valid" time="0.01"/></proof>
  <proof prover="12"><result status="valid" time="0.01" steps="10"/></proof>
  <proof prover="13"><result status="valid" time="0.02"/></proof>
  <proof prover="14"><result status="valid" time="0.02"/></proof>
  <proof prover="15"><result status="valid" time="0.01"/></proof>
  </goal>
  <goal name="WP_parameter sort.6" expl="loop invariant init" proved="true">
  <proof prover="3"><result status="valid" time="0.01"/></proof>
  <proof prover="11"><result status="valid" time="0.01"/></proof>
  <proof prover="12"><result status="valid" time="0.01" steps="10"/></proof>
  <proof prover="13"><result status="valid" time="0.04"/></proof>
  <proof prover="14"><result status="valid" time="0.02"/></proof>
  <proof prover="15"><result status="valid" time="0.01"/></proof>
  </goal>
  <goal name="WP_parameter sort.7" expl="loop invariant init" proved="true">
  <proof prover="3"><result status="valid" time="0.01"/></proof>
  <proof prover="11"><result status="valid" time="0.04"/></proof>
  <proof prover="12"><result status="valid" time="0.01" steps="10"/></proof>
  <proof prover="13"><result status="valid" time="0.03"/></proof>
  <proof prover="14"><result status="valid" time="0.02"/></proof>
  <proof prover="15"><result status="valid" time="0.08"/></proof>
  </goal>
  <goal name="WP_parameter sort.8" expl="loop invariant init" proved="true">
  <proof prover="3"><result status="valid" time="0.01"/></proof>
  <proof prover="11"><result status="valid" time="0.00"/></proof>
  <proof prover="12"><result status="valid" time="0.01" steps="10"/></proof>
  <proof prover="14"><result status="valid" time="0.02"/></proof>
  <proof prover="15"><result status="valid" time="0.01"/></proof>
  </goal>
  <goal name="WP_parameter sort.9" expl="loop invariant init" proved="true">
  <proof prover="3"><result status="valid" time="0.02"/></proof>
  <proof prover="12"><result status="valid" time="0.02" steps="35"/></proof>
  </goal>
  <goal name="WP_parameter sort.10" expl="loop invariant init" proved="true">
  <proof prover="3"><result status="valid" time="0.01"/></proof>
  <proof prover="11"><result status="valid" time="0.12"/></proof>
  <proof prover="12"><result status="valid" time="0.01" steps="13"/></proof>
  <proof prover="13"><result status="valid" time="0.05"/></proof>
  <proof prover="14"><result status="valid" time="0.01"/></proof>
  <proof prover="15"><result status="valid" time="0.13"/></proof>
  </goal>
  <goal name="WP_parameter sort.11" expl="type invariant" proved="true">
  <proof prover="3"><result status="valid" time="0.02"/></proof>
  <proof prover="11"><result status="valid" time="0.00"/></proof>
  <proof prover="12"><result status="valid" time="0.02" steps="17"/></proof>
  <proof prover="13"><result status="valid" time="0.02"/></proof>
  <proof prover="14"><result status="valid" time="0.02"/></proof>
  <proof prover="15"><result status="valid" time="0.01"/></proof>
  </goal>
  <goal name="WP_parameter sort.12" expl="index in array bounds" proved="true">
  <proof prover="3"><result status="valid" time="0.02"/></proof>
  <proof prover="11"><result status="valid" time="1.04"/></proof>
  <proof prover="12"><result status="valid" time="0.01" steps="17"/></proof>
  <proof prover="13"><result status="valid" time="0.04"/></proof>
  <proof prover="14"><result status="valid" time="0.02"/></proof>
  </goal>
  <goal name="WP_parameter sort.13" expl="index in array bounds" proved="true">
  <proof prover="3"><result status="valid" time="0.02"/></proof>
  <proof prover="12"><result status="valid" time="0.00" steps="18"/></proof>
  <proof prover="13"><result status="valid" time="0.03"/></proof>
  <proof prover="14"><result status="valid" time="0.02"/></proof>
  </goal>
  <goal name="WP_parameter sort.14" expl="precondition" proved="true">
  <proof prover="3"><result status="valid" time="0.02"/></proof>
  <proof prover="11"><result status="valid" time="0.22"/></proof>
  <proof prover="12"><result status="valid" time="0.02" steps="29"/></proof>
  <proof prover="13"><result status="valid" time="0.06"/></proof>
  <proof prover="14"><result status="valid" time="0.03"/></proof>
  </goal>
  <goal name="WP_parameter sort.15" expl="precondition" proved="true">
  <proof prover="3"><result status="valid" time="0.02"/></proof>
  <proof prover="11"><result status="valid" time="0.21"/></proof>
  <proof prover="12"><result status="valid" time="0.02" steps="29"/></proof>
  <proof prover="13"><result status="valid" time="0.05"/></proof>
  <proof prover="14"><result status="valid" time="0.02"/></proof>
  <proof prover="15"><result status="valid" time="0.37"/></proof>
  </goal>
  <goal name="WP_parameter sort.16" expl="index in array bounds" proved="true">
  <proof prover="3"><result status="valid" time="0.02"/></proof>
  <proof prover="11"><result status="valid" time="0.00"/></proof>
  <proof prover="12"><result status="valid" time="0.01" steps="25"/></proof>
  <proof prover="13"><result status="valid" time="0.03"/></proof>
  <proof prover="14"><result status="valid" time="0.02"/></proof>
  <proof prover="15"><result status="valid" time="0.01"/></proof>
  </goal>
  <goal name="WP_parameter sort.17" expl="index in array bounds" proved="true">
  <proof prover="3"><result status="valid" time="0.02"/></proof>
  <proof prover="11"><result status="valid" time="0.01"/></proof>
  <proof prover="12"><result status="valid" time="0.01" steps="25"/></proof>
  <proof prover="13"><result status="valid" time="0.00"/></proof>
  <proof prover="14"><result status="valid" time="0.02"/></proof>
  <proof prover="15"><result status="valid" time="0.01"/></proof>
  </goal>
  <goal name="WP_parameter sort.18" expl="index in array bounds" proved="true">
  <proof prover="3"><result status="valid" time="0.02"/></proof>
  <proof prover="11"><result status="valid" time="0.01"/></proof>
  <proof prover="12"><result status="valid" time="0.02" steps="25"/></proof>
  <proof prover="13"><result status="valid" time="0.04"/></proof>
  <proof prover="14"><result status="valid" time="0.02"/></proof>
  <proof prover="15"><result status="valid" time="0.02"/></proof>
  </goal>
  <goal name="WP_parameter sort.19" expl="index in array bounds" proved="true">
  <proof prover="3"><result status="valid" time="0.02"/></proof>
  <proof prover="11"><result status="valid" time="0.01"/></proof>
  <proof prover="12"><result status="valid" time="0.02" steps="26"/></proof>
  <proof prover="13"><result status="valid" time="0.03"/></proof>
  <proof prover="14"><result status="valid" time="0.02"/></proof>
  <proof prover="15"><result status="valid" time="0.01"/></proof>
  </goal>
  <goal name="WP_parameter sort.20" expl="assertion" proved="true">
  <proof prover="12"><result status="valid" time="0.04" steps="64"/></proof>
  </goal>
  <goal name="WP_parameter sort.21" expl="loop invariant preservation" proved="true">
  <proof prover="3"><result status="valid" time="0.03"/></proof>
  <proof prover="11"><result status="valid" time="0.22"/></proof>
  <proof prover="12"><result status="valid" time="0.02" steps="29"/></proof>
  <proof prover="13"><result status="valid" time="0.04"/></proof>
  <proof prover="14"><result status="valid" time="0.02"/></proof>
  <proof prover="15"><result status="valid" time="0.03"/></proof>
  </goal>
  <goal name="WP_parameter sort.22" expl="loop invariant preservation" proved="true">
  <proof prover="3"><result status="valid" time="0.05"/></proof>
  <proof prover="13"><result status="valid" time="0.81"/></proof>
  <transf name="inline_goal" proved="true" >
   <goal name="WP_parameter sort.22.0" expl="loop invariant preservation" proved="true">
   <proof prover="12"><result status="valid" time="0.42" steps="150"/></proof>
   </goal>
  </transf>
  </goal>
  <goal name="WP_parameter sort.23" expl="loop invariant preservation" proved="true">
  <proof prover="3"><result status="valid" time="0.13"/></proof>
  <proof prover="12"><result status="valid" time="2.00" steps="401"/></proof>
  <proof prover="14"><result status="valid" time="0.16"/></proof>
  </goal>
  <goal name="WP_parameter sort.24" expl="loop invariant preservation" proved="true">
  <proof prover="3"><result status="valid" time="0.05"/></proof>
  <proof prover="14"><result status="valid" time="0.39"/></proof>
  </goal>
  <goal name="WP_parameter sort.25" expl="loop invariant preservation" proved="true">
  <proof prover="13" timelimit="5"><result status="valid" time="0.37"/></proof>
  </goal>
  <goal name="WP_parameter sort.26" expl="loop invariant preservation" proved="true">
  <proof prover="3"><result status="valid" time="0.05"/></proof>
  </goal>
  <goal name="WP_parameter sort.27" expl="loop variant decrease" proved="true">
  <proof prover="11"><result status="valid" time="0.15"/></proof>
  <proof prover="12" timelimit="5" memlimit="4000"><result status="valid" time="0.01" steps="29"/></proof>
  <proof prover="14" timelimit="5" memlimit="4000"><result status="valid" time="0.04"/></proof>
  <proof prover="15"><result status="valid" time="0.03"/></proof>
  </goal>
  <goal name="WP_parameter sort.28" expl="assertion" proved="true">
  <proof prover="3"><result status="valid" time="0.03"/></proof>
  <proof prover="11"><result status="valid" time="0.02"/></proof>
  <proof prover="12"><result status="valid" time="0.02" steps="35"/></proof>
  <proof prover="14"><result status="valid" time="0.02"/></proof>
  <proof prover="15"><result status="valid" time="0.12"/></proof>
  </goal>
  <goal name="WP_parameter sort.29" expl="loop invariant preservation" proved="true">
  <proof prover="3"><result status="valid" time="0.02"/></proof>
  <proof prover="11"><result status="valid" time="0.01"/></proof>
  <proof prover="12"><result status="valid" time="0.02" steps="25"/></proof>
  <proof prover="13"><result status="valid" time="0.04"/></proof>
  <proof prover="14"><result status="valid" time="0.02"/></proof>
  <proof prover="15"><result status="valid" time="0.01"/></proof>
  </goal>
  <goal name="WP_parameter sort.30" expl="loop invariant preservation" proved="true">
  <proof prover="12"><result status="valid" time="0.16" steps="181"/></proof>
  <proof prover="14"><result status="valid" time="0.21"/></proof>
  </goal>
  <goal name="WP_parameter sort.31" expl="loop invariant preservation" proved="true">
  <proof prover="3"><result status="valid" time="0.02"/></proof>
  <proof prover="11"><result status="valid" time="0.01"/></proof>
  <proof prover="12"><result status="valid" time="0.02" steps="25"/></proof>
  <proof prover="13"><result status="valid" time="0.07"/></proof>
  <proof prover="14"><result status="valid" time="0.02"/></proof>
  <proof prover="15"><result status="valid" time="0.01"/></proof>
  </goal>
  <goal name="WP_parameter sort.32" expl="assertion" proved="true">
  <proof prover="3"><result status="valid" time="0.02"/></proof>
  <proof prover="11"><result status="valid" time="0.01"/></proof>
  <proof prover="12"><result status="valid" time="0.02" steps="17"/></proof>
  <proof prover="13"><result status="valid" time="0.00"/></proof>
  <proof prover="14"><result status="valid" time="0.02"/></proof>
  <proof prover="15"><result status="valid" time="0.01"/></proof>
  </goal>
  <goal name="WP_parameter sort.33" expl="loop invariant preservation" proved="true">
  <proof prover="3"><result status="valid" time="0.02"/></proof>
  <proof prover="11"><result status="valid" time="0.00"/></proof>
  <proof prover="12"><result status="valid" time="0.02" steps="17"/></proof>
  <proof prover="13"><result status="valid" time="0.04"/></proof>
  <proof prover="14"><result status="valid" time="0.02"/></proof>
  <proof prover="15"><result status="valid" time="0.01"/></proof>
  </goal>
  <goal name="WP_parameter sort.34" expl="loop invariant preservation" proved="true">
  <proof prover="3"><result status="valid" time="0.02"/></proof>
  <proof prover="11"><result status="valid" time="0.03"/></proof>
  <proof prover="12"><result status="valid" time="0.00" steps="17"/></proof>
  <proof prover="14"><result status="valid" time="0.02"/></proof>
  <proof prover="15"><result status="valid" time="0.08"/></proof>
  </goal>
  <goal name="WP_parameter sort.35" expl="loop invariant preservation" proved="true">
  <proof prover="3"><result status="valid" time="0.02"/></proof>
  <proof prover="11"><result status="valid" time="0.00"/></proof>
  <proof prover="12"><result status="valid" time="0.01" steps="17"/></proof>
  <proof prover="13"><result status="valid" time="0.06"/></proof>
  <proof prover="14"><result status="valid" time="0.02"/></proof>
  <proof prover="15"><result status="valid" time="0.01"/></proof>
  </goal>
  <goal name="WP_parameter sort.36" expl="type invariant" proved="true">
  <proof prover="3"><result status="valid" time="0.01"/></proof>
  <proof prover="11"><result status="valid" time="0.00"/></proof>
  <proof prover="12"><result status="valid" time="0.01" steps="8"/></proof>
  <proof prover="13"><result status="valid" time="0.02"/></proof>
  <proof prover="14"><result status="valid" time="0.01"/></proof>
  <proof prover="15"><result status="valid" time="0.01"/></proof>
  </goal>
  <goal name="WP_parameter sort.37" expl="postcondition" proved="true">
  <proof prover="3"><result status="valid" time="0.02"/></proof>
  <proof prover="11"><result status="valid" time="0.00"/></proof>
  <proof prover="12"><result status="valid" time="0.01" steps="8"/></proof>
  <proof prover="14"><result status="valid" time="0.02"/></proof>
  <proof prover="15"><result status="valid" time="0.13"/></proof>
  </goal>
  <goal name="WP_parameter sort.38" expl="postcondition" proved="true">
  <proof prover="3"><result status="valid" time="0.02"/></proof>
  <proof prover="11"><result status="valid" time="0.03"/></proof>
  <proof prover="12"><result status="valid" time="0.01" steps="8"/></proof>
  <proof prover="13"><result status="valid" time="0.03"/></proof>
  <proof prover="14"><result status="valid" time="0.02"/></proof>
  <proof prover="15"><result status="valid" time="0.07"/></proof>
>>>>>>> a5a64af7
  </goal>
 </transf>
 </goal>
</theory>
<theory name="SuffixSort_test" proved="true">
<<<<<<< HEAD
 <goal name="VC bench" expl="VC for bench" proved="true">
 <proof prover="2"><result status="valid" time="0.34"/></proof>
 </goal>
</theory>
<theory name="SuffixArray" proved="true">
 <goal name="VC suffixArray" expl="VC for suffixArray" proved="true">
 <proof prover="2"><result status="valid" time="0.04"/></proof>
 </goal>
 <goal name="VC select" expl="VC for select" proved="true">
 <proof prover="2"><result status="valid" time="0.04"/></proof>
 </goal>
 <goal name="permut_permutation" proved="true">
 <proof prover="1"><result status="valid" time="0.02"/></proof>
 </goal>
 <goal name="VC create" expl="VC for create" proved="true">
 <transf name="split_goal_wp" proved="true" >
  <goal name="VC create.0" expl="array creation size" proved="true">
  <proof prover="2"><result status="valid" time="0.03"/></proof>
  </goal>
  <goal name="VC create.1" expl="loop invariant init" proved="true">
  <proof prover="2"><result status="valid" time="0.02"/></proof>
  </goal>
  <goal name="VC create.2" expl="index in array bounds" proved="true">
  <proof prover="2"><result status="valid" time="0.03"/></proof>
  </goal>
  <goal name="VC create.3" expl="loop invariant preservation" proved="true">
  <proof prover="0"><result status="valid" time="0.02" steps="37"/></proof>
  </goal>
  <goal name="VC create.4" expl="precondition" proved="true">
  <proof prover="2"><result status="valid" time="0.05"/></proof>
  </goal>
  <goal name="VC create.5" expl="precondition" proved="true">
  <proof prover="2"><result status="valid" time="0.06"/></proof>
  </goal>
  <goal name="VC create.6" expl="precondition" proved="true">
  <proof prover="1"><result status="valid" time="0.06"/></proof>
  </goal>
  <goal name="VC create.7" expl="postcondition" proved="true">
  <proof prover="2"><result status="valid" time="0.02"/></proof>
  </goal>
  <goal name="VC create.8" expl="out of loop bounds" proved="true">
  <proof prover="2"><result status="valid" time="0.04"/></proof>
  </goal>
 </transf>
 </goal>
 <goal name="VC lcp" expl="VC for lcp" proved="true">
 <transf name="split_goal_wp" proved="true" >
  <goal name="VC lcp.0" expl="index in array bounds" proved="true">
  <proof prover="2"><result status="valid" time="0.05"/></proof>
  </goal>
  <goal name="VC lcp.1" expl="index in array bounds" proved="true">
  <proof prover="2"><result status="valid" time="0.04"/></proof>
  </goal>
  <goal name="VC lcp.2" expl="precondition" proved="true">
  <proof prover="2"><result status="valid" time="0.08"/></proof>
  </goal>
  <goal name="VC lcp.3" expl="precondition" proved="true">
  <proof prover="2"><result status="valid" time="0.07"/></proof>
  </goal>
  <goal name="VC lcp.4" expl="postcondition" proved="true">
  <proof prover="0"><result status="valid" time="0.02" steps="71"/></proof>
=======
 <goal name="WP_parameter bench" expl="VC for bench" proved="true">
 <proof prover="12" timelimit="5"><result status="valid" time="0.16" steps="92"/></proof>
 </goal>
</theory>
<theory name="SuffixArray" proved="true">
 <goal name="WP_parameter select" expl="VC for select" proved="true">
 <proof prover="3"><result status="valid" time="0.01"/></proof>
 <proof prover="11"><result status="valid" time="0.01"/></proof>
 <proof prover="12"><result status="valid" time="0.01" steps="7"/></proof>
 <proof prover="13"><result status="valid" time="0.03"/></proof>
 <proof prover="14"><result status="valid" time="0.03"/></proof>
 <proof prover="15"><result status="valid" time="0.01"/></proof>
 </goal>
 <goal name="permut_permutation" proved="true">
 <transf name="introduce_premises" proved="true" >
  <goal name="permut_permutation.0" proved="true">
  <transf name="destruct_alg" proved="true" arg1="a1">
   <goal name="permut_permutation.0.0" proved="true">
   <transf name="destruct_alg" proved="true" arg1="a2">
    <goal name="permut_permutation.0.0.0" proved="true">
    <transf name="instantiate" proved="true" arg1="permut_exists" arg2="x1,x3">
     <goal name="permut_permutation.0.0.0.0" proved="true">
     <proof prover="2"><result status="valid" time="0.04" steps="159"/></proof>
     </goal>
    </transf>
    </goal>
   </transf>
   </goal>
  </transf>
  </goal>
 </transf>
 </goal>
 <goal name="WP_parameter create" expl="VC for create" proved="true">
 <transf name="split_goal_wp" proved="true" >
  <goal name="WP_parameter create.0" expl="array creation size" proved="true">
  <proof prover="3"><result status="valid" time="0.01"/></proof>
  <proof prover="11"><result status="valid" time="0.01"/></proof>
  <proof prover="12"><result status="valid" time="0.01" steps="1"/></proof>
  <proof prover="13"><result status="valid" time="0.00"/></proof>
  <proof prover="14"><result status="valid" time="0.02"/></proof>
  <proof prover="15"><result status="valid" time="0.01"/></proof>
  </goal>
  <goal name="WP_parameter create.1" expl="precondition" proved="true">
  <proof prover="3"><result status="valid" time="0.01"/></proof>
  <proof prover="11"><result status="valid" time="0.01"/></proof>
  <proof prover="12"><result status="valid" time="0.01" steps="4"/></proof>
  <proof prover="13"><result status="valid" time="0.00"/></proof>
  <proof prover="14"><result status="valid" time="0.02"/></proof>
  <proof prover="15"><result status="valid" time="0.01"/></proof>
  </goal>
  <goal name="WP_parameter create.2" expl="precondition" proved="true">
  <proof prover="3"><result status="valid" time="0.02"/></proof>
  <proof prover="11"><result status="valid" time="0.20"/></proof>
  <proof prover="12"><result status="valid" time="0.01" steps="6"/></proof>
  <proof prover="13"><result status="valid" time="0.03"/></proof>
  <proof prover="14"><result status="valid" time="0.03"/></proof>
  <proof prover="15"><result status="valid" time="0.04"/></proof>
  </goal>
  <goal name="WP_parameter create.3" expl="type invariant" proved="true">
  <proof prover="3"><result status="valid" time="0.05"/></proof>
  <proof prover="12"><result status="valid" time="0.01" steps="19"/></proof>
  <proof prover="13"><result status="valid" time="0.05"/></proof>
  <proof prover="14"><result status="valid" time="0.02"/></proof>
  </goal>
  <goal name="WP_parameter create.4" expl="loop invariant init" proved="true">
  <proof prover="3"><result status="valid" time="0.02"/></proof>
  <proof prover="11"><result status="valid" time="0.04"/></proof>
  <proof prover="12"><result status="valid" time="0.01" steps="5"/></proof>
  <proof prover="13"><result status="valid" time="0.00"/></proof>
  <proof prover="14"><result status="valid" time="0.03"/></proof>
  <proof prover="15"><result status="valid" time="0.08"/></proof>
  </goal>
  <goal name="WP_parameter create.5" expl="type invariant" proved="true">
  <proof prover="3"><result status="valid" time="0.01"/></proof>
  <proof prover="11"><result status="valid" time="0.00"/></proof>
  <proof prover="12"><result status="valid" time="0.01" steps="6"/></proof>
  <proof prover="13"><result status="valid" time="0.02"/></proof>
  <proof prover="14"><result status="valid" time="0.03"/></proof>
  <proof prover="15"><result status="valid" time="0.00"/></proof>
  </goal>
  <goal name="WP_parameter create.6" expl="index in array bounds" proved="true">
  <proof prover="3"><result status="valid" time="0.01"/></proof>
  <proof prover="11"><result status="valid" time="0.52"/></proof>
  <proof prover="12"><result status="valid" time="0.00" steps="6"/></proof>
  <proof prover="13"><result status="valid" time="0.02"/></proof>
  <proof prover="14"><result status="valid" time="0.03"/></proof>
  <proof prover="15"><result status="valid" time="0.71"/></proof>
  </goal>
  <goal name="WP_parameter create.7" expl="loop invariant preservation" proved="true">
  <proof prover="3"><result status="valid" time="0.02"/></proof>
  <proof prover="12"><result status="valid" time="0.01" steps="11"/></proof>
  <proof prover="13"><result status="valid" time="0.03"/></proof>
  <proof prover="14"><result status="valid" time="0.05"/></proof>
  </goal>
  <goal name="WP_parameter create.8" expl="type invariant" proved="true">
  <proof prover="3"><result status="valid" time="0.01"/></proof>
  <proof prover="11"><result status="valid" time="0.00"/></proof>
  <proof prover="12"><result status="valid" time="0.02" steps="4"/></proof>
  <proof prover="13"><result status="valid" time="0.02"/></proof>
  <proof prover="14"><result status="valid" time="0.04"/></proof>
  <proof prover="15"><result status="valid" time="0.00"/></proof>
  </goal>
  <goal name="WP_parameter create.9" expl="precondition" proved="true">
  <proof prover="3"><result status="valid" time="0.05"/></proof>
  <proof prover="11"><result status="valid" time="0.01"/></proof>
  <proof prover="12"><result status="valid" time="0.01" steps="4"/></proof>
  <proof prover="13"><result status="valid" time="0.00"/></proof>
  <proof prover="14"><result status="valid" time="0.02"/></proof>
  <proof prover="15"><result status="valid" time="0.01"/></proof>
  </goal>
  <goal name="WP_parameter create.10" expl="precondition" proved="true">
  <proof prover="3"><result status="valid" time="0.02"/></proof>
  <proof prover="11"><result status="valid" time="0.24"/></proof>
  <proof prover="12"><result status="valid" time="0.01" steps="25"/></proof>
  <proof prover="13"><result status="valid" time="0.03"/></proof>
  <proof prover="14"><result status="valid" time="0.04"/></proof>
  </goal>
  <goal name="WP_parameter create.11" expl="type invariant" proved="true">
  <proof prover="3"><result status="valid" time="0.10"/></proof>
  <proof prover="11"><result status="valid" time="3.51"/></proof>
  <proof prover="12"><result status="valid" time="0.08" steps="76"/></proof>
  <proof prover="14"><result status="valid" time="0.06"/></proof>
  </goal>
 </transf>
 </goal>
 <goal name="WP_parameter lcp" expl="VC for lcp" proved="true">
 <transf name="split_goal_wp" proved="true" >
  <goal name="WP_parameter lcp.0" expl="index in array bounds" proved="true">
  <proof prover="3"><result status="valid" time="0.03"/></proof>
  <proof prover="12"><result status="valid" time="0.01" steps="7"/></proof>
  <proof prover="13"><result status="valid" time="0.03"/></proof>
  <proof prover="14"><result status="valid" time="0.03"/></proof>
  </goal>
  <goal name="WP_parameter lcp.1" expl="index in array bounds" proved="true">
  <proof prover="3"><result status="valid" time="0.01"/></proof>
  <proof prover="12"><result status="valid" time="0.01" steps="8"/></proof>
  <proof prover="13"><result status="valid" time="0.03"/></proof>
  <proof prover="14"><result status="valid" time="0.03"/></proof>
  </goal>
  <goal name="WP_parameter lcp.2" expl="precondition" proved="true">
  <proof prover="3"><result status="valid" time="0.05"/></proof>
  <proof prover="11"><result status="valid" time="3.00"/></proof>
  <proof prover="12"><result status="valid" time="0.01" steps="17"/></proof>
  <proof prover="13"><result status="valid" time="0.06"/></proof>
  <proof prover="14"><result status="valid" time="0.02"/></proof>
  </goal>
  <goal name="WP_parameter lcp.3" expl="precondition" proved="true">
  <proof prover="3"><result status="valid" time="0.04"/></proof>
  <proof prover="12"><result status="valid" time="0.02" steps="17"/></proof>
  <proof prover="13"><result status="valid" time="0.06"/></proof>
  <proof prover="14"><result status="valid" time="0.02"/></proof>
  </goal>
  <goal name="WP_parameter lcp.4" expl="postcondition" proved="true">
  <proof prover="12"><result status="valid" time="0.03" steps="62"/></proof>
  <proof prover="14"><result status="valid" time="0.02"/></proof>
>>>>>>> a5a64af7
  </goal>
 </transf>
 </goal>
</theory>
<theory name="SuffixArray_test" proved="true">
<<<<<<< HEAD
 <goal name="VC bench" expl="VC for bench" proved="true">
 <proof prover="2"><result status="valid" time="0.05"/></proof>
=======
 <goal name="WP_parameter bench" expl="VC for bench" proved="true">
 <proof prover="12" timelimit="5"><result status="valid" time="0.02" steps="26"/></proof>
>>>>>>> a5a64af7
 </goal>
</theory>
<theory name="LRS" proved="true">
 <goal name="lcp_sym" proved="true">
<<<<<<< HEAD
 <proof prover="0"><result status="valid" time="0.01" steps="33"/></proof>
 </goal>
 <goal name="le_le_common_prefix" proved="true">
 <proof prover="0"><result status="valid" time="0.05" steps="152"/></proof>
 </goal>
 <goal name="le_le_longest_common_prefix" proved="true">
 <proof prover="2"><result status="valid" time="0.04"/></proof>
 </goal>
 <goal name="VC lrs" expl="VC for lrs" proved="true">
 <transf name="split_goal_wp" proved="true" >
  <goal name="VC lrs.0" expl="loop invariant init" proved="true">
  <proof prover="2"><result status="valid" time="0.03"/></proof>
  </goal>
  <goal name="VC lrs.1" expl="loop invariant init" proved="true">
  <proof prover="2"><result status="valid" time="0.02"/></proof>
  </goal>
  <goal name="VC lrs.2" expl="loop invariant init" proved="true">
  <proof prover="2"><result status="valid" time="0.04"/></proof>
  </goal>
  <goal name="VC lrs.3" expl="loop invariant init" proved="true">
  <proof prover="2"><result status="valid" time="0.03"/></proof>
  </goal>
  <goal name="VC lrs.4" expl="precondition" proved="true">
  <proof prover="2"><result status="valid" time="0.04"/></proof>
  </goal>
  <goal name="VC lrs.5" expl="precondition" proved="true">
  <proof prover="2"><result status="valid" time="0.04"/></proof>
  </goal>
  <goal name="VC lrs.6" expl="precondition" proved="true">
  <proof prover="2"><result status="valid" time="0.04"/></proof>
  </goal>
  <goal name="VC lrs.7" expl="loop invariant preservation" proved="true">
  <proof prover="2"><result status="valid" time="0.08"/></proof>
  </goal>
  <goal name="VC lrs.8" expl="loop invariant preservation" proved="true">
  <proof prover="2"><result status="valid" time="0.08"/></proof>
  </goal>
  <goal name="VC lrs.9" expl="loop invariant preservation" proved="true">
  <proof prover="2"><result status="valid" time="0.08"/></proof>
  </goal>
  <goal name="VC lrs.10" expl="loop invariant preservation" proved="true">
  <proof prover="2"><result status="valid" time="0.34"/></proof>
  </goal>
  <goal name="VC lrs.11" expl="loop invariant preservation" proved="true">
  <proof prover="2"><result status="valid" time="0.03"/></proof>
  </goal>
  <goal name="VC lrs.12" expl="loop invariant preservation" proved="true">
  <proof prover="2"><result status="valid" time="0.03"/></proof>
  </goal>
  <goal name="VC lrs.13" expl="loop invariant preservation" proved="true">
  <proof prover="2"><result status="valid" time="0.04"/></proof>
  </goal>
  <goal name="VC lrs.14" expl="loop invariant preservation" proved="true">
  <proof prover="2"><result status="valid" time="0.36"/></proof>
  </goal>
  <goal name="VC lrs.15" expl="assertion" proved="true">
  <proof prover="2"><result status="valid" time="0.08"/></proof>
  </goal>
  <goal name="VC lrs.16" expl="assertion" proved="true">
  <transf name="introduce_premises" proved="true" >
   <goal name="VC lrs.16.0" expl="assertion" proved="true">
   <transf name="assert" proved="true" arg1="(surjective (suffixes sa).elts a.length)">
    <goal name="VC lrs.16.0.0" proved="true">
    <proof prover="2"><result status="valid" time="0.06"/></proof>
    </goal>
    <goal name="VC lrs.16.0.1" expl="assertion" proved="true">
    <transf name="unfold" proved="true" arg1="surjective" arg2="in" arg3="h">
     <goal name="VC lrs.16.0.1.0" expl="assertion" proved="true">
     <transf name="instantiate" proved="true" arg1="h" arg2="x">
      <goal name="VC lrs.16.0.1.0.0" expl="assertion" proved="true">
      <transf name="instantiate" proved="true" arg1="h" arg2="y">
       <goal name="VC lrs.16.0.1.0.0.0" expl="assertion" proved="true">
       <proof prover="2"><result status="valid" time="0.06"/></proof>
=======
 <proof prover="12"><result status="valid" time="0.01" steps="40"/></proof>
 <proof prover="14"><result status="valid" time="0.02"/></proof>
 </goal>
 <goal name="le_le_common_prefix" proved="true">
 <proof prover="12"><result status="valid" time="0.10" steps="136"/></proof>
 </goal>
 <goal name="le_le_longest_common_prefix" proved="true">
 <proof prover="3"><result status="valid" time="0.06"/></proof>
 <proof prover="12"><result status="valid" time="0.19" steps="223"/></proof>
 <proof prover="14"><result status="valid" time="0.11"/></proof>
 <proof prover="15"><result status="valid" time="0.02"/></proof>
 </goal>
 <goal name="WP_parameter lrs" expl="VC for lrs" proved="true">
 <transf name="split_goal_wp" proved="true" >
  <goal name="WP_parameter lrs.0" expl="assertion" proved="true">
  <proof prover="3"><result status="valid" time="0.02"/></proof>
  <proof prover="12"><result status="valid" time="0.02" steps="17"/></proof>
  <proof prover="13"><result status="valid" time="0.04"/></proof>
  <proof prover="14"><result status="valid" time="0.03"/></proof>
  </goal>
  <goal name="WP_parameter lrs.1" expl="assertion" proved="true">
  <proof prover="3"><result status="valid" time="0.02"/></proof>
  <proof prover="12"><result status="valid" time="0.02" steps="15"/></proof>
  <proof prover="13"><result status="valid" time="0.05"/></proof>
  <proof prover="14"><result status="valid" time="0.03"/></proof>
  </goal>
  <goal name="WP_parameter lrs.2" expl="postcondition" proved="true">
  <proof prover="3"><result status="valid" time="0.02"/></proof>
  <proof prover="11"><result status="valid" time="0.01"/></proof>
  <proof prover="12"><result status="valid" time="0.02" steps="13"/></proof>
  <proof prover="13"><result status="valid" time="0.04"/></proof>
  <proof prover="14"><result status="valid" time="0.03"/></proof>
  <proof prover="15"><result status="valid" time="0.02"/></proof>
  </goal>
  <goal name="WP_parameter lrs.3" expl="postcondition" proved="true">
  <proof prover="3"><result status="valid" time="0.04"/></proof>
  <proof prover="11"><result status="valid" time="0.01"/></proof>
  <proof prover="12"><result status="valid" time="0.02" steps="13"/></proof>
  <proof prover="13"><result status="valid" time="0.08"/></proof>
  <proof prover="14"><result status="valid" time="0.03"/></proof>
  <proof prover="15"><result status="valid" time="0.01"/></proof>
  </goal>
  <goal name="WP_parameter lrs.4" expl="postcondition" proved="true">
  <proof prover="3"><result status="valid" time="0.03"/></proof>
  <proof prover="12"><result status="valid" time="0.03" steps="32"/></proof>
  <proof prover="13"><result status="valid" time="0.04"/></proof>
  <proof prover="14"><result status="valid" time="0.08"/></proof>
  </goal>
  <goal name="WP_parameter lrs.5" expl="postcondition" proved="true">
  <proof prover="3"><result status="valid" time="0.03"/></proof>
  <proof prover="12"><result status="valid" time="0.03" steps="16"/></proof>
  <proof prover="13"><result status="valid" time="0.05"/></proof>
  <proof prover="14"><result status="valid" time="0.03"/></proof>
  </goal>
  <goal name="WP_parameter lrs.6" expl="loop invariant init" proved="true">
  <proof prover="3"><result status="valid" time="0.03"/></proof>
  <proof prover="11"><result status="valid" time="0.01"/></proof>
  <proof prover="12"><result status="valid" time="0.01" steps="13"/></proof>
  <proof prover="13"><result status="valid" time="0.08"/></proof>
  <proof prover="14"><result status="valid" time="0.03"/></proof>
  <proof prover="15"><result status="valid" time="0.01"/></proof>
  </goal>
  <goal name="WP_parameter lrs.7" expl="loop invariant init" proved="true">
  <proof prover="3"><result status="valid" time="0.02"/></proof>
  <proof prover="11"><result status="valid" time="0.01"/></proof>
  <proof prover="12"><result status="valid" time="0.02" steps="13"/></proof>
  <proof prover="13"><result status="valid" time="0.04"/></proof>
  <proof prover="14"><result status="valid" time="0.03"/></proof>
  <proof prover="15"><result status="valid" time="0.01"/></proof>
  </goal>
  <goal name="WP_parameter lrs.8" expl="loop invariant init" proved="true">
  <proof prover="3"><result status="valid" time="0.02"/></proof>
  <proof prover="12"><result status="valid" time="0.02" steps="32"/></proof>
  <proof prover="13"><result status="valid" time="0.04"/></proof>
  <proof prover="14"><result status="valid" time="0.07"/></proof>
  </goal>
  <goal name="WP_parameter lrs.9" expl="loop invariant init" proved="true">
  <proof prover="3"><result status="valid" time="0.03"/></proof>
  <proof prover="12"><result status="valid" time="0.02" steps="16"/></proof>
  <proof prover="13"><result status="valid" time="0.05"/></proof>
  <proof prover="14"><result status="valid" time="0.03"/></proof>
  </goal>
  <goal name="WP_parameter lrs.10" expl="precondition" proved="true">
  <proof prover="3"><result status="valid" time="0.02"/></proof>
  <proof prover="11"><result status="valid" time="2.93"/></proof>
  <proof prover="12"><result status="valid" time="0.01" steps="23"/></proof>
  <proof prover="13"><result status="valid" time="0.04"/></proof>
  <proof prover="14"><result status="valid" time="0.04"/></proof>
  <proof prover="15"><result status="valid" time="0.49"/></proof>
  </goal>
  <goal name="WP_parameter lrs.11" expl="precondition" proved="true">
  <proof prover="3"><result status="valid" time="0.02"/></proof>
  <proof prover="11"><result status="valid" time="0.01"/></proof>
  <proof prover="12"><result status="valid" time="0.02" steps="27"/></proof>
  <proof prover="13"><result status="valid" time="0.04"/></proof>
  <proof prover="14"><result status="valid" time="0.03"/></proof>
  <proof prover="15"><result status="valid" time="0.09"/></proof>
  </goal>
  <goal name="WP_parameter lrs.12" expl="precondition" proved="true">
  <proof prover="3"><result status="valid" time="0.04"/></proof>
  <proof prover="12"><result status="valid" time="0.02" steps="29"/></proof>
  <proof prover="13"><result status="valid" time="0.04"/></proof>
  <proof prover="14"><result status="valid" time="0.06"/></proof>
  </goal>
  <goal name="WP_parameter lrs.13" expl="loop invariant preservation" proved="true">
  <proof prover="3"><result status="valid" time="0.16"/></proof>
  <proof prover="11"><result status="valid" time="3.25"/></proof>
  <proof prover="12"><result status="valid" time="0.02" steps="45"/></proof>
  <proof prover="13"><result status="valid" time="0.05"/></proof>
  <proof prover="14"><result status="valid" time="0.04"/></proof>
  <proof prover="15"><result status="valid" time="0.31"/></proof>
  </goal>
  <goal name="WP_parameter lrs.14" expl="loop invariant preservation" proved="true">
  <proof prover="3"><result status="valid" time="0.17"/></proof>
  <proof prover="11"><result status="valid" time="3.34"/></proof>
  <proof prover="12"><result status="valid" time="0.03" steps="49"/></proof>
  <proof prover="13"><result status="valid" time="0.05"/></proof>
  <proof prover="14"><result status="valid" time="0.03"/></proof>
  <proof prover="15"><result status="valid" time="0.22"/></proof>
  </goal>
  <goal name="WP_parameter lrs.15" expl="loop invariant preservation" proved="true">
  <proof prover="3"><result status="valid" time="0.18"/></proof>
  <proof prover="12"><result status="valid" time="0.16" steps="173"/></proof>
  <proof prover="14"><result status="valid" time="0.03"/></proof>
  </goal>
  <goal name="WP_parameter lrs.16" expl="loop invariant preservation" proved="true">
  <proof prover="3"><result status="valid" time="3.69"/></proof>
  </goal>
  <goal name="WP_parameter lrs.17" expl="loop invariant preservation" proved="true">
  <proof prover="3"><result status="valid" time="0.04"/></proof>
  <proof prover="11"><result status="valid" time="0.01"/></proof>
  <proof prover="12"><result status="valid" time="0.00" steps="27"/></proof>
  <proof prover="13"><result status="valid" time="0.08"/></proof>
  <proof prover="14"><result status="valid" time="0.03"/></proof>
  <proof prover="15"><result status="valid" time="0.08"/></proof>
  </goal>
  <goal name="WP_parameter lrs.18" expl="loop invariant preservation" proved="true">
  <proof prover="3"><result status="valid" time="0.02"/></proof>
  <proof prover="11"><result status="valid" time="0.01"/></proof>
  <proof prover="12"><result status="valid" time="0.01" steps="27"/></proof>
  <proof prover="13"><result status="valid" time="0.05"/></proof>
  <proof prover="14"><result status="valid" time="0.03"/></proof>
  <proof prover="15"><result status="valid" time="0.08"/></proof>
  </goal>
  <goal name="WP_parameter lrs.19" expl="loop invariant preservation" proved="true">
  <proof prover="3"><result status="valid" time="0.02"/></proof>
  <proof prover="11"><result status="valid" time="0.05"/></proof>
  <proof prover="12"><result status="valid" time="0.03" steps="27"/></proof>
  <proof prover="14"><result status="valid" time="0.03"/></proof>
  <proof prover="15"><result status="valid" time="0.01"/></proof>
  </goal>
  <goal name="WP_parameter lrs.20" expl="loop invariant preservation" proved="true">
  <proof prover="3"><result status="valid" time="2.15"/></proof>
  <proof prover="14"><result status="valid" time="0.04"/></proof>
  </goal>
  <goal name="WP_parameter lrs.21" expl="assertion" proved="true">
  <proof prover="3"><result status="valid" time="0.15"/></proof>
  <proof prover="12"><result status="valid" time="0.03" steps="54"/></proof>
  <proof prover="14"><result status="valid" time="0.05"/></proof>
  <proof prover="15"><result status="valid" time="1.10"/></proof>
  </goal>
  <goal name="WP_parameter lrs.22" expl="assertion" proved="true">
  <transf name="introduce_premises" proved="true" >
   <goal name="WP_parameter lrs.22.0" expl="assertion" proved="true">
   <transf name="assert" proved="true" arg1="(a2 = sa1)">
    <goal name="WP_parameter lrs.22.0.0" proved="true">
    <proof prover="4"><result status="valid" time="0.04"/></proof>
    </goal>
    <goal name="WP_parameter lrs.22.0.1" expl="assertion" proved="true">
    <transf name="assert" proved="true" arg1="(surjective sa a2)">
     <goal name="WP_parameter lrs.22.0.1.0" proved="true">
     <proof prover="2"><result status="valid" time="0.01" steps="32"/></proof>
     </goal>
     <goal name="WP_parameter lrs.22.0.1.1" expl="assertion" proved="true">
     <transf name="unfold" proved="true" arg1="surjective" arg2="in" arg3="h">
      <goal name="WP_parameter lrs.22.0.1.1.0" expl="assertion" proved="true">
      <transf name="instantiate" proved="true" arg1="h" arg2="x">
       <goal name="WP_parameter lrs.22.0.1.1.0.0" expl="assertion" proved="true">
       <transf name="instantiate" proved="true" arg1="h" arg2="y">
        <goal name="WP_parameter lrs.22.0.1.1.0.0.0" expl="assertion" proved="true">
        <proof prover="4"><result status="valid" time="0.06"/></proof>
        </goal>
       </transf>
>>>>>>> a5a64af7
       </goal>
      </transf>
      </goal>
     </transf>
     </goal>
    </transf>
    </goal>
   </transf>
   </goal>
  </transf>
  </goal>
<<<<<<< HEAD
  <goal name="VC lrs.17" expl="postcondition" proved="true">
  <proof prover="2"><result status="valid" time="0.04"/></proof>
  </goal>
  <goal name="VC lrs.18" expl="postcondition" proved="true">
  <proof prover="2"><result status="valid" time="0.04"/></proof>
  </goal>
  <goal name="VC lrs.19" expl="postcondition" proved="true">
  <proof prover="2"><result status="valid" time="0.04"/></proof>
  </goal>
  <goal name="VC lrs.20" expl="postcondition" proved="true">
  <transf name="introduce_premises" proved="true" >
   <goal name="VC lrs.20.0" expl="postcondition" proved="true">
   <transf name="instantiate" proved="true" arg1="H7" arg2="x">
    <goal name="VC lrs.20.0.0" expl="postcondition" proved="true">
    <transf name="instantiate" proved="true" arg1="Hinst" arg2="y">
     <goal name="VC lrs.20.0.0.0" expl="postcondition" proved="true">
     <proof prover="2"><result status="valid" time="0.04"/></proof>
     </goal>
    </transf>
=======
  <goal name="WP_parameter lrs.23" expl="postcondition" proved="true">
  <proof prover="3"><result status="valid" time="0.02"/></proof>
  <proof prover="11"><result status="valid" time="0.01"/></proof>
  <proof prover="12"><result status="valid" time="0.01" steps="21"/></proof>
  <proof prover="13"><result status="valid" time="0.05"/></proof>
  <proof prover="14"><result status="valid" time="0.03"/></proof>
  <proof prover="15"><result status="valid" time="0.10"/></proof>
  </goal>
  <goal name="WP_parameter lrs.24" expl="postcondition" proved="true">
  <proof prover="3"><result status="valid" time="0.04"/></proof>
  <proof prover="11"><result status="valid" time="0.00"/></proof>
  <proof prover="12"><result status="valid" time="0.01" steps="21"/></proof>
  <proof prover="13"><result status="valid" time="0.08"/></proof>
  <proof prover="14"><result status="valid" time="0.03"/></proof>
  <proof prover="15"><result status="valid" time="0.10"/></proof>
  </goal>
  <goal name="WP_parameter lrs.25" expl="postcondition" proved="true">
  <proof prover="3"><result status="valid" time="0.05"/></proof>
  <proof prover="11"><result status="valid" time="0.05"/></proof>
  <proof prover="12"><result status="valid" time="0.02" steps="21"/></proof>
  <proof prover="14"><result status="valid" time="0.03"/></proof>
  <proof prover="15"><result status="valid" time="0.01"/></proof>
  </goal>
  <goal name="WP_parameter lrs.26" expl="postcondition" proved="true">
  <transf name="introduce_premises" proved="true" >
   <goal name="WP_parameter lrs.26.0" expl="postcondition" proved="true">
   <transf name="instantiate" proved="true" arg1="H15" arg2="x,y">
    <goal name="WP_parameter lrs.26.0.0" expl="postcondition" proved="true">
    <proof prover="2"><result status="valid" time="0.01" steps="44"/></proof>
>>>>>>> a5a64af7
    </goal>
   </transf>
   </goal>
  </transf>
<<<<<<< HEAD
  </goal>
  <goal name="VC lrs.21" expl="out of loop bounds" proved="true">
  <proof prover="2"><result status="valid" time="0.03"/></proof>
=======
>>>>>>> a5a64af7
  </goal>
 </transf>
 </goal>
</theory>
<theory name="LRS_test" proved="true">
<<<<<<< HEAD
 <goal name="VC bench" expl="VC for bench" proved="true">
 <proof prover="2"><result status="valid" time="0.04"/></proof>
=======
 <goal name="WP_parameter bench" expl="VC for bench" proved="true">
 <proof prover="12" timelimit="5"><result status="valid" time="0.01" steps="11"/></proof>
>>>>>>> a5a64af7
 </goal>
</theory>
</file>
</why3session><|MERGE_RESOLUTION|>--- conflicted
+++ resolved
@@ -2,38 +2,6 @@
 <!DOCTYPE why3session PUBLIC "-//Why3//proof session v5//EN"
 "http://why3.lri.fr/why3session.dtd">
 <why3session shape_version="4">
-<<<<<<< HEAD
-<prover id="0" name="Alt-Ergo" version="1.30" timelimit="1" steplimit="0" memlimit="1000"/>
-<prover id="1" name="Z3" version="4.5.0" timelimit="1" steplimit="0" memlimit="1000"/>
-<prover id="2" name="CVC4" version="1.5" timelimit="1" steplimit="0" memlimit="1000"/>
-<file name="../verifythis_fm2012_LRS.mlw" proved="true">
-<theory name="LCP" proved="true">
- <goal name="not_common_prefix_if_last_char_are_different" proved="true">
- <proof prover="1"><result status="valid" time="0.01"/></proof>
- </goal>
- <goal name="longest_common_prefix_succ" proved="true">
- <proof prover="0"><result status="valid" time="0.00" steps="28"/></proof>
- </goal>
- <goal name="VC lcp" expl="VC for lcp" proved="true">
- <transf name="split_goal_wp" proved="true" >
-  <goal name="VC lcp.0" expl="loop invariant init" proved="true">
-  <proof prover="2"><result status="valid" time="0.01"/></proof>
-  </goal>
-  <goal name="VC lcp.1" expl="index in array bounds" proved="true">
-  <proof prover="2"><result status="valid" time="0.01"/></proof>
-  </goal>
-  <goal name="VC lcp.2" expl="index in array bounds" proved="true">
-  <proof prover="2"><result status="valid" time="0.01"/></proof>
-  </goal>
-  <goal name="VC lcp.3" expl="loop variant decrease" proved="true">
-  <proof prover="2"><result status="valid" time="0.02"/></proof>
-  </goal>
-  <goal name="VC lcp.4" expl="loop invariant preservation" proved="true">
-  <proof prover="1"><result status="valid" time="0.15"/></proof>
-  </goal>
-  <goal name="VC lcp.5" expl="postcondition" proved="true">
-  <proof prover="1"><result status="valid" time="0.02"/></proof>
-=======
 <prover id="2" name="Alt-Ergo" version="1.30" timelimit="5" steplimit="0" memlimit="1000"/>
 <prover id="3" name="CVC3" version="2.4.1" timelimit="10" steplimit="0" memlimit="1000"/>
 <prover id="4" name="CVC4" version="1.5" timelimit="5" steplimit="0" memlimit="1000"/>
@@ -103,50 +71,11 @@
   <proof prover="12"><result status="valid" time="0.03" steps="15"/></proof>
   <proof prover="14"><result status="valid" time="0.00"/></proof>
   <proof prover="15"><result status="valid" time="0.11"/></proof>
->>>>>>> a5a64af7
   </goal>
  </transf>
  </goal>
 </theory>
 <theory name="LCP_test" proved="true">
-<<<<<<< HEAD
- <goal name="VC bench" expl="VC for bench" proved="true">
- <proof prover="2"><result status="valid" time="0.02"/></proof>
- </goal>
-</theory>
-<theory name="SuffixSort" proved="true">
- <goal name="VC compare" expl="VC for compare" proved="true">
- <transf name="split_goal_wp" proved="true" >
-  <goal name="VC compare.0" expl="precondition" proved="true">
-  <proof prover="2"><result status="valid" time="0.01"/></proof>
-  </goal>
-  <goal name="VC compare.1" expl="precondition" proved="true">
-  <proof prover="2"><result status="valid" time="0.01"/></proof>
-  </goal>
-  <goal name="VC compare.2" expl="index in array bounds" proved="true">
-  <proof prover="2"><result status="valid" time="0.01"/></proof>
-  </goal>
-  <goal name="VC compare.3" expl="index in array bounds" proved="true">
-  <proof prover="2"><result status="valid" time="0.01"/></proof>
-  </goal>
-  <goal name="VC compare.4" expl="index in array bounds" proved="true">
-  <proof prover="2"><result status="valid" time="0.02"/></proof>
-  </goal>
-  <goal name="VC compare.5" expl="index in array bounds" proved="true">
-  <proof prover="2"><result status="valid" time="0.01"/></proof>
-  </goal>
-  <goal name="VC compare.6" expl="unreachable point" proved="true">
-  <proof prover="0" timelimit="5"><result status="valid" time="0.01" steps="24"/></proof>
-  </goal>
-  <goal name="VC compare.7" expl="postcondition" proved="true">
-  <proof prover="2"><result status="valid" time="0.00"/></proof>
-  </goal>
-  <goal name="VC compare.8" expl="postcondition" proved="true">
-  <proof prover="2"><result status="valid" time="0.02"/></proof>
-  </goal>
-  <goal name="VC compare.9" expl="postcondition" proved="true">
-  <proof prover="0"><result status="valid" time="0.01" steps="44"/></proof>
-=======
  <goal name="WP_parameter bench" expl="VC for bench" proved="true">
  <proof prover="12" timelimit="5" memlimit="4000"><result status="valid" time="0.02" steps="14"/></proof>
  </goal>
@@ -303,115 +232,10 @@
   </goal>
   <goal name="WP_parameter compare.21" expl="unreachable point" proved="true">
   <proof prover="12"><result status="valid" time="0.02" steps="27"/></proof>
->>>>>>> a5a64af7
   </goal>
  </transf>
  </goal>
  <goal name="lcp_same_index" proved="true">
-<<<<<<< HEAD
- <proof prover="2"><result status="valid" time="0.04"/></proof>
- </goal>
- <goal name="le_trans" proved="true">
- <proof prover="0"><result status="valid" time="0.08" steps="246"/></proof>
- </goal>
- <goal name="VC sort" expl="VC for sort" proved="true">
- <transf name="split_goal_wp" proved="true" >
-  <goal name="VC sort.0" expl="loop invariant init" proved="true">
-  <proof prover="2"><result status="valid" time="0.04"/></proof>
-  </goal>
-  <goal name="VC sort.1" expl="loop invariant init" proved="true">
-  <proof prover="2"><result status="valid" time="0.04"/></proof>
-  </goal>
-  <goal name="VC sort.2" expl="loop invariant init" proved="true">
-  <proof prover="2"><result status="valid" time="0.04"/></proof>
-  </goal>
-  <goal name="VC sort.3" expl="loop invariant init" proved="true">
-  <proof prover="2"><result status="valid" time="0.02"/></proof>
-  </goal>
-  <goal name="VC sort.4" expl="loop invariant init" proved="true">
-  <proof prover="2"><result status="valid" time="0.02"/></proof>
-  </goal>
-  <goal name="VC sort.5" expl="loop invariant init" proved="true">
-  <proof prover="2"><result status="valid" time="0.03"/></proof>
-  </goal>
-  <goal name="VC sort.6" expl="loop invariant init" proved="true">
-  <proof prover="2"><result status="valid" time="0.03"/></proof>
-  </goal>
-  <goal name="VC sort.7" expl="loop invariant init" proved="true">
-  <proof prover="2"><result status="valid" time="0.07"/></proof>
-  </goal>
-  <goal name="VC sort.8" expl="loop invariant init" proved="true">
-  <proof prover="2"><result status="valid" time="0.03"/></proof>
-  </goal>
-  <goal name="VC sort.9" expl="index in array bounds" proved="true">
-  <proof prover="2"><result status="valid" time="0.05"/></proof>
-  </goal>
-  <goal name="VC sort.10" expl="index in array bounds" proved="true">
-  <proof prover="2"><result status="valid" time="0.07"/></proof>
-  </goal>
-  <goal name="VC sort.11" expl="precondition" proved="true">
-  <proof prover="2"><result status="valid" time="0.07"/></proof>
-  </goal>
-  <goal name="VC sort.12" expl="precondition" proved="true">
-  <proof prover="2"><result status="valid" time="0.08"/></proof>
-  </goal>
-  <goal name="VC sort.13" expl="index in array bounds" proved="true">
-  <proof prover="2"><result status="valid" time="0.04"/></proof>
-  </goal>
-  <goal name="VC sort.14" expl="index in array bounds" proved="true">
-  <proof prover="2"><result status="valid" time="0.05"/></proof>
-  </goal>
-  <goal name="VC sort.15" expl="index in array bounds" proved="true">
-  <proof prover="2"><result status="valid" time="0.04"/></proof>
-  </goal>
-  <goal name="VC sort.16" expl="index in array bounds" proved="true">
-  <proof prover="2"><result status="valid" time="0.05"/></proof>
-  </goal>
-  <goal name="VC sort.17" expl="assertion" proved="true">
-  <proof prover="0"><result status="valid" time="0.01" steps="58"/></proof>
-  </goal>
-  <goal name="VC sort.18" expl="loop variant decrease" proved="true">
-  <proof prover="2"><result status="valid" time="0.02"/></proof>
-  </goal>
-  <goal name="VC sort.19" expl="loop invariant preservation" proved="true">
-  <proof prover="2"><result status="valid" time="0.06"/></proof>
-  </goal>
-  <goal name="VC sort.20" expl="loop invariant preservation" proved="true">
-  <proof prover="0"><result status="valid" time="0.46" steps="494"/></proof>
-  </goal>
-  <goal name="VC sort.21" expl="loop invariant preservation" proved="true">
-  <proof prover="2"><result status="valid" time="0.07"/></proof>
-  </goal>
-  <goal name="VC sort.22" expl="loop invariant preservation" proved="true">
-  <proof prover="2"><result status="valid" time="0.20"/></proof>
-  </goal>
-  <goal name="VC sort.23" expl="loop invariant preservation" proved="true">
-  <proof prover="0"><result status="valid" time="0.51" steps="615"/></proof>
-  </goal>
-  <goal name="VC sort.24" expl="loop invariant preservation" proved="true">
-  <proof prover="0"><result status="valid" time="0.56" steps="550"/></proof>
-  </goal>
-  <goal name="VC sort.25" expl="assertion" proved="true">
-  <proof prover="2"><result status="valid" time="0.05"/></proof>
-  </goal>
-  <goal name="VC sort.26" expl="loop invariant preservation" proved="true">
-  <proof prover="2"><result status="valid" time="0.03"/></proof>
-  </goal>
-  <goal name="VC sort.27" expl="loop invariant preservation" proved="true">
-  <proof prover="0"><result status="valid" time="0.13" steps="297"/></proof>
-  </goal>
-  <goal name="VC sort.28" expl="loop invariant preservation" proved="true">
-  <proof prover="2"><result status="valid" time="0.03"/></proof>
-  </goal>
-  <goal name="VC sort.29" expl="postcondition" proved="true">
-  <proof prover="2"><result status="valid" time="0.04"/></proof>
-  </goal>
-  <goal name="VC sort.30" expl="postcondition" proved="true">
-  <proof prover="2"><result status="valid" time="0.04"/></proof>
-  </goal>
-  <goal name="VC sort.31" expl="out of loop bounds" proved="true">
-  <proof prover="2"><result status="valid" time="0.04"/></proof>
-=======
  <proof prover="3"><result status="valid" time="0.01"/></proof>
  <proof prover="12"><result status="valid" time="0.01" steps="9"/></proof>
  <proof prover="13"><result status="valid" time="0.01"/></proof>
@@ -690,75 +514,11 @@
   <proof prover="13"><result status="valid" time="0.03"/></proof>
   <proof prover="14"><result status="valid" time="0.02"/></proof>
   <proof prover="15"><result status="valid" time="0.07"/></proof>
->>>>>>> a5a64af7
   </goal>
  </transf>
  </goal>
 </theory>
 <theory name="SuffixSort_test" proved="true">
-<<<<<<< HEAD
- <goal name="VC bench" expl="VC for bench" proved="true">
- <proof prover="2"><result status="valid" time="0.34"/></proof>
- </goal>
-</theory>
-<theory name="SuffixArray" proved="true">
- <goal name="VC suffixArray" expl="VC for suffixArray" proved="true">
- <proof prover="2"><result status="valid" time="0.04"/></proof>
- </goal>
- <goal name="VC select" expl="VC for select" proved="true">
- <proof prover="2"><result status="valid" time="0.04"/></proof>
- </goal>
- <goal name="permut_permutation" proved="true">
- <proof prover="1"><result status="valid" time="0.02"/></proof>
- </goal>
- <goal name="VC create" expl="VC for create" proved="true">
- <transf name="split_goal_wp" proved="true" >
-  <goal name="VC create.0" expl="array creation size" proved="true">
-  <proof prover="2"><result status="valid" time="0.03"/></proof>
-  </goal>
-  <goal name="VC create.1" expl="loop invariant init" proved="true">
-  <proof prover="2"><result status="valid" time="0.02"/></proof>
-  </goal>
-  <goal name="VC create.2" expl="index in array bounds" proved="true">
-  <proof prover="2"><result status="valid" time="0.03"/></proof>
-  </goal>
-  <goal name="VC create.3" expl="loop invariant preservation" proved="true">
-  <proof prover="0"><result status="valid" time="0.02" steps="37"/></proof>
-  </goal>
-  <goal name="VC create.4" expl="precondition" proved="true">
-  <proof prover="2"><result status="valid" time="0.05"/></proof>
-  </goal>
-  <goal name="VC create.5" expl="precondition" proved="true">
-  <proof prover="2"><result status="valid" time="0.06"/></proof>
-  </goal>
-  <goal name="VC create.6" expl="precondition" proved="true">
-  <proof prover="1"><result status="valid" time="0.06"/></proof>
-  </goal>
-  <goal name="VC create.7" expl="postcondition" proved="true">
-  <proof prover="2"><result status="valid" time="0.02"/></proof>
-  </goal>
-  <goal name="VC create.8" expl="out of loop bounds" proved="true">
-  <proof prover="2"><result status="valid" time="0.04"/></proof>
-  </goal>
- </transf>
- </goal>
- <goal name="VC lcp" expl="VC for lcp" proved="true">
- <transf name="split_goal_wp" proved="true" >
-  <goal name="VC lcp.0" expl="index in array bounds" proved="true">
-  <proof prover="2"><result status="valid" time="0.05"/></proof>
-  </goal>
-  <goal name="VC lcp.1" expl="index in array bounds" proved="true">
-  <proof prover="2"><result status="valid" time="0.04"/></proof>
-  </goal>
-  <goal name="VC lcp.2" expl="precondition" proved="true">
-  <proof prover="2"><result status="valid" time="0.08"/></proof>
-  </goal>
-  <goal name="VC lcp.3" expl="precondition" proved="true">
-  <proof prover="2"><result status="valid" time="0.07"/></proof>
-  </goal>
-  <goal name="VC lcp.4" expl="postcondition" proved="true">
-  <proof prover="0"><result status="valid" time="0.02" steps="71"/></proof>
-=======
  <goal name="WP_parameter bench" expl="VC for bench" proved="true">
  <proof prover="12" timelimit="5"><result status="valid" time="0.16" steps="92"/></proof>
  </goal>
@@ -914,98 +674,17 @@
   <goal name="WP_parameter lcp.4" expl="postcondition" proved="true">
   <proof prover="12"><result status="valid" time="0.03" steps="62"/></proof>
   <proof prover="14"><result status="valid" time="0.02"/></proof>
->>>>>>> a5a64af7
   </goal>
  </transf>
  </goal>
 </theory>
 <theory name="SuffixArray_test" proved="true">
-<<<<<<< HEAD
- <goal name="VC bench" expl="VC for bench" proved="true">
- <proof prover="2"><result status="valid" time="0.05"/></proof>
-=======
  <goal name="WP_parameter bench" expl="VC for bench" proved="true">
  <proof prover="12" timelimit="5"><result status="valid" time="0.02" steps="26"/></proof>
->>>>>>> a5a64af7
  </goal>
 </theory>
 <theory name="LRS" proved="true">
  <goal name="lcp_sym" proved="true">
-<<<<<<< HEAD
- <proof prover="0"><result status="valid" time="0.01" steps="33"/></proof>
- </goal>
- <goal name="le_le_common_prefix" proved="true">
- <proof prover="0"><result status="valid" time="0.05" steps="152"/></proof>
- </goal>
- <goal name="le_le_longest_common_prefix" proved="true">
- <proof prover="2"><result status="valid" time="0.04"/></proof>
- </goal>
- <goal name="VC lrs" expl="VC for lrs" proved="true">
- <transf name="split_goal_wp" proved="true" >
-  <goal name="VC lrs.0" expl="loop invariant init" proved="true">
-  <proof prover="2"><result status="valid" time="0.03"/></proof>
-  </goal>
-  <goal name="VC lrs.1" expl="loop invariant init" proved="true">
-  <proof prover="2"><result status="valid" time="0.02"/></proof>
-  </goal>
-  <goal name="VC lrs.2" expl="loop invariant init" proved="true">
-  <proof prover="2"><result status="valid" time="0.04"/></proof>
-  </goal>
-  <goal name="VC lrs.3" expl="loop invariant init" proved="true">
-  <proof prover="2"><result status="valid" time="0.03"/></proof>
-  </goal>
-  <goal name="VC lrs.4" expl="precondition" proved="true">
-  <proof prover="2"><result status="valid" time="0.04"/></proof>
-  </goal>
-  <goal name="VC lrs.5" expl="precondition" proved="true">
-  <proof prover="2"><result status="valid" time="0.04"/></proof>
-  </goal>
-  <goal name="VC lrs.6" expl="precondition" proved="true">
-  <proof prover="2"><result status="valid" time="0.04"/></proof>
-  </goal>
-  <goal name="VC lrs.7" expl="loop invariant preservation" proved="true">
-  <proof prover="2"><result status="valid" time="0.08"/></proof>
-  </goal>
-  <goal name="VC lrs.8" expl="loop invariant preservation" proved="true">
-  <proof prover="2"><result status="valid" time="0.08"/></proof>
-  </goal>
-  <goal name="VC lrs.9" expl="loop invariant preservation" proved="true">
-  <proof prover="2"><result status="valid" time="0.08"/></proof>
-  </goal>
-  <goal name="VC lrs.10" expl="loop invariant preservation" proved="true">
-  <proof prover="2"><result status="valid" time="0.34"/></proof>
-  </goal>
-  <goal name="VC lrs.11" expl="loop invariant preservation" proved="true">
-  <proof prover="2"><result status="valid" time="0.03"/></proof>
-  </goal>
-  <goal name="VC lrs.12" expl="loop invariant preservation" proved="true">
-  <proof prover="2"><result status="valid" time="0.03"/></proof>
-  </goal>
-  <goal name="VC lrs.13" expl="loop invariant preservation" proved="true">
-  <proof prover="2"><result status="valid" time="0.04"/></proof>
-  </goal>
-  <goal name="VC lrs.14" expl="loop invariant preservation" proved="true">
-  <proof prover="2"><result status="valid" time="0.36"/></proof>
-  </goal>
-  <goal name="VC lrs.15" expl="assertion" proved="true">
-  <proof prover="2"><result status="valid" time="0.08"/></proof>
-  </goal>
-  <goal name="VC lrs.16" expl="assertion" proved="true">
-  <transf name="introduce_premises" proved="true" >
-   <goal name="VC lrs.16.0" expl="assertion" proved="true">
-   <transf name="assert" proved="true" arg1="(surjective (suffixes sa).elts a.length)">
-    <goal name="VC lrs.16.0.0" proved="true">
-    <proof prover="2"><result status="valid" time="0.06"/></proof>
-    </goal>
-    <goal name="VC lrs.16.0.1" expl="assertion" proved="true">
-    <transf name="unfold" proved="true" arg1="surjective" arg2="in" arg3="h">
-     <goal name="VC lrs.16.0.1.0" expl="assertion" proved="true">
-     <transf name="instantiate" proved="true" arg1="h" arg2="x">
-      <goal name="VC lrs.16.0.1.0.0" expl="assertion" proved="true">
-      <transf name="instantiate" proved="true" arg1="h" arg2="y">
-       <goal name="VC lrs.16.0.1.0.0.0" expl="assertion" proved="true">
-       <proof prover="2"><result status="valid" time="0.06"/></proof>
-=======
  <proof prover="12"><result status="valid" time="0.01" steps="40"/></proof>
  <proof prover="14"><result status="valid" time="0.02"/></proof>
  </goal>
@@ -1189,7 +868,6 @@
         <proof prover="4"><result status="valid" time="0.06"/></proof>
         </goal>
        </transf>
->>>>>>> a5a64af7
        </goal>
       </transf>
       </goal>
@@ -1201,27 +879,6 @@
    </goal>
   </transf>
   </goal>
-<<<<<<< HEAD
-  <goal name="VC lrs.17" expl="postcondition" proved="true">
-  <proof prover="2"><result status="valid" time="0.04"/></proof>
-  </goal>
-  <goal name="VC lrs.18" expl="postcondition" proved="true">
-  <proof prover="2"><result status="valid" time="0.04"/></proof>
-  </goal>
-  <goal name="VC lrs.19" expl="postcondition" proved="true">
-  <proof prover="2"><result status="valid" time="0.04"/></proof>
-  </goal>
-  <goal name="VC lrs.20" expl="postcondition" proved="true">
-  <transf name="introduce_premises" proved="true" >
-   <goal name="VC lrs.20.0" expl="postcondition" proved="true">
-   <transf name="instantiate" proved="true" arg1="H7" arg2="x">
-    <goal name="VC lrs.20.0.0" expl="postcondition" proved="true">
-    <transf name="instantiate" proved="true" arg1="Hinst" arg2="y">
-     <goal name="VC lrs.20.0.0.0" expl="postcondition" proved="true">
-     <proof prover="2"><result status="valid" time="0.04"/></proof>
-     </goal>
-    </transf>
-=======
   <goal name="WP_parameter lrs.23" expl="postcondition" proved="true">
   <proof prover="3"><result status="valid" time="0.02"/></proof>
   <proof prover="11"><result status="valid" time="0.01"/></proof>
@@ -1251,29 +908,17 @@
    <transf name="instantiate" proved="true" arg1="H15" arg2="x,y">
     <goal name="WP_parameter lrs.26.0.0" expl="postcondition" proved="true">
     <proof prover="2"><result status="valid" time="0.01" steps="44"/></proof>
->>>>>>> a5a64af7
     </goal>
    </transf>
    </goal>
   </transf>
-<<<<<<< HEAD
-  </goal>
-  <goal name="VC lrs.21" expl="out of loop bounds" proved="true">
-  <proof prover="2"><result status="valid" time="0.03"/></proof>
-=======
->>>>>>> a5a64af7
   </goal>
  </transf>
  </goal>
 </theory>
 <theory name="LRS_test" proved="true">
-<<<<<<< HEAD
- <goal name="VC bench" expl="VC for bench" proved="true">
- <proof prover="2"><result status="valid" time="0.04"/></proof>
-=======
  <goal name="WP_parameter bench" expl="VC for bench" proved="true">
  <proof prover="12" timelimit="5"><result status="valid" time="0.01" steps="11"/></proof>
->>>>>>> a5a64af7
  </goal>
 </theory>
 </file>
