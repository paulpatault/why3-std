<?xml version="1.0" encoding="UTF-8"?>
<!DOCTYPE why3session PUBLIC "-//Why3//proof session v5//EN"
"http://why3.lri.fr/why3session.dtd">
<why3session shape_version="4">
<prover id="0" name="Alt-Ergo" version="0.99.1" timelimit="6" steplimit="0" memlimit="1000"/>
<prover id="1" name="CVC4" version="1.4" timelimit="5" steplimit="0" memlimit="1000"/>
<prover id="2" name="Eprover" version="1.8-001" timelimit="5" steplimit="0" memlimit="1000"/>
<prover id="3" name="CVC4" version="1.5" timelimit="1" steplimit="0" memlimit="1000"/>
<prover id="4" name="Vampire" version="0.6" timelimit="6" steplimit="0" memlimit="1000"/>
<prover id="6" name="Alt-Ergo" version="1.30" timelimit="5" steplimit="0" memlimit="1000"/>
<file name="../tree_height.mlw" proved="true">
<theory name="HeightCPS" proved="true">
 <goal name="VC height_cps" expl="VC for height_cps" proved="true">
 <proof prover="6"><result status="valid" time="0.00" steps="46"/></proof>
 </goal>
 <goal name="VC height" expl="VC for height" proved="true">
 <proof prover="6"><result status="valid" time="0.00" steps="2"/></proof>
 </goal>
</theory>
<theory name="Iteration" proved="true">
 <goal name="VC is_id" expl="VC for is_id" proved="true">
 <proof prover="6"><result status="valid" time="0.00" steps="1"/></proof>
 </goal>
 <goal name="VC is_result" expl="VC for is_result" proved="true">
 <proof prover="6"><result status="valid" time="0.00" steps="1"/></proof>
 </goal>
 <goal name="sizek_nonneg" proved="true">
 <transf name="induction_ty_lex" proved="true" >
  <goal name="sizek_nonneg.0" proved="true">
  <proof prover="0"><result status="valid" time="0.01" steps="10"/></proof>
  </goal>
 </transf>
 </goal>
 <goal name="helper1" proved="true">
 <proof prover="0"><result status="valid" time="0.01" steps="1"/></proof>
 </goal>
 <goal name="sizew_nonneg" proved="true">
 <proof prover="2"><result status="valid" time="0.11"/></proof>
 </goal>
<<<<<<< HEAD
 <goal name="VC height1" expl="VC for height1" proved="true">
 <transf name="split_goal_wp" proved="true" >
  <goal name="VC height1.0" expl="loop invariant init" proved="true">
  <proof prover="6"><result status="valid" time="0.00" steps="9"/></proof>
=======
 <goal name="WP_parameter height1" expl="VC for height1">
 <transf name="split_goal_right">
  <goal name="WP_parameter height1.1" expl="loop invariant init">
  <proof prover="0"><result status="valid" time="0.01" steps="2"/></proof>
  </goal>
  <goal name="WP_parameter height1.2" expl="loop invariant preservation">
  <proof prover="0"><result status="valid" time="0.02" steps="28"/></proof>
  </goal>
  <goal name="WP_parameter height1.3" expl="loop variant decrease">
  <proof prover="0"><result status="valid" time="0.02" steps="17"/></proof>
  </goal>
  <goal name="WP_parameter height1.4" expl="loop invariant preservation">
  <proof prover="0"><result status="valid" time="0.02" steps="35"/></proof>
  </goal>
  <goal name="WP_parameter height1.5" expl="loop variant decrease">
  <proof prover="0"><result status="valid" time="0.02" steps="56"/></proof>
  </goal>
  <goal name="WP_parameter height1.6" expl="unreachable point">
  <proof prover="0"><result status="valid" time="0.00" steps="14"/></proof>
  </goal>
  <goal name="WP_parameter height1.7" expl="loop invariant preservation">
  <proof prover="0"><result status="valid" time="0.02" steps="36"/></proof>
  </goal>
  <goal name="WP_parameter height1.8" expl="loop variant decrease">
  <proof prover="0"><result status="valid" time="0.01" steps="19"/></proof>
  </goal>
  <goal name="WP_parameter height1.9" expl="loop invariant preservation">
  <proof prover="0"><result status="valid" time="0.01" steps="39"/></proof>
  </goal>
  <goal name="WP_parameter height1.10" expl="loop variant decrease">
  <proof prover="0"><result status="valid" time="0.02" steps="36"/></proof>
>>>>>>> 8e560e42
  </goal>
  <goal name="VC height1.1" expl="loop variant decrease" proved="true">
  <proof prover="6"><result status="valid" time="0.00" steps="13"/></proof>
  </goal>
  <goal name="VC height1.2" expl="loop invariant preservation" proved="true">
  <proof prover="6"><result status="valid" time="0.01" steps="25"/></proof>
  </goal>
  <goal name="VC height1.3" expl="loop variant decrease" proved="true">
  <proof prover="6"><result status="valid" time="0.01" steps="15"/></proof>
  </goal>
  <goal name="VC height1.4" expl="loop invariant preservation" proved="true">
  <proof prover="6"><result status="valid" time="0.01" steps="39"/></proof>
  </goal>
  <goal name="VC height1.5" expl="unreachable point" proved="true">
  <proof prover="6"><result status="valid" time="0.01" steps="33"/></proof>
  </goal>
  <goal name="VC height1.6" expl="loop variant decrease" proved="true">
  <proof prover="6"><result status="valid" time="0.01" steps="13"/></proof>
  </goal>
  <goal name="VC height1.7" expl="loop invariant preservation" proved="true">
  <proof prover="6"><result status="valid" time="0.01" steps="32"/></proof>
  </goal>
  <goal name="VC height1.8" expl="loop variant decrease" proved="true">
  <proof prover="6"><result status="valid" time="0.01" steps="15"/></proof>
  </goal>
  <goal name="VC height1.9" expl="loop invariant preservation" proved="true">
  <proof prover="6"><result status="valid" time="0.01" steps="41"/></proof>
  </goal>
  <goal name="VC height1.10" expl="loop variant decrease" proved="true">
  <proof prover="6"><result status="valid" time="0.01" steps="14"/></proof>
  </goal>
  <goal name="VC height1.11" expl="loop invariant preservation" proved="true">
  <proof prover="6"><result status="valid" time="0.01" steps="31"/></proof>
  </goal>
  <goal name="VC height1.12" expl="loop variant decrease" proved="true">
  <proof prover="6"><result status="valid" time="0.01" steps="13"/></proof>
  </goal>
  <goal name="VC height1.13" expl="loop invariant preservation" proved="true">
  <proof prover="6"><result status="valid" time="0.01" steps="30"/></proof>
  </goal>
  <goal name="VC height1.14" expl="loop variant decrease" proved="true">
  <proof prover="6"><result status="valid" time="0.01" steps="15"/></proof>
  </goal>
  <goal name="VC height1.15" expl="loop invariant preservation" proved="true">
  <proof prover="6"><result status="valid" time="0.01" steps="41"/></proof>
  </goal>
  <goal name="VC height1.16" expl="loop variant decrease" proved="true">
  <proof prover="6"><result status="valid" time="0.00" steps="14"/></proof>
  </goal>
  <goal name="VC height1.17" expl="loop invariant preservation" proved="true">
  <proof prover="6"><result status="valid" time="0.01" steps="26"/></proof>
  </goal>
  <goal name="VC height1.18" expl="unreachable point" proved="true">
  <proof prover="6"><result status="valid" time="0.01" steps="5"/></proof>
  </goal>
  <goal name="VC height1.19" expl="postcondition" proved="true">
  <transf name="inline_all" proved="true" >
   <goal name="VC height1.19.0" expl="postcondition" proved="true">
   <proof prover="6"><result status="valid" time="0.01" steps="7"/></proof>
   </goal>
  </transf>
  </goal>
 </transf>
 </goal>
</theory>
<theory name="HeightStack" proved="true">
 <goal name="sizes_nonneg" proved="true">
 <transf name="induction_ty_lex" proved="true" >
  <goal name="sizes_nonneg.0" proved="true">
  <proof prover="4"><result status="valid" time="0.23"/></proof>
  </goal>
 </transf>
 </goal>
<<<<<<< HEAD
 <goal name="VC height_stack" expl="VC for height_stack" proved="true">
 <transf name="split_goal_wp" proved="true" >
  <goal name="VC height_stack.0" expl="variant decrease" proved="true">
  <proof prover="6"><result status="valid" time="0.01" steps="36"/></proof>
=======
 <goal name="WP_parameter height_stack" expl="VC for height_stack">
 <transf name="split_goal_right">
  <goal name="WP_parameter height_stack.1" expl="postcondition">
  <proof prover="0"><result status="valid" time="0.01" steps="5"/></proof>
>>>>>>> 8e560e42
  </goal>
  <goal name="VC height_stack.1" expl="precondition" proved="true">
  <proof prover="6"><result status="valid" time="0.00" steps="9"/></proof>
  </goal>
  <goal name="VC height_stack.2" expl="variant decrease" proved="true">
  <proof prover="6"><result status="valid" time="0.01" steps="21"/></proof>
  </goal>
  <goal name="VC height_stack.3" expl="precondition" proved="true">
  <proof prover="6"><result status="valid" time="0.01" steps="5"/></proof>
  </goal>
  <goal name="VC height_stack.4" expl="postcondition" proved="true">
  <proof prover="1" timelimit="1"><result status="valid" time="0.07"/></proof>
  </goal>
 </transf>
 </goal>
 <goal name="VC height1" expl="VC for height1" proved="true">
 <transf name="split_goal_wp" proved="true" >
  <goal name="VC height1.0" expl="precondition" proved="true">
  <proof prover="6"><result status="valid" time="0.00" steps="1"/></proof>
  </goal>
  <goal name="VC height1.1" expl="postcondition" proved="true">
  <proof prover="1"><result status="valid" time="0.02"/></proof>
  </goal>
 </transf>
 </goal>
</theory>
<theory name="HeightSmallSpace" proved="true">
 <goal name="VC height_limited" expl="VC for height_limited" proved="true">
 <proof prover="3"><result status="valid" time="0.31"/></proof>
 </goal>
 <goal name="VC height" expl="VC for height" proved="true">
 <proof prover="3"><result status="valid" time="0.03"/></proof>
 </goal>
</theory>
</file>
</why3session><|MERGE_RESOLUTION|>--- conflicted
+++ resolved
@@ -37,44 +37,10 @@
  <goal name="sizew_nonneg" proved="true">
  <proof prover="2"><result status="valid" time="0.11"/></proof>
  </goal>
-<<<<<<< HEAD
  <goal name="VC height1" expl="VC for height1" proved="true">
- <transf name="split_goal_wp" proved="true" >
+ <transf name="split_goal_right" proved="true" >
   <goal name="VC height1.0" expl="loop invariant init" proved="true">
   <proof prover="6"><result status="valid" time="0.00" steps="9"/></proof>
-=======
- <goal name="WP_parameter height1" expl="VC for height1">
- <transf name="split_goal_right">
-  <goal name="WP_parameter height1.1" expl="loop invariant init">
-  <proof prover="0"><result status="valid" time="0.01" steps="2"/></proof>
-  </goal>
-  <goal name="WP_parameter height1.2" expl="loop invariant preservation">
-  <proof prover="0"><result status="valid" time="0.02" steps="28"/></proof>
-  </goal>
-  <goal name="WP_parameter height1.3" expl="loop variant decrease">
-  <proof prover="0"><result status="valid" time="0.02" steps="17"/></proof>
-  </goal>
-  <goal name="WP_parameter height1.4" expl="loop invariant preservation">
-  <proof prover="0"><result status="valid" time="0.02" steps="35"/></proof>
-  </goal>
-  <goal name="WP_parameter height1.5" expl="loop variant decrease">
-  <proof prover="0"><result status="valid" time="0.02" steps="56"/></proof>
-  </goal>
-  <goal name="WP_parameter height1.6" expl="unreachable point">
-  <proof prover="0"><result status="valid" time="0.00" steps="14"/></proof>
-  </goal>
-  <goal name="WP_parameter height1.7" expl="loop invariant preservation">
-  <proof prover="0"><result status="valid" time="0.02" steps="36"/></proof>
-  </goal>
-  <goal name="WP_parameter height1.8" expl="loop variant decrease">
-  <proof prover="0"><result status="valid" time="0.01" steps="19"/></proof>
-  </goal>
-  <goal name="WP_parameter height1.9" expl="loop invariant preservation">
-  <proof prover="0"><result status="valid" time="0.01" steps="39"/></proof>
-  </goal>
-  <goal name="WP_parameter height1.10" expl="loop variant decrease">
-  <proof prover="0"><result status="valid" time="0.02" steps="36"/></proof>
->>>>>>> 8e560e42
   </goal>
   <goal name="VC height1.1" expl="loop variant decrease" proved="true">
   <proof prover="6"><result status="valid" time="0.00" steps="13"/></proof>
@@ -148,17 +114,10 @@
   </goal>
  </transf>
  </goal>
-<<<<<<< HEAD
  <goal name="VC height_stack" expl="VC for height_stack" proved="true">
- <transf name="split_goal_wp" proved="true" >
+ <transf name="split_goal_right" proved="true" >
   <goal name="VC height_stack.0" expl="variant decrease" proved="true">
   <proof prover="6"><result status="valid" time="0.01" steps="36"/></proof>
-=======
- <goal name="WP_parameter height_stack" expl="VC for height_stack">
- <transf name="split_goal_right">
-  <goal name="WP_parameter height_stack.1" expl="postcondition">
-  <proof prover="0"><result status="valid" time="0.01" steps="5"/></proof>
->>>>>>> 8e560e42
   </goal>
   <goal name="VC height_stack.1" expl="precondition" proved="true">
   <proof prover="6"><result status="valid" time="0.00" steps="9"/></proof>
@@ -175,7 +134,7 @@
  </transf>
  </goal>
  <goal name="VC height1" expl="VC for height1" proved="true">
- <transf name="split_goal_wp" proved="true" >
+ <transf name="split_goal_right" proved="true" >
   <goal name="VC height1.0" expl="precondition" proved="true">
   <proof prover="6"><result status="valid" time="0.00" steps="1"/></proof>
   </goal>
