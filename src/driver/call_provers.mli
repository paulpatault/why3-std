(********************************************************************)
(*                                                                  *)
(*  The Why3 Verification Platform   /   The Why3 Development Team  *)
(*  Copyright 2010-2017   --   INRIA - CNRS - Paris-Sud University  *)
(*                                                                  *)
(*  This software is distributed under the terms of the GNU Lesser  *)
(*  General Public License version 2.1, with the special exception  *)
(*  on linking described in file LICENSE.                           *)
(*                                                                  *)
(********************************************************************)

open Model_parser

(** {1 Call provers and parse their outputs} *)

(** {2 data types for prover answers} *)

(** The reason why unknown was reported *)
type reason_unknown =
  | Resourceout
  (** Out of resources  *)
  | Other
  (** Other reason *)

type prover_answer =
  | Valid
      (** The task is valid according to the prover *)
  | Invalid
      (** The task is invalid *)
  | Timeout
      (** the task timeouts, ie it takes more time than specified *)
  | OutOfMemory
      (** the task runs out of memory *)
  | StepLimitExceeded
      (** the task required more steps than the limit provided *)
  | Unknown of (string * reason_unknown option)
      (** The prover can't determine if the task is valid *)
  | Failure of string
      (** The prover reports a failure *)
  | HighFailure
      (** An error occured during the call to the prover or none
          of the given regexps match the output of the prover *)

type prover_result = {
  pr_answer : prover_answer;
  (** The answer of the prover on the given task *)
  pr_status : Unix.process_status;
  (** The process exit status *)
  pr_output : string;
  (** The output of the prover currently stderr and stdout *)
  pr_time   : float;
  (** The time taken by the prover *)
  pr_steps  : int;
  (** The number of steps taken by the prover (-1 if not available) *)
  pr_model  : model;
  (** The model produced by a the solver *)
}

val print_prover_answer : Format.formatter -> prover_answer -> unit
(** Pretty-print a {! prover_answer} *)

val print_prover_result : Format.formatter -> prover_result -> unit
(** Pretty-print a prover_result. The answer and the time are output.
    The output of the prover is printed if and only if the answer is
    a [HighFailure] *)

val debug : Debug.flag
(** debug flag for the calling procedure (option "--debug call_prover")
    If set [call_on_buffer] prints on stderr the commandline called
    and the output of the prover. *)

type timeregexp
(** The type of precompiled regular expressions for time parsing *)

type stepregexp
(** The type of precompiled regular expressions for parsing of steps *)

val timeregexp : string -> timeregexp
(** Converts a regular expression with special markers '%h','%m',
    '%s','%i' (for milliseconds) into a value of type [timeregexp] *)

val stepregexp : string -> int -> stepregexp
(** [stepregexp s n] creates a regular expression to match the number of steps.
    [s] is a regular expression, [n] is the group number with steps number. *)

type prover_result_parser = {
  prp_regexps     : (Str.regexp * prover_answer) list;
  prp_timeregexps : timeregexp list;
  prp_stepregexps : stepregexp list;
  prp_exitcodes   : (int * prover_answer) list;
  (* The parser for a model returned by the solver. *)
  prp_model_parser : Model_parser.model_parser;
}
(*
    if the first field matches the prover output,
    the second field is the answer. Regexp groups present in
    the first field are substituted in the second field (\0,\1,...).
    The regexps are tested in the order of the list.

    @param timeregexps : a list of regular expressions with special
    markers '%h','%m','%s','%i' (for milliseconds), constructed with
    [timeregexp] function, and used to extract the time usage from
    the prover's output. If the list is empty, wallclock is used.
    The regexps are tested in the order of the list.

    @param exitcodes : if the first field is the exit code, then
    the second field is the answer. Exit codes are tested in the order
    of the list and before the regexps.
*)

(** {2 Functions for calling external provers} *)

type prover_call
(** Type that represents a single prover run *)

type resource_limit = {
  limit_time  : int;
  limit_mem   : int;
  limit_steps : int;
}
(* represents the three ways a prover run can be limited: in time, memory
   and/or steps *)

val empty_limit : resource_limit
(* the limit object which imposes no limits. Use this object to impose no
   limits, but also to know if some concrete time, steps or memlimit actually
   means "no limit" *)

val limit_max : resource_limit -> resource_limit -> resource_limit
(* return the limit object whose components represent the maximum of the
   corresponding components of the arguments *)

val call_editor : command : string -> string -> prover_call

val call_on_file :
  command         : string ->
  limit           : resource_limit ->
  res_parser      : prover_result_parser ->
  printer_mapping : Printer.printer_mapping ->
  ?inplace        : bool ->
  string -> prover_call
(* inplace=true is used to make a save of the file on which the prover was
   called. It is renamed as %f.save if the command [actualcommand] fails *)


val call_on_buffer :
  command         : string ->
  limit           : resource_limit ->
  res_parser      : prover_result_parser ->
  filename        : string ->
  printer_mapping : Printer.printer_mapping ->
  ?inplace        : bool ->
  Buffer.t -> prover_call
(** Call a prover on the task printed in the {!type: Buffer.t} given.

    @param limit : set the available time limit (def. 0 : unlimited), memory
    limit (def. 0 : unlimited) and step limit (def. -1 : unlimited)

    @param res_parser : prover result parser

    @param filename : the suffix of the proof task's file, if the prover
    doesn't accept stdin.

    @param inplace : it is used to make a save of the file on which the
    prover was called. It is renamed as %f.save if inplace=true and the command
    [actualcommand] fails *)

type prover_update =
  | NoUpdates
  | ProverInterrupted
  | InternalFailure of exn
  | ProverStarted
  | ProverFinished of prover_result

<<<<<<< HEAD
val forward_results: blocking:bool -> (prover_call * prover_update) list
=======
val get_new_results: blocking:bool -> (prover_call * prover_update) list
>>>>>>> 5c64f692
(** returns new results from why3server, in an unordered fashion. *)

val query_call : prover_call -> prover_update
(** non-blocking function that reports any new updates
    from the server related to a given prover call. *)

val wait_on_call : prover_call -> prover_result
(** blocking function that waits until the prover finishes. *)<|MERGE_RESOLUTION|>--- conflicted
+++ resolved
@@ -172,11 +172,7 @@
   | ProverStarted
   | ProverFinished of prover_result
 
-<<<<<<< HEAD
-val forward_results: blocking:bool -> (prover_call * prover_update) list
-=======
 val get_new_results: blocking:bool -> (prover_call * prover_update) list
->>>>>>> 5c64f692
 (** returns new results from why3server, in an unordered fashion. *)
 
 val query_call : prover_call -> prover_update
