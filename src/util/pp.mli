--- conflicted
+++ resolved
@@ -27,21 +27,9 @@
   start:unit pp -> stop:unit pp -> sep:unit pp -> 'b pp -> 'b list pp
 
 val print_pair_delim :
-<<<<<<< HEAD
   unit pp -> unit pp -> unit pp -> 'a pp -> 'b pp -> ('a * 'b) pp
+(** [print_pair_delim left_delim middle_delim right_delim] *)
 val print_pair : 'a pp -> 'b pp -> ('a * 'b) pp
-=======
-  (Format.formatter -> unit -> unit) ->
-  (Format.formatter -> unit -> unit) ->
-  (Format.formatter -> unit -> unit) ->
-  (Format.formatter -> 'a -> unit) ->
-  (Format.formatter -> 'b -> unit) -> Format.formatter -> 'a * 'b -> unit
-(** [print_pair_delim left_delim middle_delim right_delim] *)
-
-val print_pair :
-  (Format.formatter -> 'a -> unit) ->
-  (Format.formatter -> 'b -> unit) -> Format.formatter -> 'a * 'b -> unit
->>>>>>> 1623cb5f
 
 val print_iter1 :
   (('a -> unit) -> 'b -> unit) -> unit pp -> 'a pp -> 'b pp
