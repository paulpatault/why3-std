--- conflicted
+++ resolved
@@ -9,17 +9,10 @@
 (*                                                                  *)
 (********************************************************************)
 
-<<<<<<< HEAD
 (* Replace with Char.uppercase_ascii as soon as we can assume
   OCaml version at least 4.03.0  *)
 let char_is_uppercase c = c = Char.uppercase c
 
-let create = String.create
-let copy = String.copy
-let set = String.set
-
-=======
->>>>>>> cb83244e
 let lowercase = String.lowercase
 let capitalize = String.capitalize
 let uncapitalize = String.uncapitalize
