(********************************************************************)
(*                                                                  *)
(*  The Why3 Verification Platform   /   The Why3 Development Team  *)
(*  Copyright 2010-2019   --   Inria - CNRS - Paris-Sud University  *)
(*                                                                  *)
(*  This software is distributed under the terms of the GNU Lesser  *)
(*  General Public License version 2.1, with the special exception  *)
(*  on linking described in file LICENSE.                           *)
(*                                                                  *)
(********************************************************************)

(** Parse trees *)


(** {1 Parse trees} *)

(** {2 Identifiers and attributes} *)

type attr =
  | ATstr of Ident.attribute
  | ATpos of Loc.position

type ident = {
  id_str : string;
  id_ats : attr list;
  id_loc : Loc.position;
}

type qualid =
  | Qident of ident
  | Qdot of qualid * ident

(** {2 Types} *)

type pty =
  | PTtyvar of ident
  | PTtyapp of qualid * pty list
  | PTtuple of pty list
  | PTref   of pty list
  | PTarrow of pty * pty
  | PTscope of qualid * pty
  | PTparen of pty
  | PTpure  of pty

(** {2 Patterns} *)

type ghost = bool

type pattern = {
  pat_desc : pat_desc;
  pat_loc  : Loc.position;
}

and pat_desc =
  | Pwild
  | Pvar of ident
  | Papp of qualid * pattern list
  | Prec of (qualid * pattern) list
  | Ptuple of pattern list
  | Pas of pattern * ident * ghost
  | Por of pattern * pattern
  | Pcast of pattern * pty
  | Pscope of qualid * pattern
  | Pparen of pattern
  | Pghost of pattern

(** {2 Logical terms and formulas} *)

type binder = Loc.position * ident option * ghost * pty option
type param  = Loc.position * ident option * ghost * pty

type term = {
  term_desc : term_desc;
  term_loc  : Loc.position;
}

and term_desc =
  | Ttrue
  | Tfalse
  | Tconst of Constant.constant
  | Tident of qualid
  | Tasref of qualid
  | Tidapp of qualid * term list
  | Tapply of term * term
  | Tinfix of term * ident * term
  | Tinnfix of term * ident * term
  | Tbinop of term * Dterm.dbinop * term
  | Tbinnop of term * Dterm.dbinop * term
  | Tnot of term
  | Tif of term * term * term
  | Tquant of Dterm.dquant * binder list * term list list * term
  | Tattr of attr * term
  | Tlet of ident * term * term
  | Tcase of term * (pattern * term) list
  | Tcast of term * pty
  | Ttuple of term list
  | Trecord of (qualid * term) list
  | Tupdate of term * (qualid * term) list
  | Tscope of qualid * term
  | Tat of term * ident

(** {2 Program expressions} *)

type invariant = term list
type variant = (term * qualid option) list

type pre = term
type post = Loc.position * (pattern * term) list
type xpost = Loc.position * (qualid * (pattern * term) option) list

type spec = {
  sp_pre     : pre list;
  sp_post    : post list;
  sp_xpost   : xpost list;
  sp_reads   : qualid list;
  sp_writes  : term list;
  sp_alias   : (term * term) list;
  sp_variant : variant;
  sp_checkrw : bool;
  sp_diverge : bool;
  sp_partial : bool;
}

type expr = {
    expr_desc : expr_desc;
    expr_loc  : Loc.position;
  }

and expr_desc =
  | Eref
  (** TODO: document *)
  | Etrue
  (** literal `true` *)
  | Efalse
<<<<<<< HEAD
  | Econst of Constant.constant
  (** lambda-calculus *)
=======
  (** literal `false` *)
  | Econst of Number.constant
  (** numeric literals *)
>>>>>>> 9d1f8557
  | Eident of qualid
  (** variable identifier *)
  | Easref of qualid
  (** TODO: document *)
  | Eidapp of qualid * expr list
  (** uncurried application of a function identifier to a list of arguments *)
  | Eapply of expr * expr
  (** curried application *)
  | Einfix of expr * ident * expr
  (** infix operation *)
  | Einnfix of expr * ident * expr
  (** infix operation (TODO: document the difference with the former) *)
  | Elet of ident * ghost * Expr.rs_kind * expr * expr
  (** `let ... in ...` expression *)
  | Erec of fundef list * expr
  (** local definition of function, possibly mutually recursive *)
  | Efun of binder list * pty option * Ity.mask * spec * expr
  (** anonymous function *)
  | Eany of param list * Expr.rs_kind * pty option * Ity.mask * spec
  (** `any`: abstract expression with a specification, generating of VC for existence *)
  | Etuple of expr list
  (** tuple of expressions *)
  | Erecord of (qualid * expr) list
  (** record expressions *)
  | Eupdate of expr * (qualid * expr) list
  (** TODO: record update ? *)
  | Eassign of (expr * qualid option * expr) list
  (** assignment ? TODO: document *)
  | Esequence of expr * expr
  (** sequence of two expressions *)
  | Eif of expr * expr * expr
  (** `if .. then .. else ..` expression *)
  | Ewhile of expr * invariant * variant * expr
  (** `while` loop *)
  | Eand of expr * expr
  (** lazy conjunction *)
  | Eor of expr * expr
  (** lazy disjunction *)
  | Enot of expr
  (** negation *)
  | Ematch of expr * reg_branch list * exn_branch list
  (** match expression, including both regular patterns and exception
     patterns (those lists cannot be both empty) *)
  | Eabsurd
  (** `absurd` statement to mark unreachable branches *)
  | Epure of term
  (** turns a logical term into a pure expression *)
  | Eidpur of qualid
  (** TODO: document *)
  | Eraise of qualid * expr option
  (** raise an exception *)
  | Eexn of ident * pty * Ity.mask * expr
  (** local declaration of an exception *)
  | Eoptexn of ident * Ity.mask * expr
  (** TODO: document *)
  | Efor of ident * expr * Expr.for_direction * expr * invariant * expr
  (** `for` loop *)
  | Eassert of Expr.assertion_kind * term
  (** `assert` expression *)
  | Escope of qualid * expr
  (** TODO: document *)
  | Elabel of ident * expr
  (** introduction of a label *)
  | Ecast of expr * pty
  (** cast an expression to a given type *)
  | Eghost of expr
  (** forces an expression to be ghost *)
  | Eattr of attr * expr
  (** attach an attribute to an expression *)

and reg_branch = pattern * expr

and exn_branch = qualid * pattern option * expr

and fundef = ident * ghost * Expr.rs_kind *
               binder list * pty option * Ity.mask * spec * expr

(** {2 Declarations} *)

type field = {
  f_loc     : Loc.position;
  f_ident   : ident;
  f_pty     : pty;
  f_mutable : bool;
  f_ghost   : bool
}

type type_def =
  | TDalias     of pty
  | TDalgebraic of (Loc.position * ident * param list) list
  | TDrecord    of field list
  | TDrange     of BigInt.t * BigInt.t
  | TDfloat     of int * int

type visibility = Public | Private | Abstract (** = Private + ghost fields *)

type type_decl = {
  td_loc    : Loc.position;
  td_ident  : ident;
  td_params : ident list;
  td_vis    : visibility; (** records only *)
  td_mut    : bool;       (** records or abstract types *)
  td_inv    : invariant;  (** records only *)
  td_wit    : (qualid * expr) list;
  td_def    : type_def;
}

type logic_decl = {
  ld_loc    : Loc.position;
  ld_ident  : ident;
  ld_params : param list;
  ld_type   : pty option;
  ld_def    : term option;
}

type ind_decl = {
  in_loc    : Loc.position;
  in_ident  : ident;
  in_params : param list;
  in_def    : (Loc.position * ident * term) list;
}

(** Arguments of `meta` declarations *)
type metarg =
  | Mty  of pty
  | Mfs  of qualid
  | Mps  of qualid
  | Max  of qualid
  | Mlm  of qualid
  | Mgl  of qualid
  | Mval of qualid
  | Mstr of string
  | Mint of int

(** The possible `clone` substitution elements *)
type clone_subst =
  | CStsym  of qualid * ident list * pty
  | CSfsym  of qualid * qualid
  | CSpsym  of qualid * qualid
  | CSvsym  of qualid * qualid
  | CSxsym  of qualid * qualid
  | CSprop  of Decl.prop_kind
  | CSaxiom of qualid
  | CSlemma of qualid
  | CSgoal  of qualid

(** top-level declarations *)
type decl =
  | Dtype of type_decl list
  (** Type declaration *)
  | Dlogic of logic_decl list
  (** `function` and `predicate`, mutually recursively declared *)
  | Dind of Decl.ind_sign * ind_decl list
  (** inductive or co-inductive predicate *)
  | Dprop of Decl.prop_kind * ident * term
  (** propositions: `lemma` or `goal` or `axiom` *)
  | Dlet of ident * ghost * Expr.rs_kind * expr
  (** global program variable *)
  | Drec of fundef list
  (** program functions, mutually recursively defined *)
  | Dexn of ident * pty * Ity.mask
  (** declaration of global exceptions *)
  | Dmeta of ident * metarg list
  (** `meta` *)
  | Dcloneexport of qualid * clone_subst list
  (** `clone` *)
  | Duseexport of qualid
  (** `use` *)
  | Dcloneimport of Loc.position * bool * qualid * ident option * clone_subst list
  (** `clone import ... as ...` *)
  | Duseimport of Loc.position * bool * (qualid * ident option) list
  (** `use import ... as ...` *)
  | Dimport of qualid
  (** `import` *)
  | Dscope of Loc.position * bool * ident * decl list
  (** `scope` *)

type mlw_file =
  | Modules of (ident * decl list) list
  | Decls of decl list<|MERGE_RESOLUTION|>--- conflicted
+++ resolved
@@ -132,14 +132,9 @@
   | Etrue
   (** literal `true` *)
   | Efalse
-<<<<<<< HEAD
+  (** literal `false` *)
   | Econst of Constant.constant
-  (** lambda-calculus *)
-=======
-  (** literal `false` *)
-  | Econst of Number.constant
-  (** numeric literals *)
->>>>>>> 9d1f8557
+  (** constant literals *)
   | Eident of qualid
   (** variable identifier *)
   | Easref of qualid
