--- conflicted
+++ resolved
@@ -13,9 +13,8 @@
  <goal name="is_permutation_inverse" proved="true">
  <proof prover="5"><result status="valid" time="0.00" steps="26"/></proof>
  </goal>
-<<<<<<< HEAD
  <goal name="VC inverse_in_place" expl="VC for inverse_in_place" proved="true">
- <transf name="split_goal_wp" proved="true" >
+ <transf name="split_goal_right" proved="true" >
   <goal name="VC inverse_in_place.0" expl="loop invariant init" proved="true">
   <proof prover="5"><result status="valid" time="0.01" steps="34"/></proof>
   </goal>
@@ -84,225 +83,6 @@
   </goal>
   <goal name="VC inverse_in_place.22" expl="out of loop bounds" proved="true">
   <proof prover="5"><result status="valid" time="0.01" steps="3"/></proof>
-=======
- <goal name="WP_parameter inverse_in_place" expl="VC for inverse_in_place" proved="true">
- <transf name="split_goal_right" proved="true" >
-  <goal name="WP_parameter inverse_in_place.0" expl="postcondition" proved="true">
-  <proof prover="3"><result status="valid" time="0.02" steps="3"/></proof>
-  </goal>
-  <goal name="WP_parameter inverse_in_place.1" expl="postcondition" proved="true">
-  <proof prover="3"><result status="valid" time="0.02" steps="4"/></proof>
-  </goal>
-  <goal name="WP_parameter inverse_in_place.2" expl="loop invariant init" proved="true">
-  <proof prover="0"><result status="valid" time="0.02"/></proof>
-  </goal>
-  <goal name="WP_parameter inverse_in_place.3" expl="type invariant" proved="true">
-  <proof prover="3"><result status="valid" time="0.02" steps="6"/></proof>
-  </goal>
-  <goal name="WP_parameter inverse_in_place.4" expl="index in array bounds" proved="true">
-  <proof prover="3"><result status="valid" time="0.02" steps="6"/></proof>
-  </goal>
-  <goal name="WP_parameter inverse_in_place.5" expl="index in array bounds" proved="true">
-  <proof prover="3"><result status="valid" time="0.02" steps="7"/></proof>
-  </goal>
-  <goal name="WP_parameter inverse_in_place.6" expl="index in array bounds" proved="true">
-  <proof prover="3"><result status="valid" time="0.02" steps="12"/></proof>
-  </goal>
-  <goal name="WP_parameter inverse_in_place.7" expl="loop invariant init" proved="true">
-  <transf name="split_goal_right" proved="true" >
-   <goal name="WP_parameter inverse_in_place.7.0" expl="VC for inverse_in_place" proved="true">
-   <proof prover="2"><result status="valid" time="0.02"/></proof>
-   </goal>
-   <goal name="WP_parameter inverse_in_place.7.1" expl="VC for inverse_in_place" proved="true">
-   <proof prover="3"><result status="valid" time="0.04" steps="25"/></proof>
-   </goal>
-   <goal name="WP_parameter inverse_in_place.7.2" expl="VC for inverse_in_place" proved="true">
-   <proof prover="3"><result status="valid" time="0.02" steps="10"/></proof>
-   </goal>
-   <goal name="WP_parameter inverse_in_place.7.3" expl="VC for inverse_in_place" proved="true">
-   <proof prover="3"><result status="valid" time="0.01" steps="19"/></proof>
-   </goal>
-   <goal name="WP_parameter inverse_in_place.7.4" expl="VC for inverse_in_place" proved="true">
-   <proof prover="3"><result status="valid" time="0.01" steps="10"/></proof>
-   </goal>
-   <goal name="WP_parameter inverse_in_place.7.5" expl="VC for inverse_in_place" proved="true">
-   <proof prover="0"><result status="valid" time="0.03"/></proof>
-   </goal>
-   <goal name="WP_parameter inverse_in_place.7.6" expl="VC for inverse_in_place" proved="true">
-   <proof prover="2"><result status="valid" time="0.04"/></proof>
-   </goal>
-   <goal name="WP_parameter inverse_in_place.7.7" expl="VC for inverse_in_place" proved="true">
-   <proof prover="3"><result status="valid" time="0.02" steps="12"/></proof>
-   </goal>
-   <goal name="WP_parameter inverse_in_place.7.8" expl="VC for inverse_in_place" proved="true">
-   <proof prover="3"><result status="valid" time="0.02" steps="10"/></proof>
-   </goal>
-  </transf>
-  </goal>
-  <goal name="WP_parameter inverse_in_place.8" expl="loop invariant init" proved="true">
-  <proof prover="0"><result status="valid" time="0.13"/></proof>
-  </goal>
-  <goal name="WP_parameter inverse_in_place.9" expl="loop invariant init" proved="true">
-  <proof prover="0" timelimit="5" memlimit="4000"><result status="valid" time="0.68"/></proof>
-  </goal>
-  <goal name="WP_parameter inverse_in_place.10" expl="type invariant" proved="true">
-  <proof prover="3"><result status="valid" time="0.02" steps="21"/></proof>
-  </goal>
-  <goal name="WP_parameter inverse_in_place.11" expl="index in array bounds" proved="true">
-  <proof prover="3"><result status="valid" time="0.02" steps="21"/></proof>
-  </goal>
-  <goal name="WP_parameter inverse_in_place.12" expl="index in array bounds" proved="true">
-  <proof prover="3"><result status="valid" time="0.02" steps="25"/></proof>
-  </goal>
-  <goal name="WP_parameter inverse_in_place.13" expl="loop invariant preservation" proved="true">
-  <proof prover="2"><result status="valid" time="0.06"/></proof>
-  <proof prover="4"><result status="valid" time="3.34"/></proof>
-  </goal>
-  <goal name="WP_parameter inverse_in_place.14" expl="loop invariant preservation" proved="true">
-  <proof prover="0"><result status="valid" time="0.46"/></proof>
-  </goal>
-  <goal name="WP_parameter inverse_in_place.15" expl="loop invariant preservation" proved="true">
-  <transf name="introduce_premises" proved="true" >
-   <goal name="WP_parameter inverse_in_place.15.0" expl="loop invariant preservation" proved="true">
-   <transf name="inline_goal" proved="true" >
-    <goal name="WP_parameter inverse_in_place.15.0.0" expl="loop invariant preservation" proved="true">
-    <transf name="split_goal_right" proved="true" >
-     <goal name="WP_parameter inverse_in_place.15.0.0.0" expl="VC for inverse_in_place" proved="true">
-     <proof prover="0"><result status="valid" time="1.28"/></proof>
-     </goal>
-     <goal name="WP_parameter inverse_in_place.15.0.0.1" expl="VC for inverse_in_place" proved="true">
-     <proof prover="0"><result status="valid" time="0.71"/></proof>
-     </goal>
-     <goal name="WP_parameter inverse_in_place.15.0.0.2" expl="VC for inverse_in_place" proved="true">
-     <proof prover="1"><result status="valid" time="0.05"/></proof>
-     </goal>
-     <goal name="WP_parameter inverse_in_place.15.0.0.3" expl="VC for inverse_in_place" proved="true">
-     <proof prover="1"><result status="valid" time="0.04"/></proof>
-     </goal>
-     <goal name="WP_parameter inverse_in_place.15.0.0.4" expl="VC for inverse_in_place" proved="true">
-     <proof prover="3"><result status="valid" time="0.21" steps="75"/></proof>
-     </goal>
-     <goal name="WP_parameter inverse_in_place.15.0.0.5" expl="VC for inverse_in_place" proved="true">
-     <proof prover="1"><result status="valid" time="0.05"/></proof>
-     </goal>
-     <goal name="WP_parameter inverse_in_place.15.0.0.6" expl="VC for inverse_in_place" proved="true">
-     <proof prover="0"><result status="valid" time="0.68"/></proof>
-     </goal>
-     <goal name="WP_parameter inverse_in_place.15.0.0.7" expl="VC for inverse_in_place" proved="true">
-     <proof prover="0"><result status="valid" time="0.93"/></proof>
-     </goal>
-    </transf>
-    </goal>
-   </transf>
-   </goal>
-  </transf>
-  </goal>
-  <goal name="WP_parameter inverse_in_place.16" expl="loop variant decrease" proved="true">
-  <proof prover="1"><result status="valid" time="0.31"/></proof>
-  </goal>
-  <goal name="WP_parameter inverse_in_place.17" expl="assertion" proved="true">
-  <proof prover="2"><result status="valid" time="0.12"/></proof>
-  </goal>
-  <goal name="WP_parameter inverse_in_place.18" expl="assertion" proved="true">
-  <proof prover="3"><result status="valid" time="0.02" steps="23"/></proof>
-  </goal>
-  <goal name="WP_parameter inverse_in_place.19" expl="type invariant" proved="true">
-  <proof prover="3"><result status="valid" time="0.03" steps="24"/></proof>
-  </goal>
-  <goal name="WP_parameter inverse_in_place.20" expl="index in array bounds" proved="true">
-  <proof prover="3"><result status="valid" time="0.03" steps="24"/></proof>
-  </goal>
-  <goal name="WP_parameter inverse_in_place.21" expl="loop invariant preservation" proved="true">
-  <transf name="introduce_premises" proved="true" >
-   <goal name="WP_parameter inverse_in_place.21.0" expl="loop invariant preservation" proved="true">
-   <transf name="inline_goal" proved="true" >
-    <goal name="WP_parameter inverse_in_place.21.0.0" expl="loop invariant preservation" proved="true">
-    <transf name="split_goal_right" proved="true" >
-     <goal name="WP_parameter inverse_in_place.21.0.0.0" expl="VC for inverse_in_place" proved="true">
-     <proof prover="0"><result status="valid" time="0.74"/></proof>
-     <proof prover="3"><result status="valid" time="2.66" steps="110"/></proof>
-     </goal>
-     <goal name="WP_parameter inverse_in_place.21.0.0.1" expl="VC for inverse_in_place" proved="true">
-     <proof prover="0"><result status="valid" time="0.85"/></proof>
-     <proof prover="3"><result status="valid" time="2.95" steps="118"/></proof>
-     </goal>
-     <goal name="WP_parameter inverse_in_place.21.0.0.2" expl="VC for inverse_in_place" proved="true">
-     <proof prover="3"><result status="valid" time="1.85" steps="73"/></proof>
-     </goal>
-     <goal name="WP_parameter inverse_in_place.21.0.0.3" expl="VC for inverse_in_place" proved="true">
-     <proof prover="4"><result status="valid" time="0.13"/></proof>
-     </goal>
-     <goal name="WP_parameter inverse_in_place.21.0.0.4" expl="VC for inverse_in_place" proved="true">
-     <proof prover="3"><result status="valid" time="0.37" steps="113"/></proof>
-     </goal>
-     <goal name="WP_parameter inverse_in_place.21.0.0.5" expl="VC for inverse_in_place" proved="true">
-     <proof prover="4"><result status="valid" time="0.41"/></proof>
-     </goal>
-     <goal name="WP_parameter inverse_in_place.21.0.0.6" expl="VC for inverse_in_place" proved="true">
-     <proof prover="0"><result status="valid" time="0.58"/></proof>
-     </goal>
-     <goal name="WP_parameter inverse_in_place.21.0.0.7" expl="VC for inverse_in_place" proved="true">
-     <proof prover="0"><result status="valid" time="0.61"/></proof>
-     </goal>
-    </transf>
-    </goal>
-   </transf>
-   </goal>
-  </transf>
-  </goal>
-  <goal name="WP_parameter inverse_in_place.22" expl="assertion" proved="true">
-  <proof prover="3"><result status="valid" time="0.02" steps="42"/></proof>
-  </goal>
-  <goal name="WP_parameter inverse_in_place.23" expl="index in array bounds" proved="true">
-  <proof prover="3"><result status="valid" time="0.03" steps="8"/></proof>
-  </goal>
-  <goal name="WP_parameter inverse_in_place.24" expl="loop invariant preservation" proved="true">
-  <transf name="introduce_premises" proved="true" >
-   <goal name="WP_parameter inverse_in_place.24.0" expl="loop invariant preservation" proved="true">
-   <transf name="inline_goal" proved="true" >
-    <goal name="WP_parameter inverse_in_place.24.0.0" expl="loop invariant preservation" proved="true">
-    <transf name="split_goal_right" proved="true" >
-     <goal name="WP_parameter inverse_in_place.24.0.0.0" expl="VC for inverse_in_place" proved="true">
-     <proof prover="3"><result status="valid" time="0.04" steps="33"/></proof>
-     </goal>
-     <goal name="WP_parameter inverse_in_place.24.0.0.1" expl="VC for inverse_in_place" proved="true">
-     <proof prover="3"><result status="valid" time="0.18" steps="40"/></proof>
-     </goal>
-     <goal name="WP_parameter inverse_in_place.24.0.0.2" expl="VC for inverse_in_place" proved="true">
-     <proof prover="4"><result status="valid" time="0.13"/></proof>
-     </goal>
-     <goal name="WP_parameter inverse_in_place.24.0.0.3" expl="VC for inverse_in_place" proved="true">
-     <proof prover="4"><result status="valid" time="0.14"/></proof>
-     </goal>
-     <goal name="WP_parameter inverse_in_place.24.0.0.4" expl="VC for inverse_in_place" proved="true">
-     <proof prover="0"><result status="valid" time="0.15"/></proof>
-     <proof prover="3"><result status="valid" time="0.03" steps="36"/></proof>
-     <proof prover="4"><result status="valid" time="0.06"/></proof>
-     </goal>
-     <goal name="WP_parameter inverse_in_place.24.0.0.5" expl="VC for inverse_in_place" proved="true">
-     <proof prover="4"><result status="valid" time="0.24"/></proof>
-     </goal>
-     <goal name="WP_parameter inverse_in_place.24.0.0.6" expl="VC for inverse_in_place" proved="true">
-     <proof prover="0"><result status="valid" time="0.54"/></proof>
-     </goal>
-     <goal name="WP_parameter inverse_in_place.24.0.0.7" expl="VC for inverse_in_place" proved="true">
-     <proof prover="0"><result status="valid" time="0.15"/></proof>
-     </goal>
-    </transf>
-    </goal>
-   </transf>
-   </goal>
-  </transf>
-  </goal>
-  <goal name="WP_parameter inverse_in_place.25" expl="type invariant" proved="true">
-  <proof prover="3"><result status="valid" time="0.02" steps="4"/></proof>
-  </goal>
-  <goal name="WP_parameter inverse_in_place.26" expl="postcondition" proved="true">
-  <proof prover="3"><result status="valid" time="0.03" steps="31"/></proof>
-  </goal>
-  <goal name="WP_parameter inverse_in_place.27" expl="postcondition" proved="true">
-  <proof prover="3"><result status="valid" time="0.02" steps="13"/></proof>
->>>>>>> 8e560e42
   </goal>
  </transf>
  </goal>
