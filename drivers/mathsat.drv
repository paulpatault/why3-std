(* Why driver for SMT2 syntax *)

prelude ";;; this is a prelude for MathSAT5"
prelude "(set-logic AUFNIRA)"

printer "smtv2"
filename "%f-%t-%g.smt2"

valid "^unsat"
unknown "^\\(unknown\\|sat\\|Fail\\)" ""
outofmemory "(error \".*out of memory\")\\|Cannot allocate memory"
time "why3cpulimit time : %s s"


(* À discuter *)
transformation "inline_trivial"

transformation "eliminate_builtin"
transformation "eliminate_definition"
transformation "eliminate_inductive"
transformation "eliminate_algebraic"
transformation "eliminate_epsilon"

transformation "simplify_formula"
(*transformation "simplify_trivial_quantification"*)

transformation "discriminate"
transformation "encoding_smt"

theory BuiltIn
  syntax type int   "Int"
  syntax type real  "Real"
  syntax predicate (=)  "(= %1 %2)"

  meta "encoding : kept" type int
end

theory int.Int

  prelude ";;; this is a prelude for Z3 integer arithmetic"

  syntax function zero "0"
  syntax function one  "1"

  syntax function (+)  "(+ %1 %2)"
  syntax function (-)  "(- %1 %2)"
  syntax function (*)  "(* %1 %2)"
  syntax function (-_) "(- %1)"

  syntax predicate (<=) "(<= %1 %2)"
  syntax predicate (<)  "(< %1 %2)"
  syntax predicate (>=) "(>= %1 %2)"
  syntax predicate (>)  "(> %1 %2)"

  remove prop MulComm.Comm
  remove prop MulAssoc.Assoc
  remove prop Unit_def_l
  remove prop Unit_def_r
  remove prop Inv_def_l
  remove prop Inv_def_r
  remove prop Assoc
  remove prop Mul_distr_l
  remove prop Mul_distr_r
  remove prop Comm
  remove prop Unitary
  remove prop Refl
  remove prop Trans
  remove prop Antisymm
  remove prop Total
  remove prop NonTrivialRing
  remove prop CompatOrderAdd
  remove prop ZeroLessOne

end


theory real.Real

  prelude ";;; this is a prelude for Z3 real arithmetic"

  syntax function zero "0.0"
  syntax function one  "1.0"

  syntax function (+)  "(+ %1 %2)"
  syntax function (-)  "(- %1 %2)"
  syntax function (*)  "(* %1 %2)"
  syntax function (/)  "(/ %1 %2)"
  syntax function (-_) "(- %1)"
  syntax function inv  "(/ 1.0 %1)"

  syntax predicate (<=) "(<= %1 %2)"
  syntax predicate (<)  "(< %1 %2)"
  syntax predicate (>=) "(>= %1 %2)"
  syntax predicate (>)  "(> %1 %2)"

  remove prop MulComm.Comm
  remove prop MulAssoc.Assoc
  remove prop Unit_def_l
  remove prop Unit_def_r
  remove prop Inv_def_l
  remove prop Inv_def_r
  remove prop Assoc
  remove prop Mul_distr_l
  remove prop Mul_distr_r
  remove prop Comm
  remove prop Unitary
  remove prop Inverse
  remove prop Refl
  remove prop Trans
  remove prop Antisymm
  remove prop Total
  remove prop NonTrivialRing
  remove prop CompatOrderAdd
  remove prop ZeroLessOne

  meta "encoding : kept" type real

end

theory Bool
   syntax type     bool  "Bool"
   syntax function True  "true"
   syntax function False "false"
   meta "encoding : kept" type bool
end

theory bool.Bool
   syntax function andb  "(and %1 %2)"
   syntax function orb   "(or %1 %2)"
   syntax function xorb  "(xor %1 %2)"
   syntax function notb  "(not %1)"
   syntax function implb "(=> %1 %2)"
end

theory bool.Ite
  syntax function ite "(ite %1 %2 %3)"
  meta "encoding : lskept" function ite
end

(* needs to be checked
theory int.EuclideanDivision
   syntax function div "(div %1 %2)"
   syntax function mod "(mod %1 %2)"
   remove prop Mod_bound
   remove prop Div_mod
   remove prop Mod_1
   remove prop Div_1
end
*)

theory real.FromInt
  syntax function from_int "(to_real %1)"
  remove prop Zero
  remove prop One
  remove prop Add
  remove prop Sub
  remove prop Mul
  remove prop Neg
end

(*
theory real.Truncate
  syntax function floor "(to_int %1)"
  remove prop Floor_down
  remove prop Floor_monotonic
end
*)

theory HighOrd
  syntax type     (->) "(Array %1 %2)"
  meta "material_type_arg" type (->), 1

  syntax function (@)  "(select %1 %2)"
  meta "encoding : lskept" function (@)
end

theory map.Map
  meta "encoding : lskept" function get
  meta "encoding : lskept" function set

<<<<<<< HEAD
  syntax function get "(select %1 %2)"
  syntax function set "(store %1 %2 %3)"
=======
  syntax function get   "(select %1 %2)"
  syntax function set   "(store %1 %2 %3)"
end

theory map.Const
  meta "encoding : lskept" function const
>>>>>>> 2411344a
(*  syntax function const "(const[%t0] %1)" *)
end<|MERGE_RESOLUTION|>--- conflicted
+++ resolved
@@ -178,16 +178,11 @@
   meta "encoding : lskept" function get
   meta "encoding : lskept" function set
 
-<<<<<<< HEAD
   syntax function get "(select %1 %2)"
   syntax function set "(store %1 %2 %3)"
-=======
-  syntax function get   "(select %1 %2)"
-  syntax function set   "(store %1 %2 %3)"
 end
 
 theory map.Const
   meta "encoding : lskept" function const
->>>>>>> 2411344a
 (*  syntax function const "(const[%t0] %1)" *)
 end