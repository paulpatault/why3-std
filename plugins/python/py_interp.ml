
open Why3
open Py_ast
open Format

let () = Random.self_init ()

let get_vec v i =
  if i < Vector.length v && i >= 0 then Vector.get v i
  else raise (Invalid_argument "Vector.get")

let set_vec v i x =
  if i < Vector.length v && i >= 0 then Vector.set v i x
  else raise (Invalid_argument "Vector.set")

type func = (string, string list * block) Hashtbl.t

type env = {
  vars: (string, expr) Hashtbl.t;
  funcs: func;
}

type prog = {
  main: block;
  cont: block list;
  brk: block list;
  ret: block list;
}

type state = {
  mutable stack: (expr -> block) list;
  prog: prog;
  env: env list;
}

let print_ref = ref (fun (_s:string) -> ())
let input_ref = ref (fun (s:string) (_state:state) -> ())
let continue = ref true

module Pprinter =
  struct
    let type_const fmt = function
      | Enone     -> fprintf fmt "NoneType"
      | Ebool _   -> fprintf fmt "bool"
      | Eint _    -> fprintf fmt "int"
      | Estring _ -> fprintf fmt "str"
      | Evector _   -> fprintf fmt "list"

    let binop fmt = function
      | Badd -> fprintf fmt "+"
      | Bsub -> fprintf fmt "-"
      | Bmul -> fprintf fmt "*"
      | Bdiv -> fprintf fmt "//"
      | Bmod -> fprintf fmt "%s" "%"
      | Beq  -> fprintf fmt "=="
      | Bneq -> fprintf fmt "!="
      | Blt  -> fprintf fmt "<"
      | Ble  -> fprintf fmt "<="
      | Bgt  -> fprintf fmt ">"
      | Bge  -> fprintf fmt ">="
      | Band -> fprintf fmt "and"
      | Bor  -> fprintf fmt  "or"

    let ident fmt (i: Py_ast.ident) =
      fprintf fmt "%s" i.id_str

    let unop fmt = function
      | Uneg -> fprintf fmt "-"
      | Unot -> fprintf fmt "not"

    let rec const fmt = function
      | Enone     -> fprintf fmt "None"
      | Ebool b   -> if b then fprintf fmt "True" else fprintf fmt "False"
      | Eint s    -> fprintf fmt "%s" s
      | Estring s -> fprintf fmt "%s" s
      | Evector v -> const_list fmt v

    and const_list fmt vec =
      let rec aux fmt (v, i) =
        if i = Vector.length v then ()
        else if i + 1 = Vector.length v
        then fprintf fmt "%a" const (get_vec v i)
        else fprintf fmt "%a, %a" const (get_vec v i) aux (v, (i+1))
      in
      fprintf fmt "[%a]" aux (vec, 0)

    let rec expr fmt e =
      match e.expr_desc with
      | Econst a -> const fmt a
      | Eident i -> ident fmt i
      | Ebinop (b, e1, e2) ->
        fprintf fmt "%a %a %a" expr e1 binop b expr e2
      | Eunop (u, e) ->
        fprintf fmt "%a %a" unop u expr e
      | Ecall (i, el) ->
        fprintf fmt "%a(%a)" ident i expr_list el
      | Edot (e, i, el) ->
        fprintf fmt "%a.%a(%a)" expr e ident i expr_list el
      | Elist el ->
        fprintf fmt "[%a]" expr_list el
      | Emake (e1, e2) ->
        fprintf fmt "[%a] * %a" expr e1 expr e2
      | Eget (e1, e2) ->
        fprintf fmt "%a[%a]" expr e1 expr e2
    and expr_list fmt = function
      | [] -> ()
      | [e] -> fprintf fmt "%a" expr e
      | e::k -> fprintf fmt "%a, %a" expr e expr_list k

    let rec stmt fmt s =
      match s.stmt_desc with
      | Sblock b ->
        block fmt b
      | Sif (e, b1, b2) ->
          begin match b2 with
          | [] ->
            fprintf fmt "@[<v 4>if %a:%a@]" expr e block b1
          | _  ->
            fprintf fmt "@[<v 4>if %a:%a@]@,@[<v 4>else:%a@]" expr e block b1 block b2
          end
      | Sreturn e ->
        fprintf fmt "return %a" expr e
      | Sassign (i, e) ->
        fprintf fmt "%a = %a" ident i expr e
      | Swhile (e, _, _, b) ->
          fprintf fmt "@[<v 4>while %a:%a@]" expr e block b
      | Sfor (i, e, _, b) ->
          fprintf fmt "@[<v 4>for %a in %a:%a@]" ident i expr e block b
      | Seval e ->
        expr fmt e
      | Sset (e1, e2, e3) ->
        fprintf fmt "%a[%a] = %a@ " expr e1 expr e2 expr e3
      | Sbreak -> fprintf fmt "break"
      | Scontinue -> fprintf fmt "continue"
      | _ -> ()

    and decl fmt = function
      | Ddef _ | Dimport _ | Dlogic _ -> ()
      | Dstmt s -> fprintf fmt "@,@[<v 4>%a@]" stmt s

    and block fmt = function
      | [] -> ()
      | [e] -> fprintf fmt "%a@," decl e
      | e::k -> fprintf fmt "%a@,%a" decl e block k

  end



let transform_idx v idx =
  if BigInt.sign idx < 0 then BigInt.add (BigInt.of_int (Vector.length v)) idx else idx

let rec py_compare v1 v2 ~loc =
  match v1, v2 with
  | Ebool b1,   Ebool b2   -> Bool.compare b1 b2
  | Eint n1,    Eint n2    -> BigInt.compare (BigInt.of_string n1) (BigInt.of_string n2)
  | Estring s1, Estring s2 -> String.compare s1 s2
  | Evector l1, Evector l2 ->
        let vtol v =
          let rec aux acc = function
            | -1 -> acc
            | i -> aux (get_vec v i :: acc) (i-1)
          in aux [] (Vector.length v - 1) in
        List.compare (py_compare ~loc) (vtol l1) (vtol l2)
  | _ ->
      Loc.errorm ~loc
        "TypeError: comparison not supported between instances of '%a' and '%a'"
        Pprinter.type_const v1 Pprinter.type_const v2

module Primitives =
  struct

    type t = (string, loc:Loc.position -> atom list -> atom) Hashtbl.t
    let list_func_table:t = Hashtbl.create 6
    let std_func_table:t = Hashtbl.create 6

    let vector_to_list v =
      let rec aux idx acc =
        if idx = Vector.length v then List.rev acc
        else
          aux (idx + 1) ((Vector.get v idx)::acc)
      in
      aux 0 []

    let input ~loc vl state =
      match vl with
      | [c] -> !input_ref (asprintf "%a" Pprinter.const c) state
      | []  -> !input_ref "" state
      | l   -> Loc.errorm ~loc
          "TypeError: input expected at most 1 argument, got %d" (List.length l)

    let int ~loc = function
      | [Eint i] -> Eint i
      | [Ebool b] ->
          if b then Eint "1"
          else Eint "0"
      | [Estring s] ->
          begin try Eint (BigInt.of_string s |> BigInt.to_string)
          with Failure _ ->
            Loc.errorm ~loc
            "ValueError: invalid literal for int() with base 10: '%s'" s
          end
      | [v] -> Loc.errorm ~loc
          "int() argument must be a string, a number or a bool, not '%a'"
          Pprinter.type_const v
      | l -> Loc.errorm ~loc "TypeError: int expected 1 argument, got %d" (List.length l)

    let len ~loc = function
      | [Evector v] ->
          Eint (Vector.length v |> string_of_int)
      | v::[] ->
          Loc.errorm ~loc "TypeError: object of type '%a' has no len()" Pprinter.type_const v
      | l ->
          Loc.errorm ~loc "TypeError: len() takes exactly one argument (%d given)" (List.length l)

    let print ~loc vl =
      let rec aux = function
        | [v] -> !print_ref (asprintf "%a@." Pprinter.const v)
        | v::lv -> !print_ref (asprintf "%a " Pprinter.const v); aux lv
        | [] -> ()
      in aux vl;
      Enone

    let randint ~loc = function
      | [Eint lo; Eint hi] ->
          let lo = BigInt.of_string lo in
          let hi = BigInt.of_string hi in
          let lo' = BigInt.to_int lo in
          let hi' = BigInt.to_int hi in
          if BigInt.compare lo hi > 0
          then Loc.errorm ~loc "ValueError: empty range for randint(%d, %d)" lo' hi';
          Eint (BigInt.of_int (Random.int (hi' - lo' + 1) + lo') |> BigInt.to_string)
      | [v1; v2] -> Loc.errorm ~loc
          "TypeError: randint() arguments must be int, not '%a' and '%a'"
          Pprinter.type_const v1 Pprinter.type_const v2
      | l -> Loc.errorm ~loc "TypeError: randint expected 2 arguments, got %d" (List.length l)

  let range ~loc vl =
      let aux lo hi =
        let lo' = BigInt.to_int lo in
        let hi' = BigInt.to_int hi in
        if BigInt.compare lo hi > 0
        then Loc.errorm ~loc "ValueError: empty range for range(%d, %d)" lo' hi'
        else
          let v = Vector.make (hi' - lo') (Eint "0") in
          for i=lo' to hi'-1 do
            set_vec v (i - lo') (Eint (BigInt.of_int i |> BigInt.to_string));
          done;
          Evector v
      in
      match vl with
        | [Eint hi] ->
            aux BigInt.zero (BigInt.of_string hi)
        | [v] ->
            Loc.errorm ~loc "TypeError: range() arguments must be int, not '%a'" Pprinter.type_const v
        | [Eint lo; Eint hi] ->
            aux (BigInt.of_string lo) (BigInt.of_string hi)
        | [v1; v2] ->
            Loc.errorm ~loc
              "TypeError: range() arguments must be int, not '%a' and '%a'"
              Pprinter.type_const v1 Pprinter.type_const v2
        | [Eint le; Eint ri; Eint step] ->
            let le = BigInt.of_string le |> BigInt.to_int in
            let ri = BigInt.of_string ri |> BigInt.to_int in
            let step = BigInt.of_string step |> BigInt.to_int in
            if (le > ri || step <= 0) && (ri > le || step >= 0)
            then Loc.errorm ~loc "ValueError: empty range for range(%d, %d)" le ri step
            else
              let len = (ri - le) / step + if (ri -le) mod step <> 0 then 1 else 0 in
              let v = Vector.make len (Eint "0") in
              for i=0 to len-1 do
                set_vec v i (Eint (BigInt.of_int (le + i * step) |> BigInt.to_string));
              done;
              Evector v
        | [v1; v2; v3] ->
            Loc.errorm ~loc
              "TypeError: range() arguments must be int, not '%a', '%a' and '%a'"
              Pprinter.type_const v1 Pprinter.type_const v2 Pprinter.type_const v3
        | [] ->
            Loc.errorm ~loc "TypeError: range expected at least 1 argument, got 0"
        | l ->
            Loc.errorm ~loc
              "TypeError: range expected at most 3 arguments, got %d"
              (List.length l)

    let type_error m args i =
      sprintf "TypeError: list.%s() takes exactly %s argument (%d given)" m args i

    let attribute_error t m =
      sprintf "AttributeError: '%s' object has no attribute '%s'"
        (asprintf "%a" Pprinter.type_const t) m

    let pop ~loc = function
      | [Evector v] ->
          begin try Vector.pop v
          with Vector.Empty ->
            Loc.errorm ~loc "IndexError: pop from empty list"
          end
      | Evector _v::l ->
          Loc.errorm ~loc "%s" (type_error "pop" "zero" (List.length l))
      | v::_l ->
          Loc.errorm ~loc "%s" (attribute_error v "pop")
      | [] -> assert false

    let append ~loc = function
      | [Evector v; x] -> Vector.push v x; Enone
      | Evector _v::l -> Loc.errorm ~loc "%s" (type_error "append" "one" (List.length l))
      | v::_l -> Loc.errorm ~loc "%s" (attribute_error v "append")
      | [] -> assert false

    let copy ~loc = function
      | [Evector l] -> Evector (Vector.copy l)
      | Evector _v::l -> Loc.errorm ~loc "%s" (type_error "copy" "zero" (List.length l))
      | v::_l -> Loc.errorm ~loc "%s" (attribute_error v "copy")
      | [] -> assert false

    let clear ~loc = function
      | [Evector l] -> Vector.clear l; Enone
      | Evector _v::l -> Loc.errorm ~loc "%s" (type_error "clear" "zero" (List.length l))
      | v::_l -> Loc.errorm ~loc "%s" (attribute_error v "clear")
      | [] -> assert false

    let reverse ~loc = function
      | [Evector l] ->
          let len = Vector.length l in
          let n = (len / 2) - 1 in
          for i=0 to n do
            let temp = get_vec l i in
            set_vec l i (get_vec l (len - i - 1));
            set_vec l (len - i - 1) temp
          done;
          Enone
      | Evector _v::l -> Loc.errorm ~loc "%s" (type_error "reverse" "zero" (List.length l))
      | v::_l -> Loc.errorm ~loc "%s" (attribute_error v "reverse")
      | [] -> assert false

    let sort ~loc = function
      | [Evector l] ->
          Vector.sort (py_compare ~loc) l;
          Enone
      | Evector _v::l ->
          Loc.errorm ~loc "%s" (type_error "sort" "zero" (List.length l))
      | v::_l ->
          Loc.errorm ~loc "%s" (attribute_error v "sort")
      | [] -> assert false

    let slice ~loc vl =
      let aux lo hi l =
        if lo < 0 then Loc.errorm ~loc "ValueError: list index out of range"
        else if hi > Vector.length l then
          Loc.errorm ~loc "ValueError: empty range for list[%d:%d]" lo hi
        else if hi < lo then
          Loc.errorm ~loc "ValueError: empty range for list[%d:%d]" lo hi
        else
          let len = hi - lo in
          Evector (Vector.sub l lo len)
      in
      match vl with
        | [Evector l; Enone; Enone] ->
            aux 0 (Vector.length l) l
        | [Evector l; Enone; Eint hi] ->
            let hi = BigInt.of_string hi in
            aux 0 (transform_idx l hi |> BigInt.to_int) l
        | [Evector l; Eint lo; Enone] ->
            let lo = BigInt.of_string lo in
            aux (transform_idx l lo |> BigInt.to_int) (Vector.length l) l
        | [Evector l; Eint lo; Eint hi] ->
            let lo = BigInt.of_string lo in
            let hi = BigInt.of_string hi in
            let lo = transform_idx l lo |> BigInt.to_int in
            let hi = transform_idx l hi |> BigInt.to_int in
            aux lo hi l
        | Evector _v::l ->
            Loc.errorm ~loc "%s" (type_error "slice" "two" (List.length l))
        | v::_l ->
            Loc.errorm ~loc "%s" (attribute_error v "slice")
        | [] -> assert false

    let () =
      Hashtbl.add list_func_table "pop" pop;
      Hashtbl.add list_func_table "append" append;
      Hashtbl.add list_func_table "copy" copy;
      Hashtbl.add list_func_table "clear" clear;
      Hashtbl.add list_func_table "reverse" reverse;
      Hashtbl.add list_func_table "sort" sort;

      Hashtbl.add std_func_table "int" int;
      Hashtbl.add std_func_table "len" len;
      Hashtbl.add std_func_table "print" print;
      Hashtbl.add std_func_table "range" range;
      Hashtbl.add std_func_table "randint" randint;
      Hashtbl.add std_func_table "slice" slice;

  end


let mk_new_env () =
  { vars = Hashtbl.create 10; funcs = Hashtbl.create 10 }

let transform_idx v idx =
  if BigInt.sign idx < 0 then BigInt.add (BigInt.of_int (Vector.length v)) idx else idx

let py_div_mod n1 n2 =
  let q, r = BigInt.euclidean_div_mod n1 n2 in
  if BigInt.sign n2 >= 0 then (q, r)
  else
    let q = if BigInt.sign r > 0 then BigInt.sub q BigInt.one else q in
    let r = if BigInt.sign r > 0 then BigInt.add r n2 else r in
    (q, r)

let py_div n1 n2 = fst (py_div_mod n1 n2)

let py_mod n1 n2 = snd (py_div_mod n1 n2)

let bool const =
  match const with
  | Enone     -> false
  | Ebool b   -> b
  | Eint i    -> let i = BigInt.of_string i in not (BigInt.eq i BigInt.zero)
  | Estring s -> s <> ""
  | Evector v -> not (Vector.is_empty v)

let rec py_compare v1 v2 ~loc =
  match v1, v2 with
  | Ebool b1,   Ebool b2   -> Bool.compare b1 b2
  | Eint n1,    Eint n2    -> BigInt.compare (BigInt.of_string n1) (BigInt.of_string n2)
  | Estring s1, Estring s2 -> String.compare s1 s2
  | Evector v1, Evector v2 ->
    let vtol v =
      let rec aux acc = function
        | -1 -> acc
        | i -> aux (get_vec v i :: acc) (i-1)
      in aux [] (Vector.length v - 1) in
    List.compare (py_compare ~loc) (vtol v1) (vtol v2)
  | _ ->
    Loc.errorm ~loc
      "TypeError: comparison not supported between instances of '%a' and '%a'"
      Pprinter.const v1 Pprinter.const v2

let binop_comp ~loc = function
  | Beq  -> fun e1 e2 -> py_compare ~loc e1 e2 =  0
  | Bneq -> fun e1 e2 -> py_compare ~loc e1 e2 <> 0
  | Blt  -> fun e1 e2 -> py_compare ~loc e1 e2 <  0
  | Ble  -> fun e1 e2 -> py_compare ~loc e1 e2 <= 0
  | Bgt  -> fun e1 e2 -> py_compare ~loc e1 e2 >  0
  | Bge  -> fun e1 e2 -> py_compare ~loc e1 e2 >= 0
  | _    -> assert false

let binop_op = function
  | Badd -> BigInt.add
  | Bsub -> BigInt.sub
  | Bmul -> BigInt.mul
  | Bdiv -> py_div
  | Bmod -> py_mod
  | _    -> assert false

let binop_logic = function
  | Band -> (&&)
  | Bor ->  (||)
  | _    -> assert false

let mk_state ?stack ?prog_main ?prog_brk ?prog_cont ?prog_ret ?env state =
  let stack = match stack with None -> state.stack | Some stack -> stack in
  let prog_main = match prog_main with None -> state.prog.main | Some prog -> prog in
  let prog_brk = match prog_brk with None -> state.prog.brk | Some prog -> prog in
  let prog_cont = match prog_cont with None -> state.prog.cont | Some prog -> prog in
  let prog_ret = match prog_ret with None -> state.prog.ret | Some prog -> prog in
  let env = match env with None -> state.env | Some env -> env in
  let prog = {
    main=prog_main;
    brk=prog_brk;
    cont=prog_cont;
    ret=prog_ret;
  } in
  {stack; prog; env}

let mk_Dstmt stmt_desc ~loc =
  Dstmt {stmt_desc; stmt_loc=loc}

let mk_stmt stmt_desc ~loc =
  {stmt_desc; stmt_loc=loc}

let mk_expr expr_desc ~loc =
  {expr_desc; expr_loc=loc}

let get_current_env state =
  match state.env with
  | [] -> assert false
  | env::_ -> env

let loop_out = function
  | _::brk, _::cont -> brk, cont
  | [], []          -> [], []
  | _ -> assert false

let get_hd = function
  | [] -> []
  | hd::_ -> hd

let get_hd_tl_vec vec ~loc =
  if Vector.is_empty vec then assert false
  else
    let hd = get_vec vec 0 in
    let tl = Vector.sub vec 1 (Vector.length vec - 1) in
    mk_expr (Econst hd) ~loc, mk_expr (Econst (Evector tl)) ~loc

let expr (state: state) match_value: state =
  let loc = match_value.expr_loc in
  match match_value.expr_desc with
  | Econst c ->
    begin match state.stack with
    | [] -> state
    | f::k ->
      let app = f match_value in
      mk_state state ~stack:k ~prog_main:(app@state.prog.main)
    end

  | Elist l ->
    begin match l with
    | [] ->
        let vec = Econst (Evector (Vector.create ~capacity:0 ~dummy:Enone)) in
        let dstmt = mk_Dstmt (Seval (mk_expr vec ~loc)) ~loc in
        mk_state state ~prog_main:(dstmt::state.prog.main)
    | _  ->
      let rec eval_list r el stack =
        let f ret v =
          match v.expr_desc with
          | Econst c ->
            Vector.push !r c; ret
          | _ -> assert false
        in
        match el with
        | []      -> stack
        | _e :: [] ->
          let expr = mk_expr (Econst Enone) ~loc in
          let none = mk_Dstmt (Seval expr) ~loc in
          f [none] :: stack
        | _e :: el -> eval_list r el (f [] :: stack)
      in

      let r = ref (Vector.create ~capacity:0 ~dummy:Enone) in
      let stack = List.rev (eval_list r l []) in

      let f _ =
        let expr = mk_expr (Econst (Evector !r)) ~loc in
        [mk_Dstmt (Seval expr) ~loc]
      in

      let l = List.map (fun e -> mk_Dstmt (Seval e) ~loc:e.expr_loc) l in
      mk_state state ~stack:(stack@f::state.stack) ~prog_main:(l@state.prog.main)
    end

  | Ebinop (b, e1, e2) ->
    begin match e1.expr_desc, e2.expr_desc with
    | Econst c1, Econst c2 ->
      begin match c1, c2, b with
      | Eint s1, Eint s2, (Badd | Bsub | Bmul | Bdiv | Bmod) ->
        let b = binop_op b in
        let n1 = BigInt.of_string s1 in
        let n2 = BigInt.of_string s2 in
        let r = b n1 n2 in
        let expr = mk_expr (Econst (Eint (BigInt.to_string r))) ~loc in
        let res = mk_Dstmt (Seval expr) ~loc in
        mk_state state ~prog_main:(res::state.prog.main)
      | c1, c2, (Beq | Bneq | Blt | Ble | Bgt | Bge) ->
        let b = binop_comp ~loc b in
        let r = b c1 c2 in
        let expr = mk_expr (Econst (Ebool r)) ~loc in
        let res = mk_Dstmt (Seval expr) ~loc in
        mk_state state ~prog_main:(res::state.prog.main)
      | c1, c2, (Band | Bor) ->
        let b = binop_logic b in
        let b1 = bool c1 in
        let b2 = bool c2 in
        let r = b b1 b2 in
        let expr = mk_expr (Econst (Ebool r)) ~loc in
        let res = mk_Dstmt (Seval expr) ~loc in
        mk_state state ~prog_main:(res::state.prog.main)
      | c1, c2, b -> Loc.errorm ~loc
          "TypeError: unsupported operand type(s) for %a: '%a' and '%a'"
          Pprinter.binop b Pprinter.type_const c1 Pprinter.type_const c2
      end
    | Econst e1', _e2 ->
      begin match e1', b with
      | Ebool true, Bor | Ebool false, Band ->
        let e1 = mk_Dstmt (Seval e1) ~loc in
        mk_state state ~prog_main:(e1::state.prog.main)
      | _ ->
        let f e2 =
          let expr = mk_expr (Ebinop (b, e1, e2)) ~loc in
          [mk_Dstmt (Seval expr) ~loc]
        in
        let e = mk_Dstmt (Seval e2) ~loc:e2.expr_loc in
        mk_state state ~stack:(f::state.stack) ~prog_main:(e::state.prog.main)
      end
    | _e1, _e2 ->
      let f e1 =
        let expr = mk_expr (Ebinop (b, e1, e2)) ~loc in
        [mk_Dstmt (Seval expr) ~loc]
      in
      let e = mk_Dstmt (Seval e1) ~loc:e1.expr_loc in
      mk_state state ~stack:(f::state.stack) ~prog_main:(e::state.prog.main)
    end

  | Eunop (u, e) ->
    begin match u, e.expr_desc with
    | Uneg, Econst (Eint n)  ->
      let n = BigInt.of_string n in
      let expr = mk_expr (Econst (Eint (BigInt.minus n |> BigInt.to_string))) ~loc in
      let stmt = mk_Dstmt (Seval expr) ~loc in
      mk_state state ~prog_main:(stmt::state.prog.main)
    | Uneg, Econst c ->
      Loc.errorm ~loc "TypeError: bad operand type for unary %a: '%a'"
        Pprinter.unop u Pprinter.type_const c
    | Unot, Econst c ->
      let b = bool c in
      let expr = mk_expr (Econst (Ebool (not b))) ~loc in
      let stmt = mk_Dstmt (Seval expr) ~loc in
      mk_state state ~prog_main:(stmt::state.prog.main)
    | (Uneg | Unot), _e ->
      let f e =
        let expr = mk_expr (Eunop (u, e)) ~loc in
        [mk_Dstmt (Seval expr) ~loc]
      in
      let e = mk_Dstmt (Seval e) ~loc; in
      mk_state state ~stack:(f::state.stack) ~prog_main:(e::state.prog.main)
    end

  | Eident (x: Why3.Ptree.ident)  ->
      begin try
        let env = get_current_env state in
        let e = Hashtbl.find env.vars x.id_str in
        let stmt = mk_Dstmt (Seval e) ~loc in
        mk_state state ~prog_main:(stmt::state.prog.main)
      with Not_found ->
        Loc.errorm ~loc "NameError: name '%a' is not defined" Pprinter.ident x
      end

  | Emake (e1, e2) ->
    begin match e1.expr_desc, e2.expr_desc with
    | Econst c1, Econst c2 ->
      begin match c1, c2 with
      | _, Eint i ->
        let v = Vector.make ~dummy:Enone (BigInt.of_string i |> BigInt.to_int) c1 in
        let expr = mk_expr (Econst (Evector v)) ~loc in
        let stmt = mk_Dstmt (Seval expr) ~loc in
        mk_state state ~prog_main:(stmt::state.prog.main)
      | _ -> Loc.errorm ~loc
        "TypeError: can't multiply sequence by non-int of type '%a'" Pprinter.type_const c2

      end
    | Econst _c, _e2 ->
      let f e2 =
        let expr = mk_expr (Emake (e1, e2)) ~loc in
        [mk_Dstmt (Seval expr) ~loc]
      in
      let e = mk_Dstmt (Seval e2) ~loc; in
      mk_state state ~stack:(f::state.stack) ~prog_main:(e::state.prog.main)

    | _e1, _e2 ->
      let f e1 =
        let expr = mk_expr (Emake (e1, e2)) ~loc in
        [mk_Dstmt (Seval expr) ~loc]
      in
      let e = mk_Dstmt (Seval e1) ~loc; in
      mk_state state ~stack:(f::state.stack) ~prog_main:(e::state.prog.main)
    end

  | Eget (e1, e2) ->
    begin match e1.expr_desc, e2.expr_desc with
    | Econst c1, Econst c2 ->
      begin match c1, c2 with
      | Evector v, Eint i ->
        let i = BigInt.of_string i |> transform_idx v |> BigInt.to_int in
        begin try
          let atom = get_vec v i in
          let expr = mk_expr (Econst atom) ~loc in
          let stmt = mk_Dstmt (Seval expr) ~loc in
          mk_state state ~prog_main:(stmt::state.prog.main)
        with Invalid_argument _ -> Loc.errorm ~loc "IndexError: list index out of range" end
      | Evector v, non_int ->
        Loc.errorm ~loc
          "TypeError: list indices must be integers or slices, not %a"
          Pprinter.type_const non_int
      | non_list, _e ->
        Loc.errorm ~loc
          "TypeError: '%a' object is not subscriptable" Pprinter.type_const non_list
      end
    | Econst _c, _e2 ->
      let f e2 =
        let expr = mk_expr (Eget (e1, e2)) ~loc in
        [mk_Dstmt (Seval expr) ~loc]
      in
      let e = mk_Dstmt (Seval e2) ~loc; in
      mk_state state ~stack:(f::state.stack) ~prog_main:(e::state.prog.main)

    | _e1, _e2 ->
      let f e1 =
        let expr = mk_expr (Eget (e1, e2)) ~loc in
        [mk_Dstmt (Seval expr) ~loc]
      in
      let e = mk_Dstmt (Seval e1) ~loc; in
      mk_state state ~stack:(f::state.stack) ~prog_main:(e::state.prog.main)
    end

  | Ecall (id, el) ->
    let not_const () =
      let f e =
        let expr = mk_expr (Ecall(id, [e])) ~loc in
        [mk_Dstmt (Seval expr) ~loc]
      in
      let expr = mk_expr (Elist el) ~loc in
      let stmt = mk_Dstmt (Seval expr) ~loc in
      mk_state state ~stack:(f::state.stack) ~prog_main:(stmt::state.prog.main)
    in

    if id.id_str = "input" then
      match el with
        | [{expr_desc=Econst (Evector params)}] ->
          Primitives.input ~loc (Primitives.vector_to_list params) state;
          continue := false;
          state
        | [] ->
          Primitives.input ~loc [] state;
          continue := false;
          state
        | _ -> not_const ()
    else

      begin try
      let f = Hashtbl.find Primitives.std_func_table id.id_str in
      match el with
        | [{expr_desc=Econst (Evector params)}] ->
          let expr = mk_expr (Econst (f ~loc (Primitives.vector_to_list params))) ~loc in
          let stmt = mk_Dstmt (Seval expr) ~loc in
          mk_state state ~prog_main:(stmt::state.prog.main)
        | [] ->
          let expr = mk_expr (Econst (f ~loc [])) ~loc in
          let stmt = mk_Dstmt (Seval expr) ~loc in
          mk_state state ~prog_main:(stmt::state.prog.main)
        | _ -> not_const ()
      with Not_found ->
      begin try

        let params_id, b = Hashtbl.find (get_current_env state).funcs id.id_str in

        begin match el with
          | [{expr_desc=Econst (Evector params)}] ->
            let envf = {vars = Hashtbl.create 10; funcs = (get_current_env state).funcs} in
            let idx = ref 0 in
            if List.length params_id <> Vector.length params
            then
              Loc.errorm ~loc
                "TypeError: %a() takes %d positional argument but %d were given"
                Pprinter.ident id (List.length params_id) (Vector.length params)
            else
              List.iter
                (fun id ->
                  Hashtbl.add envf.vars id (mk_expr (Econst (Vector.get params !idx)) ~loc);
                  incr idx)
                params_id;
              mk_state state
                ~prog_main:(b@state.prog.main)
                ~prog_ret:(state.prog.main::state.prog.ret)
                ~env:(envf::state.env)
          | [] ->
            if List.length params_id <> 0 then
              Loc.errorm ~loc
                "TypeError: %a() takes %d positional argument but 0 were given"
                Pprinter.ident id (List.length params_id)
            else

            let envf = {vars = Hashtbl.create 10; funcs = (get_current_env state).funcs} in
            mk_state state
              ~prog_main:(b@state.prog.main)
              ~prog_ret:(state.prog.main::state.prog.ret)
              ~env:(envf::state.env)
          | _ -> not_const ()
        end
      with Not_found ->
        Loc.errorm ~loc "NameError: name '%a' is not defined" Pprinter.ident id end
      end

  | Edot (l, id, params) ->
    begin try
      let f = Hashtbl.find Primitives.list_func_table id.id_str in
      begin match l.expr_desc, params with
        | Econst (Evector _v as l), [{expr_desc=Econst (Evector params)}] ->
          let params = l::(Primitives.vector_to_list params) in
          let expr = mk_expr (Econst (f ~loc params)) ~loc in
          let stmt = mk_Dstmt (Seval expr) ~loc in
          mk_state state ~prog_main:(stmt::state.prog.main)
        | Econst (Evector v), [] ->
          let expr = mk_expr (Econst (f ~loc [])) ~loc in
          let stmt = mk_Dstmt (Seval expr) ~loc in
          mk_state state ~prog_main:(stmt::state.prog.main)
        | _ ->
          let f e =
            begin match e.expr_desc with
              | Econst (Evector v) ->
                let l, params = get_hd_tl_vec ~loc:e.expr_loc v in
                let expr = mk_expr (Edot(l, id, [params])) ~loc in
                [mk_Dstmt (Seval expr) ~loc]
              | _ -> assert false
            end
          in
          let expr = mk_expr (Elist (l::params)) ~loc in
          let stmt = mk_Dstmt (Seval expr) ~loc in
          mk_state state ~stack:(f::state.stack) ~prog_main:(stmt::state.prog.main)
      end
    with Not_found ->
      Loc.errorm ~loc "AttributeError: 'list' object has no attribute '%a'" Pprinter.ident id
    end

let rec stmt (state: state) match_value: state =
  let loc = match_value.stmt_loc in
  match match_value.stmt_desc with
  | Sblock b ->
    mk_state state ~prog_main:(b@state.prog.main)

  | Seval x ->
    expr state x

  | Sif (e, b1, b2) ->
    begin match e.expr_desc with
    | Econst c ->
      let b = if bool c then b1 else b2 in
      mk_state state ~prog_main:(b@state.prog.main)
    | e ->
      let f e = [mk_Dstmt (Sif(e, b1, b2)) ~loc] in
      let e = mk_expr e ~loc in
      let stmt = mk_Dstmt (Seval e) ~loc in
      mk_state state ~stack:(f::state.stack) ~prog_main:(stmt::state.prog.main)
    end

  | Sassign (id, e) ->
    let f e =
      let env = get_current_env state in
      Hashtbl.replace env.vars id.id_str e;
      []
    in
    let e = mk_Dstmt (Seval e) ~loc in
    mk_state state ~stack:(f::state.stack) ~prog_main:(e::state.prog.main)

  | Sfor (id, e, _inv, b) ->

    let hd =
      match get_hd state.prog.cont with
      | Dstmt m::_ -> Some m
      | _          -> None
    in

    let first =
      match hd with
      | Some {stmt_desc=Sfor(_, _, _, b');_} -> not (b' == b)
      | _      -> true in

    let prog_brk =
      if first then
        state.prog.main::state.prog.brk
      else
        state.prog.brk
    in

    begin match e.expr_desc with
    | Econst (Evector v) ->
        if Vector.is_empty v
        then
          let prog_brk, prog_cont = loop_out (state.prog.brk, state.prog.cont) in
          mk_state state ~prog_brk ~prog_cont
        else
          let hd_vec, tl_vec = get_hd_tl_vec v e.expr_loc in
          let env = (get_current_env state).vars in
          Hashtbl.replace env id.id_str hd_vec;
          let stmt = mk_Dstmt (Sfor(id, tl_vec, _inv, b)) ~loc in
          let prog_main = b@stmt::state.prog.main in

          let prog_cont =
            match state.prog.cont with
            | [] -> assert false
            | hd::tl ->
              if not first then (stmt::state.prog.main)::tl
              else (stmt::state.prog.main)::state.prog.cont
          in

          mk_state state ~prog_main ~prog_brk ~prog_cont
    | Econst c ->
      Loc.errorm ~loc:e.expr_loc "TypeError: '%a' object is not iterable" Pprinter.const c
    | _v ->
      let f e = [mk_Dstmt (Sfor(id, e, _inv, b)) ~loc] in
      let e = mk_Dstmt (Seval e) ~loc in
      let prog_cont = (Dstmt match_value::state.prog.main)::state.prog.cont in
      mk_state state ~stack:(f::state.stack) ~prog_main:(e::state.prog.main) ~prog_brk ~prog_cont
      end

  | Swhile (cond, _inv, _var, b) ->

    let hd =
      match get_hd state.prog.cont with
      | Dstmt m::_ -> Some m
      | _          -> None
    in

    let first =
      match hd with
      | Some {stmt_desc=Swhile(_, _, _, b');_} -> not (b' == b)
      | _      -> true in

    let prog_brk =
      if first then state.prog.main::state.prog.brk
      else state.prog.brk in
    let prog_cont =
      if first then (Dstmt match_value::state.prog.main)::state.prog.cont
      else state.prog.cont in

    begin match cond.expr_desc with
    | Econst c ->
      if bool c then
        let while_ = if first then match_value else Opt.get hd in
        mk_state state ~prog_main:(b@[Dstmt while_]@state.prog.main) ~prog_brk ~prog_cont
      else
        let prog_brk, prog_cont = loop_out (state.prog.brk, state.prog.cont) in
        mk_state state ~prog_brk ~prog_cont
    | _ ->
      let f e = [mk_Dstmt (Swhile(e, _inv, _var, b)) ~loc] in
      let e = mk_Dstmt (Seval cond) ~loc in
      mk_state state ~stack:(f::state.stack) ~prog_main:(e::state.prog.main) ~prog_brk ~prog_cont
    end

  | Sset (e1, e2, e3) ->
    begin match e1.expr_desc, e2.expr_desc, e3.expr_desc with
    | Econst (Evector v), Econst (Eint i), Econst c ->
      let i = BigInt.of_string i |> transform_idx v |> BigInt.to_int in
      begin try
        set_vec v i c;
        state
      with Invalid_argument _ ->
        Loc.errorm ~loc "IndexError: list index out of range"
      end
    | Econst (Evector v), Econst non_int, Econst c ->
        Loc.errorm ~loc:e2.expr_loc
          "TypeError: list indices must be integers or slices, not %a"
          Pprinter.type_const non_int
    | Econst (Evector _v), _e2, Econst _c ->
      let f e2 =
        [mk_Dstmt (Sset (e1, e2, e3)) ~loc]
      in
      let e = mk_Dstmt (Seval e2) ~loc; in
      mk_state state ~stack:(f::state.stack) ~prog_main:(e::state.prog.main)
    | Econst non_vec, Econst _, Econst c ->
      Loc.errorm ~loc:e1.expr_loc
        "TypeError: '%a' object is not subscriptable" Pprinter.type_const non_vec
    | _e1, _e2, Econst _c ->
      let f e1 =
        [mk_Dstmt (Sset (e1, e2, e3)) ~loc]
      in
      let e = mk_Dstmt (Seval e1) ~loc; in
      mk_state state ~stack:(f::state.stack) ~prog_main:(e::state.prog.main)
    | _e1, _e2, _e3 ->
      let f e3 =
        [mk_Dstmt (Sset (e1, e2, e3)) ~loc]
      in
      let e = mk_Dstmt (Seval e3) ~loc; in
      mk_state state ~stack:(f::state.stack) ~prog_main:(e::state.prog.main)
    end

  | Sreturn e ->
    begin match e.expr_desc with
      | Econst _c ->
        let env = match state.env with
        | _::[] -> Loc.errorm ~loc "SyntaxError: 'return' outside function"
        | _::env -> env
        | _ -> assert false
        in
        let stmt = mk_Dstmt (Seval e) ~loc in
        let prog_main, prog_ret =
          match state.prog.ret with
            | ret::tr -> (stmt::ret), tr
            | [] -> Loc.errorm ~loc "SyntaxError: 'return' outside function"
        in
        mk_state state ~prog_main ~prog_ret ~env
      | _ ->
        let f e =
          [mk_Dstmt (Sreturn e) ~loc]
        in
        let stmt = mk_Dstmt (Seval e) ~loc in
        mk_state state ~stack:(f::state.stack) ~prog_main:(stmt::state.prog.main)
    end

  | Sbreak ->
    begin match state.prog.brk, state.prog.cont with
    | [], [] -> Loc.errorm ~loc "SyntaxError: 'break' outside loop"
    | e1::k1, _e2::k2 -> mk_state state ~prog_main:e1 ~prog_brk:k1 ~prog_cont:k2
    | _ -> assert false
    end

  | Scontinue ->
    begin match state.prog.cont with
    | [] -> Loc.errorm ~loc "SyntaxError: 'continue' outside loop"
    | e::_ -> mk_state state ~prog_main:e
    end

  | Sassert _ | Slabel _ -> state

and block (state: state) match_value =
  match match_value with
    | Dstmt x -> stmt state x
    | Ddef (id, params, _, b) ->
      Hashtbl.replace (get_current_env state).funcs id.id_str ((List.map (fun (e: Py_ast.ident) -> e.id_str) params), b);
      state
    | _ -> state

let step (state: state): state =
  match state.prog.main with
  | [] -> assert false
  | s::k ->
      let state = mk_state state ~prog_main:k in
      block state s

let interpreter (path:string) (input: string -> state -> unit) (print: string -> unit): unit =
  print_ref := print;
  input_ref := input;
  let c = open_in path in
  let file = Py_lexer.parse path c in
  let prog = {main=file; brk=[]; ret=[]; cont=[]} in
  let state = ref {stack=[]; prog=prog; env=[mk_new_env ()]} in
<<<<<<< HEAD
  while (!state.stack <> [] || !state.prog.main <> []) && !continue do
    (* let _ = read_line () in
    Printf.printf "-----------\n%s\n-----------" (asprintf "%a" Pprinter.decl (List.hd !state.prog.main)); *)
=======
  while !state.stack <> [] || !state.prog.main <> [] do
>>>>>>> 39c3b836
    state := step !state;
    let _ = read_line () in
    Printf.printf "-----Pile %d------\n%s\n-----------"
      (List.length !state.stack)
      (asprintf "%a" Pprinter.decl (List.hd !state.prog.main));
  done


let () =
  let input = fun s state -> () in
  let print = fun s -> Printf.printf "%s" s in
  interpreter Sys.argv.(1) input print<|MERGE_RESOLUTION|>--- conflicted
+++ resolved
@@ -1024,13 +1024,7 @@
   let file = Py_lexer.parse path c in
   let prog = {main=file; brk=[]; ret=[]; cont=[]} in
   let state = ref {stack=[]; prog=prog; env=[mk_new_env ()]} in
-<<<<<<< HEAD
   while (!state.stack <> [] || !state.prog.main <> []) && !continue do
-    (* let _ = read_line () in
-    Printf.printf "-----------\n%s\n-----------" (asprintf "%a" Pprinter.decl (List.hd !state.prog.main)); *)
-=======
-  while !state.stack <> [] || !state.prog.main <> [] do
->>>>>>> 39c3b836
     state := step !state;
     let _ = read_line () in
     Printf.printf "-----Pile %d------\n%s\n-----------"
