<?xml version="1.0" encoding="UTF-8"?>
<!DOCTYPE why3session PUBLIC "-//Why3//proof session v5//EN"
"http://why3.lri.fr/why3session.dtd">
<why3session shape_version="4">
<prover id="0" name="CVC4" version="1.4" timelimit="1" steplimit="0" memlimit="1000"/>
<prover id="2" name="Alt-Ergo" version="1.30" timelimit="5" steplimit="0" memlimit="1000"/>
<file name="../power.mlw" expanded="true">
<theory name="FastExponentiation" sum="b7ab4a5940dc3862fbf7cf630001dea3" expanded="true">
 <goal name="VC fast_exp" expl="VC for fast_exp" expanded="true">
 <proof prover="2"><result status="valid" time="0.18" steps="54"/></proof>
 </goal>
<<<<<<< HEAD
 <goal name="VC fast_exp_imperative" expl="VC for fast_exp_imperative" expanded="true">
 <transf name="split_goal_wp" expanded="true">
  <goal name="VC fast_exp_imperative.1" expl="loop invariant init">
  <proof prover="2"><result status="valid" time="0.00" steps="2"/></proof>
=======
 <goal name="WP_parameter fast_exp_imperative" expl="VC for fast_exp_imperative" proved="true">
 <transf name="split_goal_right" proved="true" >
  <goal name="WP_parameter fast_exp_imperative.0" expl="loop invariant init" proved="true">
  <proof prover="1" timelimit="10"><result status="valid" time="0.00"/></proof>
  <proof prover="4" timelimit="5"><result status="valid" time="0.00" steps="2"/></proof>
  <proof prover="5"><result status="valid" time="0.00"/></proof>
>>>>>>> 8e560e42
  </goal>
  <goal name="VC fast_exp_imperative.2" expl="precondition">
  <proof prover="2"><result status="valid" time="0.00" steps="5"/></proof>
  </goal>
<<<<<<< HEAD
  <goal name="VC fast_exp_imperative.3" expl="precondition">
  <proof prover="2"><result status="valid" time="0.00" steps="8"/></proof>
=======
  <goal name="WP_parameter fast_exp_imperative.2" expl="loop invariant preservation" proved="true">
  <transf name="split_goal_right" proved="true" >
   <goal name="WP_parameter fast_exp_imperative.2.0" expl="VC for fast_exp_imperative" proved="true">
   <proof prover="4" memlimit="1000"><result status="valid" time="0.13" steps="11"/></proof>
   </goal>
   <goal name="WP_parameter fast_exp_imperative.2.1" expl="VC for fast_exp_imperative" proved="true">
   <proof prover="4" timelimit="6" memlimit="1000"><result status="valid" time="0.46" steps="20"/></proof>
   </goal>
  </transf>
>>>>>>> 8e560e42
  </goal>
  <goal name="VC fast_exp_imperative.4" expl="assertion">
  <proof prover="0"><result status="valid" time="0.02"/></proof>
  </goal>
  <goal name="VC fast_exp_imperative.5" expl="loop variant decrease">
  <proof prover="2"><result status="valid" time="0.49" steps="11"/></proof>
  </goal>
<<<<<<< HEAD
  <goal name="VC fast_exp_imperative.6" expl="loop invariant preservation">
  <proof prover="2"><result status="valid" time="1.02" steps="32"/></proof>
=======
  <goal name="WP_parameter fast_exp_imperative.5" expl="loop invariant preservation" proved="true">
  <transf name="split_goal_right" proved="true" >
   <goal name="WP_parameter fast_exp_imperative.5.0" expl="VC for fast_exp_imperative" proved="true">
   <proof prover="1"><result status="valid" time="0.01"/></proof>
   <proof prover="4" timelimit="5"><result status="valid" time="0.02" steps="17"/></proof>
   <proof prover="5"><result status="valid" time="0.02"/></proof>
   </goal>
   <goal name="WP_parameter fast_exp_imperative.5.1" expl="VC for fast_exp_imperative" proved="true">
   <proof prover="4" timelimit="6" memlimit="1000"><result status="valid" time="0.50" steps="24"/></proof>
   </goal>
  </transf>
>>>>>>> 8e560e42
  </goal>
  <goal name="VC fast_exp_imperative.7" expl="precondition">
  <proof prover="2"><result status="valid" time="0.00" steps="7"/></proof>
  </goal>
  <goal name="VC fast_exp_imperative.8" expl="assertion">
  <proof prover="0"><result status="valid" time="0.02"/></proof>
  </goal>
  <goal name="VC fast_exp_imperative.9" expl="loop variant decrease">
  <proof prover="2"><result status="valid" time="0.26" steps="22"/></proof>
  </goal>
  <goal name="VC fast_exp_imperative.10" expl="loop invariant preservation">
  <proof prover="2"><result status="valid" time="0.24" steps="36"/></proof>
  </goal>
  <goal name="VC fast_exp_imperative.11" expl="postcondition">
  <proof prover="2"><result status="valid" time="0.00" steps="6"/></proof>
  </goal>
 </transf>
 </goal>
</theory>
</file>
</why3session><|MERGE_RESOLUTION|>--- conflicted
+++ resolved
@@ -9,37 +9,16 @@
  <goal name="VC fast_exp" expl="VC for fast_exp" expanded="true">
  <proof prover="2"><result status="valid" time="0.18" steps="54"/></proof>
  </goal>
-<<<<<<< HEAD
  <goal name="VC fast_exp_imperative" expl="VC for fast_exp_imperative" expanded="true">
- <transf name="split_goal_wp" expanded="true">
+ <transf name="split_goal_right" expanded="true">
   <goal name="VC fast_exp_imperative.1" expl="loop invariant init">
   <proof prover="2"><result status="valid" time="0.00" steps="2"/></proof>
-=======
- <goal name="WP_parameter fast_exp_imperative" expl="VC for fast_exp_imperative" proved="true">
- <transf name="split_goal_right" proved="true" >
-  <goal name="WP_parameter fast_exp_imperative.0" expl="loop invariant init" proved="true">
-  <proof prover="1" timelimit="10"><result status="valid" time="0.00"/></proof>
-  <proof prover="4" timelimit="5"><result status="valid" time="0.00" steps="2"/></proof>
-  <proof prover="5"><result status="valid" time="0.00"/></proof>
->>>>>>> 8e560e42
   </goal>
   <goal name="VC fast_exp_imperative.2" expl="precondition">
   <proof prover="2"><result status="valid" time="0.00" steps="5"/></proof>
   </goal>
-<<<<<<< HEAD
   <goal name="VC fast_exp_imperative.3" expl="precondition">
   <proof prover="2"><result status="valid" time="0.00" steps="8"/></proof>
-=======
-  <goal name="WP_parameter fast_exp_imperative.2" expl="loop invariant preservation" proved="true">
-  <transf name="split_goal_right" proved="true" >
-   <goal name="WP_parameter fast_exp_imperative.2.0" expl="VC for fast_exp_imperative" proved="true">
-   <proof prover="4" memlimit="1000"><result status="valid" time="0.13" steps="11"/></proof>
-   </goal>
-   <goal name="WP_parameter fast_exp_imperative.2.1" expl="VC for fast_exp_imperative" proved="true">
-   <proof prover="4" timelimit="6" memlimit="1000"><result status="valid" time="0.46" steps="20"/></proof>
-   </goal>
-  </transf>
->>>>>>> 8e560e42
   </goal>
   <goal name="VC fast_exp_imperative.4" expl="assertion">
   <proof prover="0"><result status="valid" time="0.02"/></proof>
@@ -47,22 +26,8 @@
   <goal name="VC fast_exp_imperative.5" expl="loop variant decrease">
   <proof prover="2"><result status="valid" time="0.49" steps="11"/></proof>
   </goal>
-<<<<<<< HEAD
   <goal name="VC fast_exp_imperative.6" expl="loop invariant preservation">
   <proof prover="2"><result status="valid" time="1.02" steps="32"/></proof>
-=======
-  <goal name="WP_parameter fast_exp_imperative.5" expl="loop invariant preservation" proved="true">
-  <transf name="split_goal_right" proved="true" >
-   <goal name="WP_parameter fast_exp_imperative.5.0" expl="VC for fast_exp_imperative" proved="true">
-   <proof prover="1"><result status="valid" time="0.01"/></proof>
-   <proof prover="4" timelimit="5"><result status="valid" time="0.02" steps="17"/></proof>
-   <proof prover="5"><result status="valid" time="0.02"/></proof>
-   </goal>
-   <goal name="WP_parameter fast_exp_imperative.5.1" expl="VC for fast_exp_imperative" proved="true">
-   <proof prover="4" timelimit="6" memlimit="1000"><result status="valid" time="0.50" steps="24"/></proof>
-   </goal>
-  </transf>
->>>>>>> 8e560e42
   </goal>
   <goal name="VC fast_exp_imperative.7" expl="precondition">
   <proof prover="2"><result status="valid" time="0.00" steps="7"/></proof>
