--- conflicted
+++ resolved
@@ -13,7 +13,6 @@
  <goal name="VC subst_c" expl="VC for subst_c" proved="true">
  <proof prover="0"><result status="valid" time="0.01" steps="78"/></proof>
  </goal>
-<<<<<<< HEAD
  <goal name="subst_c_commute" proved="true">
  <transf name="induction_ty_lex" proved="true" >
   <goal name="subst_c_commute.0" proved="true">
@@ -22,104 +21,9 @@
  </transf>
  </goal>
  <goal name="VC reduction" expl="VC for reduction" proved="true">
- <transf name="split_goal_wp" proved="true" >
+ <transf name="split_goal_right" proved="true" >
   <goal name="VC reduction.0" expl="postcondition" proved="true">
   <proof prover="0"><result status="valid" time="0.01" steps="15"/></proof>
-=======
- <goal name="red_star_left" proved="true">
- <proof prover="8" timelimit="10" memlimit="0" edited="vstte12_combinators_WP_Combinators_red_star_left_1.v"><result status="valid" time="0.27"/></proof>
- </goal>
- <goal name="red_star_right" proved="true">
- <proof prover="8" timelimit="10" memlimit="0" edited="vstte12_combinators_WP_Combinators_red_star_right_1.v"><result status="valid" time="0.28"/></proof>
- </goal>
- <goal name="WP_parameter reduction" expl="VC for reduction" proved="true">
- <transf name="split_goal_right" proved="true" >
-  <goal name="WP_parameter reduction.0" expl="postcondition" proved="true">
-  <proof prover="0"><result status="valid" time="0.01" steps="8"/></proof>
-  </goal>
-  <goal name="WP_parameter reduction.1" expl="postcondition" proved="true">
-  <proof prover="0"><result status="valid" time="0.01" steps="8"/></proof>
-  </goal>
-  <goal name="WP_parameter reduction.2" expl="postcondition" proved="true">
-  <transf name="split_goal_right" proved="true" >
-   <goal name="WP_parameter reduction.2.0" expl="VC for reduction" proved="true">
-   <proof prover="3"><result status="valid" time="0.03"/></proof>
-   <proof prover="7"><result status="valid" time="0.04"/></proof>
-   </goal>
-   <goal name="WP_parameter reduction.2.1" expl="VC for reduction" proved="true">
-   <proof prover="0"><result status="valid" time="0.00" steps="16"/></proof>
-   </goal>
-  </transf>
-  </goal>
-  <goal name="WP_parameter reduction.3" expl="postcondition" proved="true">
-  <transf name="split_goal_right" proved="true" >
-   <goal name="WP_parameter reduction.3.0" expl="VC for reduction" proved="true">
-   <proof prover="3"><result status="valid" time="0.03"/></proof>
-   <proof prover="7"><result status="valid" time="0.06"/></proof>
-   </goal>
-   <goal name="WP_parameter reduction.3.1" expl="VC for reduction" proved="true">
-   <proof prover="0"><result status="valid" time="0.00" steps="16"/></proof>
-   </goal>
-  </transf>
-  </goal>
-  <goal name="WP_parameter reduction.4" expl="postcondition" proved="true">
-  <transf name="split_goal_right" proved="true" >
-   <goal name="WP_parameter reduction.4.0" expl="VC for reduction" proved="true">
-   <proof prover="3"><result status="valid" time="0.07"/></proof>
-   <proof prover="7"><result status="valid" time="0.03"/></proof>
-   </goal>
-   <goal name="WP_parameter reduction.4.1" expl="VC for reduction" proved="true">
-   <proof prover="0"><result status="valid" time="0.01" steps="21"/></proof>
-   </goal>
-  </transf>
-  </goal>
-  <goal name="WP_parameter reduction.5" expl="postcondition" proved="true">
-  <transf name="split_goal_right" proved="true" >
-   <goal name="WP_parameter reduction.5.0" expl="VC for reduction" proved="true">
-   <proof prover="3"><result status="valid" time="0.04"/></proof>
-   <proof prover="5"><result status="valid" time="0.04"/></proof>
-   <proof prover="7"><result status="valid" time="0.08"/></proof>
-   </goal>
-   <goal name="WP_parameter reduction.5.1" expl="VC for reduction" proved="true">
-   <proof prover="0"><result status="valid" time="0.02" steps="21"/></proof>
-   </goal>
-  </transf>
-  </goal>
-  <goal name="WP_parameter reduction.6" expl="postcondition" proved="true">
-  <transf name="split_goal_right" proved="true" >
-   <goal name="WP_parameter reduction.6.0" expl="VC for reduction" proved="true">
-   <proof prover="7"><result status="valid" time="0.32"/></proof>
-   </goal>
-   <goal name="WP_parameter reduction.6.1" expl="VC for reduction" proved="true">
-   <proof prover="0"><result status="valid" time="0.01" steps="16"/></proof>
-   </goal>
-  </transf>
-  </goal>
-  <goal name="WP_parameter reduction.7" expl="unreachable point" proved="true">
-  <proof prover="0"><result status="valid" time="0.04" steps="61"/></proof>
-  </goal>
- </transf>
- </goal>
- <goal name="WP_parameter test_SKK" expl="VC for test_SKK" proved="true">
- <proof prover="0" memlimit="1000"><result status="valid" time="0.01" steps="6"/></proof>
- </goal>
- <goal name="reducible_or_value" proved="true">
- <proof prover="8" edited="vstte12_combinators_WP_Combinators_reducible_or_value_1.v"><result status="valid" time="0.69"/></proof>
- </goal>
- <goal name="irreducible_is_value" proved="true">
- <proof prover="8" edited="vstte12_combinators_WP_Combinators_irreducible_is_value_1.v"><result status="valid" time="1.76"/></proof>
- </goal>
- <goal name="only_K_reduces" proved="true">
- <proof prover="8" edited="vstte12_combinators_WP_Combinators_only_K_reduces_1.v"><result status="valid" time="0.69"/></proof>
- </goal>
- <goal name="size_nonneg" proved="true">
- <proof prover="8" edited="vstte12_combinators_WP_Combinators_size_nonneg_1.v"><result status="valid" time="0.36"/></proof>
- </goal>
- <goal name="WP_parameter reduction2" expl="VC for reduction2" proved="true">
- <transf name="split_goal_right" proved="true" >
-  <goal name="WP_parameter reduction2.0" expl="postcondition" proved="true">
-  <proof prover="0"><result status="valid" time="0.01" steps="11"/></proof>
->>>>>>> 8e560e42
   </goal>
   <goal name="VC reduction.1" expl="postcondition" proved="true">
   <proof prover="0"><result status="valid" time="0.01" steps="15"/></proof>
@@ -172,7 +76,6 @@
   <goal name="VC reduction.17" expl="unreachable point" proved="true">
   <proof prover="0"><result status="valid" time="0.04" steps="267"/></proof>
   </goal>
-<<<<<<< HEAD
  </transf>
  </goal>
  <goal name="VC i" expl="VC for i" proved="true">
@@ -185,7 +88,7 @@
  <proof prover="0"><result status="valid" time="0.08" steps="742"/></proof>
  </goal>
  <goal name="VC value_in_context" expl="VC for value_in_context" proved="true">
- <transf name="split_goal_wp" proved="true" >
+ <transf name="split_goal_right" proved="true" >
   <goal name="VC value_in_context.0" expl="variant decrease" proved="true">
   <proof prover="0"><result status="valid" time="0.01" steps="36"/></proof>
   </goal>
@@ -223,21 +126,6 @@
     </transf>
     </goal>
    </transf>
-=======
-  <goal name="WP_parameter reduction2.18" expl="variant decrease" proved="true">
-  <transf name="split_goal_right" proved="true" >
-   <goal name="WP_parameter reduction2.18.0" expl="VC for reduction2" proved="true">
-   <proof prover="1" timelimit="5" memlimit="1000"><result status="valid" time="0.02"/></proof>
-   <proof prover="5"><result status="valid" time="0.01"/></proof>
-   </goal>
-   <goal name="WP_parameter reduction2.18.1" expl="VC for reduction2" proved="true">
-   <proof prover="1" timelimit="5" memlimit="1000"><result status="valid" time="0.02"/></proof>
-   <proof prover="5"><result status="valid" time="0.05"/></proof>
-   </goal>
-   <goal name="WP_parameter reduction2.18.2" expl="VC for reduction2" proved="true">
-   <proof prover="1" timelimit="5" memlimit="1000"><result status="valid" time="0.16"/></proof>
-   <proof prover="5"><result status="valid" time="0.58"/></proof>
->>>>>>> 8e560e42
    </goal>
   </transf>
   </goal>
@@ -289,41 +177,13 @@
  <goal name="VC irreducible_is_value" expl="VC for irreducible_is_value" proved="true">
  <proof prover="0"><result status="valid" time="0.01" steps="719"/></proof>
  </goal>
-<<<<<<< HEAD
  <goal name="VC reduction2" expl="VC for reduction2" proved="true">
- <transf name="split_goal_wp" proved="true" >
+ <transf name="split_goal_right" proved="true" >
   <goal name="VC reduction2.0" expl="variant decrease" proved="true">
   <proof prover="0"><result status="valid" time="0.02" steps="58"/></proof>
   </goal>
   <goal name="VC reduction2.1" expl="precondition" proved="true">
   <proof prover="0"><result status="valid" time="0.02" steps="40"/></proof>
-=======
- <goal name="only_K_ks" proved="true">
- <proof prover="8" edited="vstte12_combinators_WP_Combinators_only_K_ks_1.v"><result status="valid" time="0.30"/></proof>
- </goal>
- <goal name="ks_inversion" proved="true">
- <proof prover="0"><result status="valid" time="0.01" steps="18"/></proof>
- </goal>
- <goal name="ks_injective" proved="true">
- <proof prover="8" edited="vstte12_combinators_WP_Combinators_ks_injective_1.v"><result status="valid" time="0.71"/></proof>
- </goal>
- <goal name="WP_parameter reduction3" expl="VC for reduction3" proved="true">
- <transf name="split_goal_right" proved="true" >
-  <goal name="WP_parameter reduction3.0" expl="postcondition" proved="true">
-  <proof prover="0" timelimit="13"><result status="valid" time="0.07" steps="93"/></proof>
-  </goal>
-  <goal name="WP_parameter reduction3.1" expl="postcondition" proved="true">
-  <transf name="split_goal_right" proved="true" >
-   <goal name="WP_parameter reduction3.1.0" expl="VC for reduction3" proved="true">
-   <proof prover="0"><result status="valid" time="0.01" steps="14"/></proof>
-   <proof prover="1"><result status="valid" time="0.01"/></proof>
-   <proof prover="4"><result status="valid" time="0.00"/></proof>
-   </goal>
-   <goal name="WP_parameter reduction3.1.1" expl="VC for reduction3" proved="true">
-   <proof prover="0"><result status="valid" time="0.01" steps="19"/></proof>
-   </goal>
-  </transf>
->>>>>>> 8e560e42
   </goal>
   <goal name="VC reduction2.2" expl="variant decrease" proved="true">
   <proof prover="0"><result status="valid" time="0.03" steps="76"/></proof>
@@ -331,23 +191,8 @@
   <goal name="VC reduction2.3" expl="precondition" proved="true">
   <proof prover="0"><result status="valid" time="0.03" steps="85"/></proof>
   </goal>
-<<<<<<< HEAD
   <goal name="VC reduction2.4" expl="unreachable point" proved="true">
   <proof prover="0"><result status="valid" time="0.20" steps="915"/></proof>
-=======
-  <goal name="WP_parameter reduction3.4" expl="postcondition" proved="true">
-  <transf name="split_goal_right" proved="true" >
-   <goal name="WP_parameter reduction3.4.0" expl="VC for reduction3" proved="true">
-   <proof prover="0"><result status="valid" time="0.01" steps="26"/></proof>
-   </goal>
-   <goal name="WP_parameter reduction3.4.1" expl="VC for reduction3" proved="true">
-   <proof prover="8" edited="vstte12_combinators_WP_Combinators_WP_parameter_reduction3_3.v"><result status="valid" time="1.50"/></proof>
-   </goal>
-   <goal name="WP_parameter reduction3.4.2" expl="VC for reduction3" proved="true">
-   <proof prover="8" memlimit="4000" edited="vstte12_combinators_WP_Combinators_WP_parameter_reduction3_4.v"><result status="valid" time="0.78"/></proof>
-   </goal>
-  </transf>
->>>>>>> 8e560e42
   </goal>
   <goal name="VC reduction2.5" expl="unreachable point" proved="true">
   <proof prover="0"><result status="valid" time="0.04" steps="156"/></proof>
@@ -358,19 +203,10 @@
   <goal name="VC reduction2.7" expl="postcondition" proved="true">
   <proof prover="0"><result status="valid" time="0.11" steps="670"/></proof>
   </goal>
-<<<<<<< HEAD
   <goal name="VC reduction2.8" expl="postcondition" proved="true">
-  <transf name="split_goal_wp" proved="true" >
+  <transf name="split_goal_right" proved="true" >
    <goal name="VC reduction2.8.0" expl="postcondition" proved="true">
    <proof prover="0"><result status="valid" time="0.01" steps="20"/></proof>
-=======
-  <goal name="WP_parameter reduction3.8" expl="postcondition" proved="true">
-  <transf name="split_goal_right" proved="true" >
-   <goal name="WP_parameter reduction3.8.0" expl="VC for reduction3" proved="true">
-   <proof prover="0"><result status="valid" time="0.06" steps="54"/></proof>
-   <proof prover="1"><result status="valid" time="0.02"/></proof>
-   <proof prover="4"><result status="valid" time="0.13"/></proof>
->>>>>>> 8e560e42
    </goal>
    <goal name="VC reduction2.8.1" expl="postcondition" proved="true">
    <proof prover="1"><result status="valid" time="0.42"/></proof>
@@ -383,7 +219,7 @@
  <proof prover="0"><result status="valid" time="0.01" steps="32"/></proof>
  </goal>
  <goal name="VC reduction3" expl="VC for reduction3" proved="true">
- <transf name="split_goal_wp" proved="true" >
+ <transf name="split_goal_right" proved="true" >
   <goal name="VC reduction3.0" expl="variant decrease" proved="true">
   <proof prover="0"><result status="valid" time="0.01" steps="18"/></proof>
   </goal>
