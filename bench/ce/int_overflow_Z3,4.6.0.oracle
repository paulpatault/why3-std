--- conflicted
+++ resolved
@@ -2,193 +2,103 @@
 bench/ce/int_overflow.mlw ModelInt test1: Unknown (other)
 Counter-example model:File int_overflow.mlw:
 Line 9:
-x, ["model", "model_trace:x"] = {"type" : "Integer" ,
+x, [[@model], [@introduced], [@model_trace:x]] = {"type" : "Integer" ,
 "val" : "0" }
 
 bench/ce/int_overflow.mlw ModelInt test2: Unknown (other)
 Counter-example model:File int_overflow.mlw:
 Line 14:
-x, ["model", "model_trace:x"] = {"type" : "Integer" ,
+x, [[@model], [@introduced], [@model_trace:x]] = {"type" : "Integer" ,
 "val" : "0" }
 
 bench/ce/int_overflow.mlw ModelInt test_overflow: Valid
 bench/ce/int_overflow.mlw ModelInt test_overflow: Timeout
 Counter-example model:File int_overflow.mlw:
 Line 18:
-x, ["model", "model_trace:x"] = {"type" : "Integer" ,
+x, [[@model], [@introduced], [@model_trace:x]] = {"type" : "Integer" ,
 "val" : "65535" }
-y, ["model", "model_trace:y"] = {"type" : "Integer" ,
+y, [[@model], [@introduced],
+[@model_trace:y]] = {"type" : "Integer" ,
 "val" : "1" }
 
 bench/ce/int_overflow.mlw ModelInt test_overflow2: Timeout
 Counter-example model:File int_overflow.mlw:
 Line 23:
-x, ["model", "model_trace:x"] = {"type" : "Integer" ,
+x, [[@model], [@introduced], [@model_trace:x]] = {"type" : "Integer" ,
 "val" : "-2" }
-y, ["model", "model_trace:y"] = {"type" : "Integer" ,
+y, [[@model], [@introduced],
+[@model_trace:y]] = {"type" : "Integer" ,
 "val" : "-1" }
 
 bench/ce/int_overflow.mlw ModelInt test_overflow2: Timeout
 Counter-example model:File int_overflow.mlw:
 Line 23:
-x, ["model", "model_trace:x"] = {"type" : "Integer" ,
+x, [[@model], [@introduced], [@model_trace:x]] = {"type" : "Integer" ,
 "val" : "65535" }
-y, ["model", "model_trace:y"] = {"type" : "Integer" ,
+y, [[@model], [@introduced],
+[@model_trace:y]] = {"type" : "Integer" ,
 "val" : "1" }
 
 bench/ce/int_overflow.mlw ModelInt test_overflow_int16: Timeout
 Counter-example model:File int_overflow.mlw:
 Line 30:
-x, ["model", "model_trace:x"] = {"type" : "Integer" ,
+x, [[@model], [@introduced], [@model_trace:x]] = {"type" : "Integer" ,
 "val" : "65361" }
-y, ["model", "model_trace:y"] = {"type" : "Integer" ,
+y, [[@model], [@introduced],
+[@model_trace:y]] = {"type" : "Integer" ,
 "val" : "175" }
 
 bench/ce/int_overflow.mlw ModelInt test_overflow_int16_alt: Timeout
 Counter-example model:File int_overflow.mlw:
 Line 35:
-x, ["model", "model_trace:x"] = {"type" : "Integer" ,
+x, [[@model], [@introduced], [@model_trace:x]] = {"type" : "Integer" ,
 "val" : "-65536" }
-y, ["model", "model_trace:y"] = {"type" : "Integer" ,
+y, [[@model], [@introduced],
+[@model_trace:y]] = {"type" : "Integer" ,
 "val" : "-1" }
 
 bench/ce/int_overflow.mlw ModelInt test_overflow_int16_alt: Timeout
 Counter-example model:File int_overflow.mlw:
 Line 35:
-x, ["model", "model_trace:x"] = {"type" : "Integer" ,
+x, [[@model], [@introduced], [@model_trace:x]] = {"type" : "Integer" ,
 "val" : "65535" }
-y, ["model", "model_trace:y"] = {"type" : "Integer" ,
+y, [[@model], [@introduced],
+[@model_trace:y]] = {"type" : "Integer" ,
 "val" : "1" }
 
 bench/ce/int_overflow.mlw ModelInt test_overflow_int16_bis: Timeout
 Counter-example model:File int_overflow.mlw:
 Line 40:
-x, ["model", "model_trace:x"] = {"type" : "Integer" ,
+x, [[@model], [@introduced], [@model_trace:x]] = {"type" : "Integer" ,
 "val" : "54" }
-y, ["model", "model_trace:y"] = {"type" : "Integer" ,
+y, [[@model], [@introduced],
+[@model_trace:y]] = {"type" : "Integer" ,
 "val" : "65482" }
 
 bench/ce/int_overflow.mlw ModelInt test_overflow_int32: Timeout
 Counter-example model:File int_overflow.mlw:
 Line 48:
-x, ["model", "model_trace:x"] = {"type" : "Integer" ,
+x, [[@model], [@introduced], [@model_trace:x]] = {"type" : "Integer" ,
 "val" : "2147483473" }
-y, ["model", "model_trace:y"] = {"type" : "Integer" ,
+y, [[@model], [@introduced],
+[@model_trace:y]] = {"type" : "Integer" ,
 "val" : "175" }
 
 bench/ce/int_overflow.mlw ModelInt test_overflow_int32_bis: Timeout
 Counter-example model:File int_overflow.mlw:
 Line 53:
-x, ["model", "model_trace:x"] = {"type" : "Integer" ,
+x, [[@model], [@introduced], [@model_trace:x]] = {"type" : "Integer" ,
 "val" : "54" }
-y, ["model", "model_trace:y"] = {"type" : "Integer" ,
+y, [[@model], [@introduced],
+[@model_trace:y]] = {"type" : "Integer" ,
 "val" : "2147483594" }
 
-<<<<<<< HEAD
 bench/ce/int_overflow.mlw ModelInt test_overflow_int32_bis_inline: Valid
 bench/ce/int_overflow.mlw ModelInt test_overflow_int32_bis_inline: Timeout
-=======
-bench/ce/int_overflow.mlw ModelInt test_overflow_int32_bis_inline : Valid
-bench/ce/int_overflow.mlw ModelInt test_overflow_int32_bis_inline : Unknown (other)
 Counter-example model:File int_overflow.mlw:
 Line 58:
-x, ["model", "model_trace:x"] = {"type" : "Integer" ,
+x, [[@model], [@introduced], [@model_trace:x]] = {"type" : "Integer" ,
 "val" : "1073741824" }
-y, ["model", "model_trace:y"] = {"type" : "Integer" ,
+y, [[@model], [@introduced],
+[@model_trace:y]] = {"type" : "Integer" ,
 "val" : "1073741824" }
-
-bench/ce/int_overflow.mlw ModelInt test0 : Valid
-bench/ce/int_overflow.mlw ModelInt test1 : Unknown (other)
-Counter-example model:File int_overflow.mlw:
-Line 9:
-x, ["model", "model_trace:x"] = {"type" : "Integer" ,
-"val" : "0" }
-
-bench/ce/int_overflow.mlw ModelInt test2 : Unknown (other)
-Counter-example model:File int_overflow.mlw:
-Line 14:
-x, ["model", "model_trace:x"] = {"type" : "Integer" ,
-"val" : "0" }
-
-bench/ce/int_overflow.mlw ModelInt test_overflow : Valid
-bench/ce/int_overflow.mlw ModelInt test_overflow : Unknown (other)
-Counter-example model:File int_overflow.mlw:
-Line 18:
-x, ["model", "model_trace:x"] = {"type" : "Integer" ,
-"val" : "65535" }
-y, ["model", "model_trace:y"] = {"type" : "Integer" ,
-"val" : "1" }
-
-bench/ce/int_overflow.mlw ModelInt test_overflow2 : Unknown (other)
-Counter-example model:File int_overflow.mlw:
-Line 23:
-x, ["model", "model_trace:x"] = {"type" : "Integer" ,
-"val" : "-2" }
-y, ["model", "model_trace:y"] = {"type" : "Integer" ,
-"val" : "-1" }
-
-bench/ce/int_overflow.mlw ModelInt test_overflow2 : Unknown (other)
-Counter-example model:File int_overflow.mlw:
-Line 23:
-x, ["model", "model_trace:x"] = {"type" : "Integer" ,
-"val" : "65535" }
-y, ["model", "model_trace:y"] = {"type" : "Integer" ,
-"val" : "1" }
-
-bench/ce/int_overflow.mlw ModelInt test_overflow_int16 : Unknown (other)
-Counter-example model:File int_overflow.mlw:
-Line 30:
-x, ["model", "model_trace:x"] = {"type" : "Integer" ,
-"val" : "65361" }
-y, ["model", "model_trace:y"] = {"type" : "Integer" ,
-"val" : "175" }
-
-bench/ce/int_overflow.mlw ModelInt test_overflow_int16_alt : Unknown (other)
-Counter-example model:File int_overflow.mlw:
-Line 35:
-x, ["model", "model_trace:x"] = {"type" : "Integer" ,
-"val" : "-65536" }
-y, ["model", "model_trace:y"] = {"type" : "Integer" ,
-"val" : "-1" }
-
-bench/ce/int_overflow.mlw ModelInt test_overflow_int16_alt : Unknown (other)
-Counter-example model:File int_overflow.mlw:
-Line 35:
-x, ["model", "model_trace:x"] = {"type" : "Integer" ,
-"val" : "65535" }
-y, ["model", "model_trace:y"] = {"type" : "Integer" ,
-"val" : "1" }
-
-bench/ce/int_overflow.mlw ModelInt test_overflow_int16_bis : Unknown (other)
-Counter-example model:File int_overflow.mlw:
-Line 40:
-x, ["model", "model_trace:x"] = {"type" : "Integer" ,
-"val" : "54" }
-y, ["model", "model_trace:y"] = {"type" : "Integer" ,
-"val" : "65482" }
-
-bench/ce/int_overflow.mlw ModelInt test_overflow_int32 : Unknown (other)
-Counter-example model:File int_overflow.mlw:
-Line 48:
-x, ["model", "model_trace:x"] = {"type" : "Integer" ,
-"val" : "2147483473" }
-y, ["model", "model_trace:y"] = {"type" : "Integer" ,
-"val" : "175" }
-
-bench/ce/int_overflow.mlw ModelInt test_overflow_int32_bis : Unknown (other)
-Counter-example model:File int_overflow.mlw:
-Line 53:
-x, ["model", "model_trace:x"] = {"type" : "Integer" ,
-"val" : "54" }
-y, ["model", "model_trace:y"] = {"type" : "Integer" ,
-"val" : "2147483594" }
-
-bench/ce/int_overflow.mlw ModelInt test_overflow_int32_bis_inline : Valid
-bench/ce/int_overflow.mlw ModelInt test_overflow_int32_bis_inline : Unknown (other)
->>>>>>> e6e8afd9
-Counter-example model:File int_overflow.mlw:
-Line 58:
-x, ["model", "model_trace:x"] = {"type" : "Integer" ,
-"val" : "1073741824" }
-y, ["model", "model_trace:y"] = {"type" : "Integer" ,
-"val" : "1073741824" }
