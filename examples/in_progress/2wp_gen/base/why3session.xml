--- conflicted
+++ resolved
@@ -13,10 +13,9 @@
 </theory>
 <theory name="FunCategory" proved="true" sum="d41d8cd98f00b204e9800998ecf8427e">
 </theory>
-<<<<<<< HEAD
 <theory name="FunProofs" proved="true" sum="f70392d9b203295af7b3b37cb931e41e">
  <goal name="ext" proved="true">
- <transf name="split_goal_wp" proved="true" >
+ <transf name="split_goal_right" proved="true" >
   <goal name="ext.0" proved="true">
   <transf name="introduce_premises" proved="true" >
    <goal name="ext.0.0" proved="true">
@@ -25,15 +24,6 @@
     <proof prover="0"><result status="valid" time="0.00" steps="7"/></proof>
     </goal>
    </transf>
-=======
-<theory name="FunProofs">
- <goal name="ext">
- <transf name="split_goal_right">
-  <goal name="ext.1" expl="1.">
-  <transf name="inline_goal">
-   <goal name="ext.1.1" expl="1.">
-   <proof prover="1"><result status="valid" time="0.00" steps="2"/></proof>
->>>>>>> 8e560e42
    </goal>
   </transf>
   </goal>
@@ -75,20 +65,12 @@
 </theory>
 <theory name="RelSet" proved="true" sum="d41d8cd98f00b204e9800998ecf8427e">
 </theory>
-<<<<<<< HEAD
 <theory name="RelProofs" proved="true" sum="4388396c90982f679b596fef0441fced">
  <goal name="extensionality" proved="true">
  <proof prover="0"><result status="valid" time="0.00" steps="6"/></proof>
- <transf name="split_goal_wp" proved="true" >
+ <transf name="split_goal_right" proved="true" >
   <goal name="extensionality.0" proved="true">
   <proof prover="0"><result status="valid" time="0.01" steps="5"/></proof>
-=======
-<theory name="RelProofs">
- <goal name="extensionality">
- <transf name="split_goal_right">
-  <goal name="extensionality.1" expl="1.">
-  <proof prover="1"><result status="valid" time="0.01" steps="4"/></proof>
->>>>>>> 8e560e42
   </goal>
   <goal name="extensionality.1" proved="true">
   <proof prover="0"><result status="valid" time="0.01" steps="8"/></proof>
@@ -185,7 +167,7 @@
  <proof prover="0" timelimit="1"><result status="valid" time="0.00" steps="1"/></proof>
  </goal>
  <goal name="extensional" proved="true">
- <transf name="split_goal_wp" proved="true" >
+ <transf name="split_goal_right" proved="true" >
   <goal name="extensional.0" proved="true">
   <proof prover="0" timelimit="1"><result status="valid" time="0.01" steps="8"/></proof>
   </goal>
@@ -233,7 +215,7 @@
 </theory>
 <theory name="SubFunOrder" proved="true" sum="b5704a9dd6a083e2c68baaea448357f6">
  <goal name="subfun_order" proved="true">
- <transf name="split_goal_wp" proved="true" >
+ <transf name="split_goal_right" proved="true" >
   <goal name="subfun_order.0" proved="true">
   <proof prover="0" timelimit="1"><result status="valid" time="0.01" steps="15"/></proof>
   </goal>
