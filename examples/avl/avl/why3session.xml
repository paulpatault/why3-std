--- conflicted
+++ resolved
@@ -41,7 +41,7 @@
  <proof prover="0"><result status="valid" time="0.01" steps="56"/></proof>
  </goal>
  <goal name="rotation_preserve_model" proved="true">
- <transf name="split_goal_wp" proved="true" >
+ <transf name="split_goal_right" proved="true" >
   <goal name="rotation_preserve_model.0" proved="true">
   <proof prover="0"><result status="valid" time="0.04" steps="90"/></proof>
   </goal>
@@ -65,7 +65,6 @@
  <goal name="VC node" expl="VC for node" proved="true">
  <proof prover="0"><result status="valid" time="0.19" steps="737"/></proof>
  </goal>
-<<<<<<< HEAD
  <goal name="VC singleton" expl="VC for singleton" proved="true">
  <proof prover="0"><result status="valid" time="0.04" steps="134"/></proof>
  </goal>
@@ -76,15 +75,9 @@
  <proof prover="0"><result status="valid" time="0.15" steps="649"/></proof>
  </goal>
  <goal name="VC balance" expl="VC for balance" proved="true">
- <transf name="split_goal_wp" proved="true" >
+ <transf name="split_goal_right" proved="true" >
   <goal name="VC balance.0" expl="precondition" proved="true">
   <proof prover="0"><result status="valid" time="0.02" steps="26"/></proof>
-=======
- <goal name="WP_parameter balance" expl="VC for balance">
- <transf name="split_goal_right">
-  <goal name="WP_parameter balance.1" expl="precondition">
-  <proof prover="1"><result status="valid" time="0.01" steps="5"/></proof>
->>>>>>> 8e560e42
   </goal>
   <goal name="VC balance.1" expl="unreachable point" proved="true">
   <proof prover="0"><result status="valid" time="0.02" steps="34"/></proof>
@@ -135,7 +128,7 @@
   <proof prover="0"><result status="valid" time="0.67" steps="3086"/></proof>
   </goal>
   <goal name="VC balance.17" expl="postcondition" proved="true">
-  <transf name="split_goal_wp" proved="true" >
+  <transf name="split_goal_right" proved="true" >
    <goal name="VC balance.17.0" expl="postcondition" proved="true">
    <proof prover="0"><result status="valid" time="0.59" steps="2454"/></proof>
    </goal>
@@ -174,7 +167,7 @@
  <proof prover="0"><result status="valid" time="0.07" steps="290"/></proof>
  </goal>
  <goal name="VC fuse" expl="VC for fuse" proved="true">
- <transf name="split_goal_wp" proved="true" >
+ <transf name="split_goal_right" proved="true" >
   <goal name="VC fuse.0" expl="precondition" proved="true">
   <proof prover="0"><result status="valid" time="0.06" steps="179"/></proof>
   </goal>
@@ -185,7 +178,7 @@
   <proof prover="0"><result status="valid" time="0.14" steps="295"/></proof>
   </goal>
   <goal name="VC fuse.3" expl="postcondition" proved="true">
-  <transf name="split_goal_wp" proved="true" >
+  <transf name="split_goal_right" proved="true" >
    <goal name="VC fuse.3.0" expl="postcondition" proved="true">
    <proof prover="0"><result status="valid" time="0.65" steps="2230"/></proof>
    </goal>
@@ -203,7 +196,7 @@
  <proof prover="0"><result status="valid" time="0.55" steps="1931"/></proof>
  </goal>
  <goal name="VC join" expl="VC for join" proved="true">
- <transf name="split_goal_wp" proved="true" >
+ <transf name="split_goal_right" proved="true" >
   <goal name="VC join.0" expl="precondition" proved="true">
   <proof prover="0"><result status="valid" time="0.20" steps="586"/></proof>
   </goal>
@@ -237,7 +230,7 @@
  <proof prover="0"><result status="valid" time="0.01" steps="4"/></proof>
  </goal>
  <goal name="VC insert" expl="VC for insert" proved="true">
- <transf name="split_goal_wp" proved="true" >
+ <transf name="split_goal_right" proved="true" >
   <goal name="VC insert.0" expl="postcondition" proved="true">
   <proof prover="0"><result status="valid" time="0.03" steps="37"/></proof>
   </goal>
@@ -253,59 +246,8 @@
   <goal name="VC insert.4" expl="precondition" proved="true">
   <proof prover="0"><result status="valid" time="0.02" steps="4"/></proof>
   </goal>
-<<<<<<< HEAD
   <goal name="VC insert.5" expl="variant decrease" proved="true">
   <proof prover="0"><result status="valid" time="0.06" steps="241"/></proof>
-=======
- </transf>
- </goal>
- <goal name="WP_parameter decompose_front_node" expl="VC for decompose_front_node">
- <proof prover="1"><result status="valid" time="0.37" steps="583"/></proof>
- </goal>
- <goal name="WP_parameter decompose_front" expl="VC for decompose_front">
- <proof prover="1" timelimit="2" memlimit="0"><result status="valid" time="0.09" steps="242"/></proof>
- </goal>
- <goal name="WP_parameter decompose_back_node" expl="VC for decompose_back_node">
- <proof prover="1"><result status="valid" time="0.48" steps="726"/></proof>
- </goal>
- <goal name="WP_parameter decompose_back" expl="VC for decompose_back">
- <proof prover="1" timelimit="2" memlimit="0"><result status="valid" time="0.11" steps="302"/></proof>
- </goal>
- <goal name="WP_parameter front_node" expl="VC for front_node">
- <proof prover="1"><result status="valid" time="0.15" steps="309"/></proof>
- </goal>
- <goal name="WP_parameter front" expl="VC for front">
- <proof prover="1"><result status="valid" time="0.08" steps="190"/></proof>
- </goal>
- <goal name="WP_parameter back_node" expl="VC for back_node">
- <proof prover="1" timelimit="2" memlimit="0"><result status="valid" time="0.05" steps="118"/></proof>
- </goal>
- <goal name="WP_parameter back" expl="VC for back">
- <proof prover="1" timelimit="2" memlimit="0"><result status="valid" time="0.03" steps="81"/></proof>
- </goal>
- <goal name="WP_parameter fuse" expl="VC for fuse">
- <proof prover="2"><result status="valid" time="0.24"/></proof>
- </goal>
- <goal name="WP_parameter cons" expl="VC for cons">
- <proof prover="1"><result status="valid" time="0.36" steps="562"/></proof>
- </goal>
- <goal name="WP_parameter snoc" expl="VC for snoc">
- <proof prover="1"><result status="valid" time="0.34" steps="563"/></proof>
- </goal>
- <goal name="WP_parameter join" expl="VC for join">
- <proof prover="2" timelimit="5" memlimit="1000"><result status="valid" time="0.50"/></proof>
- </goal>
- <goal name="WP_parameter concat" expl="VC for concat">
- <proof prover="2"><result status="valid" time="0.11"/></proof>
- </goal>
- <goal name="WP_parameter default_split" expl="VC for default_split">
- <proof prover="1"><result status="valid" time="0.02" steps="1"/></proof>
- </goal>
- <goal name="WP_parameter insert" expl="VC for insert">
- <transf name="split_goal_right">
-  <goal name="WP_parameter insert.1" expl="precondition">
-  <proof prover="1"><result status="valid" time="0.01" steps="3"/></proof>
->>>>>>> 8e560e42
   </goal>
   <goal name="VC insert.6" expl="precondition" proved="true">
   <proof prover="0"><result status="valid" time="0.04" steps="65"/></proof>
@@ -355,7 +297,7 @@
  </transf>
  </goal>
  <goal name="VC remove" expl="VC for remove" proved="true">
- <transf name="split_goal_wp" proved="true" >
+ <transf name="split_goal_right" proved="true" >
   <goal name="VC remove.0" expl="postcondition" proved="true">
   <proof prover="0"><result status="valid" time="0.02" steps="22"/></proof>
   </goal>
@@ -380,17 +322,8 @@
   <goal name="VC remove.7" expl="precondition" proved="true">
   <proof prover="0"><result status="valid" time="0.02" steps="191"/></proof>
   </goal>
-<<<<<<< HEAD
   <goal name="VC remove.8" expl="postcondition" proved="true">
   <proof prover="0"><result status="valid" time="0.06" steps="200"/></proof>
-=======
- </transf>
- </goal>
- <goal name="WP_parameter remove" expl="VC for remove">
- <transf name="split_goal_right">
-  <goal name="WP_parameter remove.1" expl="precondition">
-  <proof prover="1"><result status="valid" time="0.01" steps="3"/></proof>
->>>>>>> 8e560e42
   </goal>
   <goal name="VC remove.9" expl="postcondition" proved="true">
   <proof prover="0"><result status="valid" time="0.14" steps="526"/></proof>
@@ -434,7 +367,7 @@
  <proof prover="0"><result status="valid" time="0.60" steps="3195"/></proof>
  </goal>
  <goal name="VC extract" expl="VC for extract" proved="true">
- <transf name="split_goal_wp" proved="true" >
+ <transf name="split_goal_right" proved="true" >
   <goal name="VC extract.0" expl="postcondition" proved="true">
   <proof prover="0"><result status="valid" time="0.07" steps="130"/></proof>
   </goal>
@@ -468,20 +401,8 @@
   <goal name="VC extract.10" expl="precondition" proved="true">
   <proof prover="0"><result status="valid" time="0.03" steps="68"/></proof>
   </goal>
-<<<<<<< HEAD
   <goal name="VC extract.11" expl="precondition" proved="true">
   <proof prover="0"><result status="valid" time="0.07" steps="205"/></proof>
-=======
- </transf>
- </goal>
- <goal name="WP_parameter get" expl="VC for get">
- <proof prover="1"><result status="valid" time="0.79" steps="2065"/></proof>
- </goal>
- <goal name="WP_parameter extract" expl="VC for extract">
- <transf name="split_goal_right">
-  <goal name="WP_parameter extract.1" expl="precondition">
-  <proof prover="1"><result status="valid" time="0.01" steps="3"/></proof>
->>>>>>> 8e560e42
   </goal>
   <goal name="VC extract.12" expl="postcondition" proved="true">
   <proof prover="0"><result status="valid" time="0.34" steps="866"/></proof>
@@ -501,7 +422,7 @@
  </transf>
  </goal>
  <goal name="VC split" expl="VC for split" proved="true">
- <transf name="split_goal_wp" proved="true" >
+ <transf name="split_goal_right" proved="true" >
   <goal name="VC split.0" expl="postcondition" proved="true">
   <proof prover="0"><result status="valid" time="0.05" steps="130"/></proof>
   </goal>
