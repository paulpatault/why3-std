--- conflicted
+++ resolved
@@ -2,50 +2,107 @@
 <!DOCTYPE why3session PUBLIC "-//Why3//proof session v5//EN"
 "http://why3.lri.fr/why3session.dtd">
 <why3session shape_version="4">
-<<<<<<< HEAD
-<prover id="0" name="Alt-Ergo" version="1.01" timelimit="6" steplimit="1" memlimit="1000"/>
-<prover id="13" name="Alt-Ergo" version="0.99.1" timelimit="6" steplimit="1" memlimit="1000"/>
-<prover id="18" name="Z3" version="4.3.2" timelimit="15" steplimit="1" memlimit="1000"/>
-=======
 <prover id="13" name="Alt-Ergo" version="0.99.1" timelimit="6" steplimit="0" memlimit="1000"/>
 <prover id="18" name="Z3" version="4.3.2" timelimit="15" steplimit="0" memlimit="1000"/>
->>>>>>> b48938dc
 <file name="../dfs.mlw" expanded="true">
-<theory name="DFS" sum="ade623568557d965f5873680b9966d82" expanded="true">
- <goal name="VC null" expl="VC for null" expanded="true">
- <proof prover="0"><result status="valid" time="0.00" steps="0"/></proof>
- </goal>
- <goal name="VC root" expl="VC for root" expanded="true">
- <proof prover="0"><result status="valid" time="0.00" steps="0"/></proof>
- </goal>
- <goal name="VC set" expl="VC for set" expanded="true">
- <proof prover="0" steplimit="-1"><result status="valid" time="0.00" steps="4"/></proof>
- </goal>
- <goal name="VC dfs" expl="VC for dfs" expanded="true">
- <proof prover="0"><result status="valid" time="0.07" steps="252"/></proof>
+<theory name="DFS" sum="f30cfdc8f980d8ec0f281573e7aff648" expanded="true">
+ <goal name="WP_parameter dfs" expl="VC for dfs">
+ <transf name="split_goal_wp">
+  <goal name="WP_parameter dfs.1" expl="1. precondition">
+  <proof prover="13"><result status="valid" time="0.01" steps="14"/></proof>
+  </goal>
+  <goal name="WP_parameter dfs.2" expl="2. precondition">
+  <proof prover="13"><result status="valid" time="0.01" steps="11"/></proof>
+  </goal>
+  <goal name="WP_parameter dfs.3" expl="3. precondition">
+  <proof prover="13"><result status="valid" time="0.00" steps="10"/></proof>
+  </goal>
+  <goal name="WP_parameter dfs.4" expl="4. precondition">
+  <proof prover="13"><result status="valid" time="0.02" steps="12"/></proof>
+  </goal>
+  <goal name="WP_parameter dfs.5" expl="5. precondition">
+  <proof prover="13"><result status="valid" time="0.01" steps="12"/></proof>
+  </goal>
+  <goal name="WP_parameter dfs.6" expl="6. precondition">
+  <proof prover="13"><result status="valid" time="0.02" steps="20"/></proof>
+  </goal>
+  <goal name="WP_parameter dfs.7" expl="7. postcondition">
+  <proof prover="13"><result status="valid" time="0.08" steps="140"/></proof>
+  </goal>
+  <goal name="WP_parameter dfs.8" expl="8. postcondition">
+  <proof prover="13"><result status="valid" time="0.02" steps="22"/></proof>
+  </goal>
+  <goal name="WP_parameter dfs.9" expl="9. postcondition">
+  <proof prover="13"><result status="valid" time="0.01" steps="20"/></proof>
+  </goal>
+  <goal name="WP_parameter dfs.10" expl="10. postcondition">
+  <proof prover="13"><result status="valid" time="0.01" steps="21"/></proof>
+  </goal>
+  <goal name="WP_parameter dfs.11" expl="11. postcondition">
+  <proof prover="13"><result status="valid" time="0.01" steps="16"/></proof>
+  </goal>
+  <goal name="WP_parameter dfs.12" expl="12. postcondition">
+  <proof prover="13"><result status="valid" time="0.01" steps="5"/></proof>
+  </goal>
+  <goal name="WP_parameter dfs.13" expl="13. postcondition">
+  <proof prover="13"><result status="valid" time="0.00" steps="5"/></proof>
+  </goal>
+  <goal name="WP_parameter dfs.14" expl="14. postcondition">
+  <proof prover="13"><result status="valid" time="0.01" steps="5"/></proof>
+  </goal>
+  <goal name="WP_parameter dfs.15" expl="15. postcondition">
+  <proof prover="13"><result status="valid" time="0.01" steps="4"/></proof>
+  </goal>
+  <goal name="WP_parameter dfs.16" expl="16. postcondition">
+  <proof prover="13"><result status="valid" time="0.01" steps="4"/></proof>
+  </goal>
+  <goal name="WP_parameter dfs.17" expl="17. postcondition">
+  <proof prover="13"><result status="valid" time="0.01" steps="4"/></proof>
+  </goal>
+ </transf>
  </goal>
  <goal name="reformulation">
  <transf name="induction_pr">
   <goal name="reformulation.1" expl="1.">
   <transf name="simplify_trivial_quantification">
    <goal name="reformulation.1.1" expl="1.">
-   <proof prover="0"><result status="valid" time="0.00" steps="3"/></proof>
-   <proof prover="13" obsolete="true"><result status="valid" time="0.00" steps="3"/></proof>
+   <proof prover="13"><result status="valid" time="0.00" steps="3"/></proof>
    </goal>
   </transf>
   </goal>
   <goal name="reformulation.2" expl="2.">
   <transf name="simplify_trivial_quantification">
    <goal name="reformulation.2.1" expl="1.">
-   <proof prover="0"><result status="valid" time="0.00" steps="10"/></proof>
-   <proof prover="18" obsolete="true"><result status="valid" time="0.00"/></proof>
+   <proof prover="18"><result status="valid" time="0.00"/></proof>
    </goal>
   </transf>
   </goal>
  </transf>
  </goal>
- <goal name="VC traverse" expl="VC for traverse" expanded="true">
- <proof prover="0"><result status="valid" time="0.00" steps="44"/></proof>
+ <goal name="WP_parameter traverse" expl="VC for traverse">
+ <transf name="split_goal_wp">
+  <goal name="WP_parameter traverse.1" expl="1. assertion">
+  <proof prover="13"><result status="valid" time="0.01" steps="8"/></proof>
+  </goal>
+  <goal name="WP_parameter traverse.2" expl="2. precondition">
+  <proof prover="13"><result status="valid" time="0.01" steps="1"/></proof>
+  </goal>
+  <goal name="WP_parameter traverse.3" expl="3. precondition">
+  <proof prover="13"><result status="valid" time="0.01" steps="5"/></proof>
+  </goal>
+  <goal name="WP_parameter traverse.4" expl="4. precondition">
+  <proof prover="13"><result status="valid" time="0.01" steps="2"/></proof>
+  </goal>
+  <goal name="WP_parameter traverse.5" expl="5. postcondition">
+  <proof prover="13"><result status="valid" time="0.01" steps="5"/></proof>
+  </goal>
+  <goal name="WP_parameter traverse.6" expl="6. postcondition">
+  <proof prover="13"><result status="valid" time="0.01" steps="28"/></proof>
+  </goal>
+  <goal name="WP_parameter traverse.7" expl="7. postcondition">
+  <proof prover="13"><result status="valid" time="0.00" steps="10"/></proof>
+  </goal>
+ </transf>
  </goal>
 </theory>
 </file>
