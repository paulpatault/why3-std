--- conflicted
+++ resolved
@@ -108,18 +108,6 @@
   with Not_found -> None
 
 let get_element_name ~labels =
-<<<<<<< HEAD
-  let name_label = get_name_label ~labels in
-  let splitted1 = Strings.bounded_split ':' name_label.lab_string 2 in
-  match splitted1 with
-  | ["name"; content] ->
-    begin
-      content
-    end;
-  | [_] -> ""
-  | _ -> assert false
-
-=======
   match get_name_label ~labels with
   | None -> None
   | Some name_label ->
@@ -129,7 +117,6 @@
     | ["name"; content] when Str.string_match correct_word content 0 ->
         Some content
     | _ -> None
->>>>>>> 96f69b5e
 
 (** Identifiers *)
 
