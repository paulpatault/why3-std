--- conflicted
+++ resolved
@@ -193,13 +193,9 @@
 [ATP gappa]
 name = "Gappa"
 exec = "gappa"
-<<<<<<< HEAD
+exec = "gappa-1.3.1"
 exec = "gappa-1.3.0"
 exec = "gappa-1.2.2"
-=======
-exec = "gappa-1.3.1"
-exec = "gappa-1.3.0"
->>>>>>> 2dc98d35
 exec = "gappa-1.2.0"
 exec = "gappa-1.1.1"
 exec = "gappa-1.1.0"
@@ -573,13 +569,8 @@
 version_regexp = "Isabelle\\([0-9]+\\(-[0-9]+\\)?\\)"
 version_ok = "2016-1"
 version_bad = "2016"
-<<<<<<< HEAD
+version_bad = "2015"
 command = "%e why3 -b %f"
-=======
-version_bad = "2015"
-# not why3-cpulimit 0 %m because isabelle needs more memory at start-up
-command = "%l/why3-cpulimit 0 0 -s %e why3 -b %f"
->>>>>>> 2dc98d35
 driver = "drivers/isabelle2016-1.drv"
 in_place = true
 editor = "isabelle-jedit"
@@ -589,17 +580,10 @@
 exec = "isabelle"
 version_switch = "version"
 version_regexp = "Isabelle\\([0-9]+\\(-[0-9]+\\)?\\)"
-<<<<<<< HEAD
-version_ok = "2016"
-version_bad = "2016-1"
-command = "%e why3 -b %f"
-=======
-# not why3-cpulimit 0 %m because isabelle needs more memory at start-up
-command = "%l/why3-cpulimit 0 0 -s %e why3 -b %f"
 version_ok = "2016"
 version_bad = "2016-1"
 version_bad = "2015"
->>>>>>> 2dc98d35
+command = "%e why3 -b %f"
 driver = "drivers/isabelle2016.drv"
 in_place = true
 editor = "isabelle-jedit"
