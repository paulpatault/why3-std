<?xml version="1.0" encoding="UTF-8"?>
<!DOCTYPE why3session PUBLIC "-//Why3//proof session v2//EN" "http://why3.lri.fr/why3session.dtd">
<why3session shape_version="4">
 <prover
  id="0"
  name="Alt-Ergo"
  version="0.95.1"/>
 <prover
  id="1"
  name="Alt-Ergo"
  version="0.95.2"/>
 <prover
  id="2"
  name="CVC3"
  version="2.4.1"/>
 <prover
  id="3"
  name="CVC4"
  version="1.3"/>
 <file
  name="../selection_sort.mlw"
  verified="true"
  expanded="true">
  <theory
   name="SelectionSort"
   locfile="../selection_sort.mlw"
   loclnum="4" loccnumb="7" loccnume="20"
   verified="true"
   expanded="true">
   <goal
    name="WP_parameter selection_sort"
    locfile="../selection_sort.mlw"
    loclnum="14" loccnumb="6" loccnume="20"
    expl="VC for selection_sort"
<<<<<<< HEAD
    sum="f1d0553cf8629f53975248651df1e422"
=======
    sum="160cf2a0ac80465ecc573bf9a16a333d"
>>>>>>> 1550af00
    proved="true"
    expanded="false"
    shape="apermutV2V5Aasorted_subV4c0V0Aainfix &lt;=c0V0Iainfix &lt;=agetV4V6agetV4V7Iainfix &lt;V7V0Aainfix &lt;=ainfix +V3c1V7Aainfix &lt;V6ainfix +V3c1Aainfix &lt;=c0V6FAapermutV2V5Aasorted_subV4c0ainfix +V3c1Aiainfix &lt;=agetV4V13agetV4V14Iainfix &lt;V14V0Aainfix &lt;=ainfix +V8c1V14Aainfix &lt;V13ainfix +V8c1Aainfix &lt;=c0V13FAapermutV2V5Aasorted_subV4c0ainfix +V8c1AapermutV5V5ainfix &lt;=agetV15V17agetV15V18Iainfix &lt;V18V0Aainfix &lt;=ainfix +V8c1V18Aainfix &lt;V17ainfix +V8c1Aainfix &lt;=c0V17FAapermutV2V16Aasorted_subV15c0ainfix +V8c1AapermutV5V16IaexchangeV4V15V12V8Aainfix &lt;=c0V0Lamk arrayV0V15FAainfix &lt;V8V0Aainfix &lt;=c0V8Aainfix &lt;V12V0Aainfix &lt;=c0V12Nainfix =V12V8Iainfix &lt;=agetV4V12agetV4V19Iainfix &lt;V19ainfix +V10c1Aainfix &lt;=V8V19FAainfix &lt;V12ainfix +V10c1Aainfix &lt;=V8V12Aiainfix &lt;=agetV4V12agetV4V21Iainfix &lt;V21ainfix +V20c1Aainfix &lt;=V8V21FAainfix &lt;V12ainfix +V20c1Aainfix &lt;=V8V12ainfix &lt;=agetV4V22agetV4V23Iainfix &lt;V23ainfix +V20c1Aainfix &lt;=V8V23FAainfix &lt;V22ainfix +V20c1Aainfix &lt;=V8V22Iainfix =V22V20Fainfix &lt;agetV4V20agetV4V12Aainfix &lt;V20V0Aainfix &lt;=c0V20Aainfix &lt;V12V0Aainfix &lt;=c0V12Iainfix &lt;=agetV4V12agetV4V24Iainfix &lt;V24V20Aainfix &lt;=V8V24FAainfix &lt;V12V20Aainfix &lt;=V8V12Iainfix &lt;=V20V10Aainfix &lt;=V11V20FFAainfix &lt;=agetV4V9agetV4V25Iainfix &lt;V25V11Aainfix &lt;=V8V25FAainfix &lt;V9V11Aainfix &lt;=V8V9Iainfix &lt;=V11V10Aiainfix &lt;=agetV4V26agetV4V27Iainfix &lt;V27V0Aainfix &lt;=ainfix +V8c1V27Aainfix &lt;V26ainfix +V8c1Aainfix &lt;=c0V26FAapermutV2V5Aasorted_subV4c0ainfix +V8c1AapermutV5V5ainfix &lt;=agetV28V30agetV28V31Iainfix &lt;V31V0Aainfix &lt;=ainfix +V8c1V31Aainfix &lt;V30ainfix +V8c1Aainfix &lt;=c0V30FAapermutV2V29Aasorted_subV28c0ainfix +V8c1AapermutV5V29IaexchangeV4V28V9V8Aainfix &lt;=c0V0Lamk arrayV0V28FAainfix &lt;V8V0Aainfix &lt;=c0V8Aainfix &lt;V9V0Aainfix &lt;=c0V9Nainfix =V9V8Iainfix &gt;V11V10Lainfix +V8c1Lainfix -V0c1Aainfix &lt;=c0V0Iainfix =V9V8FIainfix &lt;=agetV4V32agetV4V33Iainfix &lt;V33V0Aainfix &lt;=V8V33Aainfix &lt;V32V8Aainfix &lt;=c0V32FAapermutV2V5Aasorted_subV4c0V8Iainfix &lt;=V8V3Aainfix &lt;=c0V8FLamk arrayV0V4FAainfix &lt;=agetV1V34agetV1V35Iainfix &lt;V35V0Aainfix &lt;=c0V35Aainfix &lt;V34c0Aainfix &lt;=c0V34FAapermutV2V2Aasorted_subV1c0c0Iainfix &lt;=c0V3AapermutV2V2Aasorted_subV1c0V0Iainfix &gt;c0V3Lainfix -V0c1Iainfix &lt;=c0V0Lamk arrayV0V1F">
    <label
     name="expl:VC for selection_sort"/>
    <transf
     name="split_goal"
     proved="true"
     expanded="false">
     <goal
      name="WP_parameter selection_sort.1"
      locfile="../selection_sort.mlw"
      loclnum="14" loccnumb="6" loccnume="20"
      expl="1. postcondition"
      sum="292d51cc03446e0dda3c49911891cb2f"
      proved="true"
      expanded="false"
      shape="postconditionapermutV2V2Aasorted_subV1c0V0Iainfix &gt;c0V3Lainfix -V0c1Iainfix &lt;=c0V0Lamk arrayV0V1F">
      <label
       name="expl:VC for selection_sort"/>
      <proof
       prover="0"
       timelimit="10"
       memlimit="0"
       obsolete="false"
       archived="false">
       <result status="valid" time="0.00"/>
      </proof>
     </goal>
     <goal
      name="WP_parameter selection_sort.2"
      locfile="../selection_sort.mlw"
      loclnum="14" loccnumb="6" loccnume="20"
      expl="2. loop invariant init"
      sum="3b857222c5a083fc5e6609e4a7b11e69"
      proved="true"
      expanded="false"
      shape="loop invariant initainfix &lt;=agetV1V4agetV1V5Iainfix &lt;V5V0Aainfix &lt;=c0V5Aainfix &lt;V4c0Aainfix &lt;=c0V4FAapermutV2V2Aasorted_subV1c0c0Iainfix &lt;=c0V3Lainfix -V0c1Iainfix &lt;=c0V0Lamk arrayV0V1F">
      <label
       name="expl:VC for selection_sort"/>
      <proof
       prover="0"
       timelimit="10"
       memlimit="0"
       obsolete="false"
       archived="false">
       <result status="valid" time="0.02"/>
      </proof>
     </goal>
     <goal
      name="WP_parameter selection_sort.3"
      locfile="../selection_sort.mlw"
      loclnum="14" loccnumb="6" loccnume="20"
      expl="3. type invariant"
<<<<<<< HEAD
      sum="3b2e44679cc428550350c8feb6c47a4d"
=======
      sum="f6484f6fe881246dac04cf0ed297dad4"
>>>>>>> 1550af00
      proved="true"
      expanded="false"
      shape="type invariantainfix &lt;=c0V0Iainfix =V7V6FIainfix &lt;=agetV4V8agetV4V9Iainfix &lt;V9V0Aainfix &lt;=V6V9Aainfix &lt;V8V6Aainfix &lt;=c0V8FAapermutV2V5Aasorted_subV4c0V6Iainfix &lt;=V6V3Aainfix &lt;=c0V6FLamk arrayV0V4FIainfix &lt;=c0V3Lainfix -V0c1Iainfix &lt;=c0V0Lamk arrayV0V1F">
      <label
       name="expl:VC for selection_sort"/>
      <proof
       prover="0"
       timelimit="5"
       memlimit="1000"
       obsolete="false"
       archived="false">
       <result status="valid" time="0.01"/>
      </proof>
     </goal>
     <goal
      name="WP_parameter selection_sort.4"
      locfile="../selection_sort.mlw"
      loclnum="14" loccnumb="6" loccnume="20"
<<<<<<< HEAD
      expl="4. precondition"
      sum="34e17ede3cfe60a3a1dbce5d137dc3fa"
=======
      expl="4. assertion"
      sum="b0e847db20c615dc21572ca02c0c0394"
>>>>>>> 1550af00
      proved="true"
      expanded="false"
      shape="preconditionainfix &lt;V6V0Aainfix &lt;=c0V6Aainfix &lt;V7V0Aainfix &lt;=c0V7INainfix =V7V6Iainfix &gt;V9V8Lainfix +V6c1Lainfix -V0c1Iainfix &lt;=c0V0Iainfix =V7V6FIainfix &lt;=agetV4V10agetV4V11Iainfix &lt;V11V0Aainfix &lt;=V6V11Aainfix &lt;V10V6Aainfix &lt;=c0V10FAapermutV2V5Aasorted_subV4c0V6Iainfix &lt;=V6V3Aainfix &lt;=c0V6FLamk arrayV0V4FIainfix &lt;=c0V3Lainfix -V0c1Iainfix &lt;=c0V0Lamk arrayV0V1F">
      <label
       name="expl:VC for selection_sort"/>
      <proof
       prover="0"
       timelimit="5"
       memlimit="1000"
       obsolete="false"
       archived="false">
       <result status="valid" time="0.02"/>
      </proof>
     </goal>
     <goal
      name="WP_parameter selection_sort.5"
      locfile="../selection_sort.mlw"
      loclnum="14" loccnumb="6" loccnume="20"
<<<<<<< HEAD
      expl="5. assertion"
      sum="01cdee56516aada8d5c6d25413d59f02"
=======
      expl="5. loop invariant preservation"
      sum="aef561e11a6380dc2bf5473bedcb392c"
>>>>>>> 1550af00
      proved="true"
      expanded="false"
      shape="assertionapermutV5V11IaexchangeV4V10V7V6Aainfix &lt;=c0V0Lamk arrayV0V10FIainfix &lt;V6V0Aainfix &lt;=c0V6Aainfix &lt;V7V0Aainfix &lt;=c0V7INainfix =V7V6Iainfix &gt;V9V8Lainfix +V6c1Lainfix -V0c1Iainfix &lt;=c0V0Iainfix =V7V6FIainfix &lt;=agetV4V12agetV4V13Iainfix &lt;V13V0Aainfix &lt;=V6V13Aainfix &lt;V12V6Aainfix &lt;=c0V12FAapermutV2V5Aasorted_subV4c0V6Iainfix &lt;=V6V3Aainfix &lt;=c0V6FLamk arrayV0V4FIainfix &lt;=c0V3Lainfix -V0c1Iainfix &lt;=c0V0Lamk arrayV0V1F">
      <label
       name="expl:VC for selection_sort"/>
      <proof
       prover="0"
       timelimit="5"
       memlimit="1000"
       obsolete="false"
       archived="false">
       <result status="valid" time="0.02"/>
      </proof>
     </goal>
     <goal
      name="WP_parameter selection_sort.6"
      locfile="../selection_sort.mlw"
      loclnum="14" loccnumb="6" loccnume="20"
<<<<<<< HEAD
      expl="6. loop invariant preservation"
      sum="5a6df95b4f87aa601a4fb04361302386"
=======
      expl="6. loop invariant init"
      sum="48a5bc85e2caaff175a1e28d58e5749b"
>>>>>>> 1550af00
      proved="true"
      expanded="false"
      shape="loop invariant preservationainfix &lt;=agetV10V12agetV10V13Iainfix &lt;V13V0Aainfix &lt;=ainfix +V6c1V13Aainfix &lt;V12ainfix +V6c1Aainfix &lt;=c0V12FAapermutV2V11Aasorted_subV10c0ainfix +V6c1IapermutV5V11IaexchangeV4V10V7V6Aainfix &lt;=c0V0Lamk arrayV0V10FIainfix &lt;V6V0Aainfix &lt;=c0V6Aainfix &lt;V7V0Aainfix &lt;=c0V7INainfix =V7V6Iainfix &gt;V9V8Lainfix +V6c1Lainfix -V0c1Iainfix &lt;=c0V0Iainfix =V7V6FIainfix &lt;=agetV4V14agetV4V15Iainfix &lt;V15V0Aainfix &lt;=V6V15Aainfix &lt;V14V6Aainfix &lt;=c0V14FAapermutV2V5Aasorted_subV4c0V6Iainfix &lt;=V6V3Aainfix &lt;=c0V6FLamk arrayV0V4FIainfix &lt;=c0V3Lainfix -V0c1Iainfix &lt;=c0V0Lamk arrayV0V1F">
      <label
       name="expl:VC for selection_sort"/>
      <transf
       name="split_goal_wp"
       proved="true"
       expanded="false">
       <goal
        name="WP_parameter selection_sort.6.1"
        locfile="../selection_sort.mlw"
        loclnum="14" loccnumb="6" loccnume="20"
        expl="1."
        sum="a5c3c53c7e1f28c38d05e216f2cae6f4"
        proved="true"
        expanded="false"
        shape="asorted_subV10c0ainfix +V6c1IapermutV5V11IaexchangeV4V10V7V6Aainfix &lt;=c0V0Lamk arrayV0V10FIainfix &lt;V6V0Aainfix &lt;=c0V6Aainfix &lt;V7V0Aainfix &lt;=c0V7INainfix =V7V6Iainfix &gt;V9V8Lainfix +V6c1Lainfix -V0c1Iainfix &lt;=c0V0Iainfix =V7V6FIainfix &lt;=agetV4V12agetV4V13Iainfix &lt;V13V0Aainfix &lt;=V6V13Aainfix &lt;V12V6Aainfix &lt;=c0V12FAapermutV2V5Aasorted_subV4c0V6Iainfix &lt;=V6V3Aainfix &lt;=c0V6FLamk arrayV0V4FIainfix &lt;=c0V3Lainfix -V0c1Iainfix &lt;=c0V0Lamk arrayV0V1F">
        <label
         name="expl:VC for selection_sort"/>
        <proof
         prover="0"
         timelimit="5"
         memlimit="1000"
         obsolete="false"
         archived="false">
         <result status="valid" time="0.08"/>
        </proof>
       </goal>
       <goal
        name="WP_parameter selection_sort.6.2"
        locfile="../selection_sort.mlw"
        loclnum="14" loccnumb="6" loccnume="20"
        expl="2."
        sum="4d5f83a37bcc652c2c1c591ac00e8346"
        proved="true"
        expanded="false"
        shape="apermutV2V11IapermutV5V11IaexchangeV4V10V7V6Aainfix &lt;=c0V0Lamk arrayV0V10FIainfix &lt;V6V0Aainfix &lt;=c0V6Aainfix &lt;V7V0Aainfix &lt;=c0V7INainfix =V7V6Iainfix &gt;V9V8Lainfix +V6c1Lainfix -V0c1Iainfix &lt;=c0V0Iainfix =V7V6FIainfix &lt;=agetV4V12agetV4V13Iainfix &lt;V13V0Aainfix &lt;=V6V13Aainfix &lt;V12V6Aainfix &lt;=c0V12FAapermutV2V5Aasorted_subV4c0V6Iainfix &lt;=V6V3Aainfix &lt;=c0V6FLamk arrayV0V4FIainfix &lt;=c0V3Lainfix -V0c1Iainfix &lt;=c0V0Lamk arrayV0V1F">
        <label
         name="expl:VC for selection_sort"/>
        <proof
         prover="0"
         timelimit="5"
         memlimit="1000"
         obsolete="false"
         archived="false">
         <result status="valid" time="0.04"/>
        </proof>
       </goal>
       <goal
        name="WP_parameter selection_sort.6.3"
        locfile="../selection_sort.mlw"
        loclnum="14" loccnumb="6" loccnume="20"
        expl="3."
        sum="222a0d58b69d00e525455c2a54e7e878"
        proved="true"
        expanded="false"
        shape="ainfix &lt;=agetV10V12agetV10V13Iainfix &lt;V13V0Aainfix &lt;=ainfix +V6c1V13Aainfix &lt;V12ainfix +V6c1Aainfix &lt;=c0V12FIapermutV5V11IaexchangeV4V10V7V6Aainfix &lt;=c0V0Lamk arrayV0V10FIainfix &lt;V6V0Aainfix &lt;=c0V6Aainfix &lt;V7V0Aainfix &lt;=c0V7INainfix =V7V6Iainfix &gt;V9V8Lainfix +V6c1Lainfix -V0c1Iainfix &lt;=c0V0Iainfix =V7V6FIainfix &lt;=agetV4V14agetV4V15Iainfix &lt;V15V0Aainfix &lt;=V6V15Aainfix &lt;V14V6Aainfix &lt;=c0V14FAapermutV2V5Aasorted_subV4c0V6Iainfix &lt;=V6V3Aainfix &lt;=c0V6FLamk arrayV0V4FIainfix &lt;=c0V3Lainfix -V0c1Iainfix &lt;=c0V0Lamk arrayV0V1F">
        <label
         name="expl:VC for selection_sort"/>
        <proof
         prover="0"
         timelimit="5"
         memlimit="1000"
         obsolete="false"
         archived="false">
         <result status="valid" time="0.02"/>
        </proof>
       </goal>
      </transf>
     </goal>
     <goal
      name="WP_parameter selection_sort.7"
      locfile="../selection_sort.mlw"
      loclnum="14" loccnumb="6" loccnume="20"
      expl="7. assertion"
      sum="d8fa3881c68a8ca03a90be3f91e142a6"
      proved="true"
      expanded="false"
      shape="assertionapermutV5V5INNainfix =V7V6Iainfix &gt;V9V8Lainfix +V6c1Lainfix -V0c1Iainfix &lt;=c0V0Iainfix =V7V6FIainfix &lt;=agetV4V10agetV4V11Iainfix &lt;V11V0Aainfix &lt;=V6V11Aainfix &lt;V10V6Aainfix &lt;=c0V10FAapermutV2V5Aasorted_subV4c0V6Iainfix &lt;=V6V3Aainfix &lt;=c0V6FLamk arrayV0V4FIainfix &lt;=c0V3Lainfix -V0c1Iainfix &lt;=c0V0Lamk arrayV0V1F">
      <label
       name="expl:VC for selection_sort"/>
      <proof
       prover="0"
       timelimit="5"
       memlimit="1000"
       obsolete="false"
       archived="false">
       <result status="valid" time="0.01"/>
      </proof>
     </goal>
     <goal
      name="WP_parameter selection_sort.8"
      locfile="../selection_sort.mlw"
      loclnum="14" loccnumb="6" loccnume="20"
<<<<<<< HEAD
      expl="8. loop invariant preservation"
      sum="c1c136cd049cad643be2a6742209f133"
=======
      expl="7. precondition"
      sum="247087d0ad5af9d905bf79781278e814"
>>>>>>> 1550af00
      proved="true"
      expanded="false"
      shape="loop invariant preservationainfix &lt;=agetV4V10agetV4V11Iainfix &lt;V11V0Aainfix &lt;=ainfix +V6c1V11Aainfix &lt;V10ainfix +V6c1Aainfix &lt;=c0V10FAapermutV2V5Aasorted_subV4c0ainfix +V6c1IapermutV5V5INNainfix =V7V6Iainfix &gt;V9V8Lainfix +V6c1Lainfix -V0c1Iainfix &lt;=c0V0Iainfix =V7V6FIainfix &lt;=agetV4V12agetV4V13Iainfix &lt;V13V0Aainfix &lt;=V6V13Aainfix &lt;V12V6Aainfix &lt;=c0V12FAapermutV2V5Aasorted_subV4c0V6Iainfix &lt;=V6V3Aainfix &lt;=c0V6FLamk arrayV0V4FIainfix &lt;=c0V3Lainfix -V0c1Iainfix &lt;=c0V0Lamk arrayV0V1F">
      <label
       name="expl:VC for selection_sort"/>
      <proof
       prover="0"
       timelimit="5"
       memlimit="1000"
       obsolete="false"
       archived="false">
       <result status="valid" time="0.02"/>
      </proof>
     </goal>
     <goal
      name="WP_parameter selection_sort.9"
      locfile="../selection_sort.mlw"
      loclnum="14" loccnumb="6" loccnume="20"
<<<<<<< HEAD
      expl="9. loop invariant init"
      sum="056f2471680e67e6af6c31f96355f911"
=======
      expl="8. precondition"
      sum="4aca158ecf3afb36af5f68eb0454f44c"
>>>>>>> 1550af00
      proved="true"
      expanded="false"
      shape="loop invariant initainfix &lt;=agetV4V7agetV4V10Iainfix &lt;V10V9Aainfix &lt;=V6V10FAainfix &lt;V7V9Aainfix &lt;=V6V7Iainfix &lt;=V9V8Lainfix +V6c1Lainfix -V0c1Iainfix &lt;=c0V0Iainfix =V7V6FIainfix &lt;=agetV4V11agetV4V12Iainfix &lt;V12V0Aainfix &lt;=V6V12Aainfix &lt;V11V6Aainfix &lt;=c0V11FAapermutV2V5Aasorted_subV4c0V6Iainfix &lt;=V6V3Aainfix &lt;=c0V6FLamk arrayV0V4FIainfix &lt;=c0V3Lainfix -V0c1Iainfix &lt;=c0V0Lamk arrayV0V1F">
      <label
       name="expl:VC for selection_sort"/>
      <proof
       prover="0"
       timelimit="5"
       memlimit="1000"
       obsolete="false"
       archived="false">
       <result status="valid" time="0.01"/>
      </proof>
     </goal>
     <goal
      name="WP_parameter selection_sort.10"
      locfile="../selection_sort.mlw"
      loclnum="14" loccnumb="6" loccnume="20"
<<<<<<< HEAD
      expl="10. precondition"
      sum="25fd54262880a37ae33b2e3cfdafe044"
=======
      expl="9. loop invariant preservation"
      sum="5fb35f684a78c9021f7f2a81f62112c6"
>>>>>>> 1550af00
      proved="true"
      expanded="false"
      shape="preconditionainfix &lt;V10V0Aainfix &lt;=c0V10Iainfix &lt;=agetV4V10agetV4V12Iainfix &lt;V12V11Aainfix &lt;=V6V12FAainfix &lt;V10V11Aainfix &lt;=V6V10Iainfix &lt;=V11V8Aainfix &lt;=V9V11FFIainfix &lt;=V9V8Lainfix +V6c1Lainfix -V0c1Iainfix &lt;=c0V0Iainfix =V7V6FIainfix &lt;=agetV4V13agetV4V14Iainfix &lt;V14V0Aainfix &lt;=V6V14Aainfix &lt;V13V6Aainfix &lt;=c0V13FAapermutV2V5Aasorted_subV4c0V6Iainfix &lt;=V6V3Aainfix &lt;=c0V6FLamk arrayV0V4FIainfix &lt;=c0V3Lainfix -V0c1Iainfix &lt;=c0V0Lamk arrayV0V1F">
      <label
       name="expl:VC for selection_sort"/>
      <proof
       prover="0"
       timelimit="5"
       memlimit="1000"
       obsolete="false"
       archived="false">
       <result status="valid" time="0.02"/>
      </proof>
     </goal>
     <goal
      name="WP_parameter selection_sort.11"
      locfile="../selection_sort.mlw"
      loclnum="14" loccnumb="6" loccnume="20"
<<<<<<< HEAD
      expl="11. precondition"
      sum="3d6777bf948e481731a760234f588712"
=======
      expl="10. loop invariant preservation"
      sum="9b73709a0f83e04ffc633feb3e86af86"
>>>>>>> 1550af00
      proved="true"
      expanded="false"
      shape="preconditionainfix &lt;V11V0Aainfix &lt;=c0V11Iainfix &lt;V10V0Aainfix &lt;=c0V10Iainfix &lt;=agetV4V10agetV4V12Iainfix &lt;V12V11Aainfix &lt;=V6V12FAainfix &lt;V10V11Aainfix &lt;=V6V10Iainfix &lt;=V11V8Aainfix &lt;=V9V11FFIainfix &lt;=V9V8Lainfix +V6c1Lainfix -V0c1Iainfix &lt;=c0V0Iainfix =V7V6FIainfix &lt;=agetV4V13agetV4V14Iainfix &lt;V14V0Aainfix &lt;=V6V14Aainfix &lt;V13V6Aainfix &lt;=c0V13FAapermutV2V5Aasorted_subV4c0V6Iainfix &lt;=V6V3Aainfix &lt;=c0V6FLamk arrayV0V4FIainfix &lt;=c0V3Lainfix -V0c1Iainfix &lt;=c0V0Lamk arrayV0V1F">
      <label
       name="expl:VC for selection_sort"/>
      <proof
       prover="1"
       timelimit="5"
       memlimit="4000"
       obsolete="false"
       archived="false">
       <result status="valid" time="0.02"/>
      </proof>
     </goal>
     <goal
      name="WP_parameter selection_sort.12"
      locfile="../selection_sort.mlw"
      loclnum="14" loccnumb="6" loccnume="20"
      expl="12. loop invariant preservation"
      sum="f89a7308082801c3f472d605c6116dfa"
      proved="true"
      expanded="false"
      shape="loop invariant preservationainfix &lt;=agetV4V12agetV4V13Iainfix &lt;V13ainfix +V11c1Aainfix &lt;=V6V13FAainfix &lt;V12ainfix +V11c1Aainfix &lt;=V6V12Iainfix =V12V11FIainfix &lt;agetV4V11agetV4V10Iainfix &lt;V11V0Aainfix &lt;=c0V11Iainfix &lt;V10V0Aainfix &lt;=c0V10Iainfix &lt;=agetV4V10agetV4V14Iainfix &lt;V14V11Aainfix &lt;=V6V14FAainfix &lt;V10V11Aainfix &lt;=V6V10Iainfix &lt;=V11V8Aainfix &lt;=V9V11FFIainfix &lt;=V9V8Lainfix +V6c1Lainfix -V0c1Iainfix &lt;=c0V0Iainfix =V7V6FIainfix &lt;=agetV4V15agetV4V16Iainfix &lt;V16V0Aainfix &lt;=V6V16Aainfix &lt;V15V6Aainfix &lt;=c0V15FAapermutV2V5Aasorted_subV4c0V6Iainfix &lt;=V6V3Aainfix &lt;=c0V6FLamk arrayV0V4FIainfix &lt;=c0V3Lainfix -V0c1Iainfix &lt;=c0V0Lamk arrayV0V1F">
      <label
       name="expl:VC for selection_sort"/>
      <proof
       prover="0"
       timelimit="5"
       memlimit="1000"
       obsolete="false"
       archived="false">
       <result status="valid" time="0.01"/>
      </proof>
     </goal>
     <goal
      name="WP_parameter selection_sort.13"
      locfile="../selection_sort.mlw"
      loclnum="14" loccnumb="6" loccnume="20"
<<<<<<< HEAD
      expl="13. loop invariant preservation"
      sum="0651fadf8b7824dc0878a457c949cc81"
=======
      expl="11. precondition"
      sum="1240c407ab9f3c3ce4764b91d7cbbd77"
>>>>>>> 1550af00
      proved="true"
      expanded="false"
      shape="loop invariant preservationainfix &lt;=agetV4V10agetV4V12Iainfix &lt;V12ainfix +V11c1Aainfix &lt;=V6V12FAainfix &lt;V10ainfix +V11c1Aainfix &lt;=V6V10INainfix &lt;agetV4V11agetV4V10Iainfix &lt;V11V0Aainfix &lt;=c0V11Iainfix &lt;V10V0Aainfix &lt;=c0V10Iainfix &lt;=agetV4V10agetV4V13Iainfix &lt;V13V11Aainfix &lt;=V6V13FAainfix &lt;V10V11Aainfix &lt;=V6V10Iainfix &lt;=V11V8Aainfix &lt;=V9V11FFIainfix &lt;=V9V8Lainfix +V6c1Lainfix -V0c1Iainfix &lt;=c0V0Iainfix =V7V6FIainfix &lt;=agetV4V14agetV4V15Iainfix &lt;V15V0Aainfix &lt;=V6V15Aainfix &lt;V14V6Aainfix &lt;=c0V14FAapermutV2V5Aasorted_subV4c0V6Iainfix &lt;=V6V3Aainfix &lt;=c0V6FLamk arrayV0V4FIainfix &lt;=c0V3Lainfix -V0c1Iainfix &lt;=c0V0Lamk arrayV0V1F">
      <label
       name="expl:VC for selection_sort"/>
      <proof
       prover="0"
       timelimit="5"
       memlimit="1000"
       obsolete="false"
       archived="false">
       <result status="valid" time="0.02"/>
      </proof>
     </goal>
     <goal
      name="WP_parameter selection_sort.14"
      locfile="../selection_sort.mlw"
      loclnum="14" loccnumb="6" loccnume="20"
<<<<<<< HEAD
      expl="14. precondition"
      sum="4fa61e136742ac3ab5fb451ce9bde67d"
=======
      expl="12. assertion"
      sum="bf9ab9bc8268b25624f0d062bc69d119"
>>>>>>> 1550af00
      proved="true"
      expanded="false"
      shape="preconditionainfix &lt;V6V0Aainfix &lt;=c0V6Aainfix &lt;V10V0Aainfix &lt;=c0V10INainfix =V10V6Iainfix &lt;=agetV4V10agetV4V11Iainfix &lt;V11ainfix +V8c1Aainfix &lt;=V6V11FAainfix &lt;V10ainfix +V8c1Aainfix &lt;=V6V10FIainfix &lt;=V9V8Lainfix +V6c1Lainfix -V0c1Iainfix &lt;=c0V0Iainfix =V7V6FIainfix &lt;=agetV4V12agetV4V13Iainfix &lt;V13V0Aainfix &lt;=V6V13Aainfix &lt;V12V6Aainfix &lt;=c0V12FAapermutV2V5Aasorted_subV4c0V6Iainfix &lt;=V6V3Aainfix &lt;=c0V6FLamk arrayV0V4FIainfix &lt;=c0V3Lainfix -V0c1Iainfix &lt;=c0V0Lamk arrayV0V1F">
      <label
       name="expl:VC for selection_sort"/>
      <proof
       prover="0"
       timelimit="5"
       memlimit="1000"
       obsolete="false"
       archived="false">
       <result status="valid" time="0.02"/>
      </proof>
     </goal>
     <goal
      name="WP_parameter selection_sort.15"
      locfile="../selection_sort.mlw"
      loclnum="14" loccnumb="6" loccnume="20"
<<<<<<< HEAD
      expl="15. assertion"
      sum="e1e80a010f261f8780bb45a67693ab55"
=======
      expl="13. loop invariant preservation"
      sum="24497fd27216b241538c44adf6d3ab72"
>>>>>>> 1550af00
      proved="true"
      expanded="false"
      shape="assertionapermutV5V12IaexchangeV4V11V10V6Aainfix &lt;=c0V0Lamk arrayV0V11FIainfix &lt;V6V0Aainfix &lt;=c0V6Aainfix &lt;V10V0Aainfix &lt;=c0V10INainfix =V10V6Iainfix &lt;=agetV4V10agetV4V13Iainfix &lt;V13ainfix +V8c1Aainfix &lt;=V6V13FAainfix &lt;V10ainfix +V8c1Aainfix &lt;=V6V10FIainfix &lt;=V9V8Lainfix +V6c1Lainfix -V0c1Iainfix &lt;=c0V0Iainfix =V7V6FIainfix &lt;=agetV4V14agetV4V15Iainfix &lt;V15V0Aainfix &lt;=V6V15Aainfix &lt;V14V6Aainfix &lt;=c0V14FAapermutV2V5Aasorted_subV4c0V6Iainfix &lt;=V6V3Aainfix &lt;=c0V6FLamk arrayV0V4FIainfix &lt;=c0V3Lainfix -V0c1Iainfix &lt;=c0V0Lamk arrayV0V1F">
      <label
       name="expl:VC for selection_sort"/>
      <proof
       prover="1"
       timelimit="5"
       memlimit="4000"
       obsolete="false"
       archived="false">
       <result status="valid" time="0.02"/>
      </proof>
     </goal>
     <goal
      name="WP_parameter selection_sort.16"
      locfile="../selection_sort.mlw"
      loclnum="14" loccnumb="6" loccnume="20"
      expl="16. loop invariant preservation"
      sum="c5a030b8f2981697011653d856904945"
      proved="true"
      expanded="false"
      shape="loop invariant preservationainfix &lt;=agetV11V13agetV11V14Iainfix &lt;V14V0Aainfix &lt;=ainfix +V6c1V14Aainfix &lt;V13ainfix +V6c1Aainfix &lt;=c0V13FAapermutV2V12Aasorted_subV11c0ainfix +V6c1IapermutV5V12IaexchangeV4V11V10V6Aainfix &lt;=c0V0Lamk arrayV0V11FIainfix &lt;V6V0Aainfix &lt;=c0V6Aainfix &lt;V10V0Aainfix &lt;=c0V10INainfix =V10V6Iainfix &lt;=agetV4V10agetV4V15Iainfix &lt;V15ainfix +V8c1Aainfix &lt;=V6V15FAainfix &lt;V10ainfix +V8c1Aainfix &lt;=V6V10FIainfix &lt;=V9V8Lainfix +V6c1Lainfix -V0c1Iainfix &lt;=c0V0Iainfix =V7V6FIainfix &lt;=agetV4V16agetV4V17Iainfix &lt;V17V0Aainfix &lt;=V6V17Aainfix &lt;V16V6Aainfix &lt;=c0V16FAapermutV2V5Aasorted_subV4c0V6Iainfix &lt;=V6V3Aainfix &lt;=c0V6FLamk arrayV0V4FIainfix &lt;=c0V3Lainfix -V0c1Iainfix &lt;=c0V0Lamk arrayV0V1F">
      <label
       name="expl:VC for selection_sort"/>
      <transf
       name="split_goal_wp"
       proved="true"
       expanded="false">
       <goal
        name="WP_parameter selection_sort.16.1"
        locfile="../selection_sort.mlw"
        loclnum="14" loccnumb="6" loccnume="20"
        expl="1."
<<<<<<< HEAD
        sum="d2028793fff4497c463e04aafcdf7caa"
=======
        sum="b76f31ac7264375ebe8b2913ac831fa0"
>>>>>>> 1550af00
        proved="true"
        expanded="false"
        shape="asorted_subV11c0ainfix +V6c1IapermutV5V12IaexchangeV4V11V10V6Aainfix &lt;=c0V0Lamk arrayV0V11FIainfix &lt;V6V0Aainfix &lt;=c0V6Aainfix &lt;V10V0Aainfix &lt;=c0V10INainfix =V10V6Iainfix &lt;=agetV4V10agetV4V13Iainfix &lt;V13ainfix +V8c1Aainfix &lt;=V6V13FAainfix &lt;V10ainfix +V8c1Aainfix &lt;=V6V10FIainfix &lt;=V9V8Lainfix +V6c1Lainfix -V0c1Iainfix &lt;=c0V0Iainfix =V7V6FIainfix &lt;=agetV4V14agetV4V15Iainfix &lt;V15V0Aainfix &lt;=V6V15Aainfix &lt;V14V6Aainfix &lt;=c0V14FAapermutV2V5Aasorted_subV4c0V6Iainfix &lt;=V6V3Aainfix &lt;=c0V6FLamk arrayV0V4FIainfix &lt;=c0V3Lainfix -V0c1Iainfix &lt;=c0V0Lamk arrayV0V1F">
        <label
         name="expl:VC for selection_sort"/>
        <proof
         prover="1"
         timelimit="5"
         memlimit="4000"
         obsolete="false"
         archived="false">
         <result status="valid" time="0.12"/>
        </proof>
        <proof
         prover="3"
         timelimit="5"
         memlimit="4000"
         obsolete="false"
         archived="false">
         <result status="valid" time="0.09"/>
        </proof>
       </goal>
       <goal
        name="WP_parameter selection_sort.16.2"
        locfile="../selection_sort.mlw"
        loclnum="14" loccnumb="6" loccnume="20"
        expl="2."
<<<<<<< HEAD
        sum="059c7a9f09b59b827b45a3a931774354"
=======
        sum="6e697dee57b08efa8b078ba6d505f2a4"
>>>>>>> 1550af00
        proved="true"
        expanded="false"
        shape="apermutV2V12IapermutV5V12IaexchangeV4V11V10V6Aainfix &lt;=c0V0Lamk arrayV0V11FIainfix &lt;V6V0Aainfix &lt;=c0V6Aainfix &lt;V10V0Aainfix &lt;=c0V10INainfix =V10V6Iainfix &lt;=agetV4V10agetV4V13Iainfix &lt;V13ainfix +V8c1Aainfix &lt;=V6V13FAainfix &lt;V10ainfix +V8c1Aainfix &lt;=V6V10FIainfix &lt;=V9V8Lainfix +V6c1Lainfix -V0c1Iainfix &lt;=c0V0Iainfix =V7V6FIainfix &lt;=agetV4V14agetV4V15Iainfix &lt;V15V0Aainfix &lt;=V6V15Aainfix &lt;V14V6Aainfix &lt;=c0V14FAapermutV2V5Aasorted_subV4c0V6Iainfix &lt;=V6V3Aainfix &lt;=c0V6FLamk arrayV0V4FIainfix &lt;=c0V3Lainfix -V0c1Iainfix &lt;=c0V0Lamk arrayV0V1F">
        <label
         name="expl:VC for selection_sort"/>
        <proof
         prover="1"
         timelimit="5"
         memlimit="4000"
         obsolete="false"
         archived="false">
         <result status="valid" time="0.02"/>
        </proof>
        <proof
         prover="2"
         timelimit="5"
         memlimit="4000"
         obsolete="false"
         archived="false">
         <result status="valid" time="0.02"/>
        </proof>
        <proof
         prover="3"
         timelimit="5"
         memlimit="4000"
         obsolete="false"
         archived="false">
         <result status="valid" time="0.04"/>
        </proof>
       </goal>
       <goal
        name="WP_parameter selection_sort.16.3"
        locfile="../selection_sort.mlw"
        loclnum="14" loccnumb="6" loccnume="20"
        expl="3."
<<<<<<< HEAD
        sum="ca0838599353342ef1b7550d6cee89ed"
=======
        sum="c4adcbe07f9ad7b4d8797309f6e10076"
>>>>>>> 1550af00
        proved="true"
        expanded="false"
        shape="ainfix &lt;=agetV11V13agetV11V14Iainfix &lt;V14V0Aainfix &lt;=ainfix +V6c1V14Aainfix &lt;V13ainfix +V6c1Aainfix &lt;=c0V13FIapermutV5V12IaexchangeV4V11V10V6Aainfix &lt;=c0V0Lamk arrayV0V11FIainfix &lt;V6V0Aainfix &lt;=c0V6Aainfix &lt;V10V0Aainfix &lt;=c0V10INainfix =V10V6Iainfix &lt;=agetV4V10agetV4V15Iainfix &lt;V15ainfix +V8c1Aainfix &lt;=V6V15FAainfix &lt;V10ainfix +V8c1Aainfix &lt;=V6V10FIainfix &lt;=V9V8Lainfix +V6c1Lainfix -V0c1Iainfix &lt;=c0V0Iainfix =V7V6FIainfix &lt;=agetV4V16agetV4V17Iainfix &lt;V17V0Aainfix &lt;=V6V17Aainfix &lt;V16V6Aainfix &lt;=c0V16FAapermutV2V5Aasorted_subV4c0V6Iainfix &lt;=V6V3Aainfix &lt;=c0V6FLamk arrayV0V4FIainfix &lt;=c0V3Lainfix -V0c1Iainfix &lt;=c0V0Lamk arrayV0V1F">
        <label
         name="expl:VC for selection_sort"/>
        <proof
         prover="1"
         timelimit="5"
         memlimit="4000"
         obsolete="false"
         archived="false">
         <result status="valid" time="0.26"/>
        </proof>
        <proof
         prover="3"
         timelimit="5"
         memlimit="4000"
         obsolete="false"
         archived="false">
         <result status="valid" time="0.16"/>
        </proof>
       </goal>
      </transf>
     </goal>
     <goal
      name="WP_parameter selection_sort.17"
      locfile="../selection_sort.mlw"
      loclnum="14" loccnumb="6" loccnume="20"
<<<<<<< HEAD
      expl="17. assertion"
      sum="8806d232b43a0fb96cb6b86615df8b50"
=======
      expl="14. assertion"
      sum="efed3825db485dc5ce35983c263a523c"
>>>>>>> 1550af00
      proved="true"
      expanded="false"
      shape="assertionapermutV5V5INNainfix =V10V6Iainfix &lt;=agetV4V10agetV4V11Iainfix &lt;V11ainfix +V8c1Aainfix &lt;=V6V11FAainfix &lt;V10ainfix +V8c1Aainfix &lt;=V6V10FIainfix &lt;=V9V8Lainfix +V6c1Lainfix -V0c1Iainfix &lt;=c0V0Iainfix =V7V6FIainfix &lt;=agetV4V12agetV4V13Iainfix &lt;V13V0Aainfix &lt;=V6V13Aainfix &lt;V12V6Aainfix &lt;=c0V12FAapermutV2V5Aasorted_subV4c0V6Iainfix &lt;=V6V3Aainfix &lt;=c0V6FLamk arrayV0V4FIainfix &lt;=c0V3Lainfix -V0c1Iainfix &lt;=c0V0Lamk arrayV0V1F">
      <label
       name="expl:VC for selection_sort"/>
      <proof
       prover="0"
       timelimit="5"
       memlimit="1000"
       obsolete="false"
       archived="false">
       <result status="valid" time="0.02"/>
      </proof>
     </goal>
     <goal
      name="WP_parameter selection_sort.18"
      locfile="../selection_sort.mlw"
      loclnum="14" loccnumb="6" loccnume="20"
<<<<<<< HEAD
      expl="18. loop invariant preservation"
      sum="1fd55c38fc29cf55d7ecd2afce38ab78"
=======
      expl="15. loop invariant preservation"
      sum="bfd17281f4b9e4fc52b1f6eb3fa51057"
>>>>>>> 1550af00
      proved="true"
      expanded="false"
      shape="loop invariant preservationainfix &lt;=agetV4V11agetV4V12Iainfix &lt;V12V0Aainfix &lt;=ainfix +V6c1V12Aainfix &lt;V11ainfix +V6c1Aainfix &lt;=c0V11FAapermutV2V5Aasorted_subV4c0ainfix +V6c1IapermutV5V5INNainfix =V10V6Iainfix &lt;=agetV4V10agetV4V13Iainfix &lt;V13ainfix +V8c1Aainfix &lt;=V6V13FAainfix &lt;V10ainfix +V8c1Aainfix &lt;=V6V10FIainfix &lt;=V9V8Lainfix +V6c1Lainfix -V0c1Iainfix &lt;=c0V0Iainfix =V7V6FIainfix &lt;=agetV4V14agetV4V15Iainfix &lt;V15V0Aainfix &lt;=V6V15Aainfix &lt;V14V6Aainfix &lt;=c0V14FAapermutV2V5Aasorted_subV4c0V6Iainfix &lt;=V6V3Aainfix &lt;=c0V6FLamk arrayV0V4FIainfix &lt;=c0V3Lainfix -V0c1Iainfix &lt;=c0V0Lamk arrayV0V1F">
      <label
       name="expl:VC for selection_sort"/>
      <proof
       prover="0"
       timelimit="5"
       memlimit="1000"
       obsolete="false"
       archived="false">
       <result status="valid" time="0.06"/>
      </proof>
     </goal>
     <goal
      name="WP_parameter selection_sort.19"
      locfile="../selection_sort.mlw"
      loclnum="14" loccnumb="6" loccnume="20"
<<<<<<< HEAD
      expl="19. type invariant"
      sum="3945a188ef99493d57daff86c35071fa"
=======
      expl="16. type invariant"
      sum="9fed257d08794b90ccf7ea1596daa5f5"
>>>>>>> 1550af00
      proved="true"
      expanded="false"
      shape="type invariantainfix &lt;=c0V0Iainfix &lt;=agetV4V6agetV4V7Iainfix &lt;V7V0Aainfix &lt;=ainfix +V3c1V7Aainfix &lt;V6ainfix +V3c1Aainfix &lt;=c0V6FAapermutV2V5Aasorted_subV4c0ainfix +V3c1Lamk arrayV0V4FIainfix &lt;=c0V3Lainfix -V0c1Iainfix &lt;=c0V0Lamk arrayV0V1F">
      <label
       name="expl:VC for selection_sort"/>
      <proof
       prover="0"
       timelimit="5"
       memlimit="1000"
       obsolete="false"
       archived="false">
       <result status="valid" time="0.02"/>
      </proof>
     </goal>
     <goal
      name="WP_parameter selection_sort.20"
      locfile="../selection_sort.mlw"
      loclnum="14" loccnumb="6" loccnume="20"
<<<<<<< HEAD
      expl="20. postcondition"
      sum="bc7195603ce9ec8321247ede6e26bf2d"
=======
      expl="17. postcondition"
      sum="ec886237ed6745168960ebe70923c9ff"
>>>>>>> 1550af00
      proved="true"
      expanded="false"
      shape="postconditionapermutV2V5Aasorted_subV4c0V0Iainfix &lt;=c0V0Iainfix &lt;=agetV4V6agetV4V7Iainfix &lt;V7V0Aainfix &lt;=ainfix +V3c1V7Aainfix &lt;V6ainfix +V3c1Aainfix &lt;=c0V6FAapermutV2V5Aasorted_subV4c0ainfix +V3c1Lamk arrayV0V4FIainfix &lt;=c0V3Lainfix -V0c1Iainfix &lt;=c0V0Lamk arrayV0V1F">
      <label
       name="expl:VC for selection_sort"/>
      <proof
       prover="0"
       timelimit="10"
       memlimit="0"
       obsolete="false"
       archived="false">
       <result status="valid" time="0.02"/>
      </proof>
     </goal>
    </transf>
   </goal>
   <goal
    name="WP_parameter test1"
    locfile="../selection_sort.mlw"
<<<<<<< HEAD
    loclnum="33" loccnumb="6" loccnume="11"
    expl="VC for test1"
    sum="3314504201eb8b495063aaffe5e79949"
    proved="true"
    expanded="false"
    shape="ainfix &lt;c2c3Aainfix &lt;=c0c2Iainfix =V1asetV0c1c3Aainfix &lt;=c0c3FAainfix &lt;c1c3Aainfix &lt;=c0c1Iainfix =V0asetaconstc0c0c7Aainfix &lt;=c0c3FAainfix &lt;c0c3Aainfix &lt;=c0c0Iainfix &lt;=c0c3Aainfix &gt;=c3c0">
    <label
     name="expl:VC for test1"/>
    <proof
     prover="1"
     timelimit="5"
     memlimit="4000"
     obsolete="false"
     archived="false">
     <result status="valid" time="0.01"/>
    </proof>
   </goal>
   <goal
    name="WP_parameter test2"
    locfile="../selection_sort.mlw"
    loclnum="39" loccnumb="6" loccnume="11"
    expl="VC for test2"
    sum="b3946553c2f6b82147905412cc4f131d"
    proved="true"
    expanded="false"
    shape="ainfix &lt;c7c8Aainfix &lt;=c0c7Iainfix =V6asetV5c6c69Aainfix &lt;=c0c8FAainfix &lt;c6c8Aainfix &lt;=c0c6Iainfix =V5asetV4c5c42Aainfix &lt;=c0c8FAainfix &lt;c5c8Aainfix &lt;=c0c5Iainfix =V4asetV3c4c413Aainfix &lt;=c0c8FAainfix &lt;c4c8Aainfix &lt;=c0c4Iainfix =V3asetV2c3aprefix -c5Aainfix &lt;=c0c8FAainfix &lt;c3c8Aainfix &lt;=c0c3Iainfix =V2asetV1c2c17Aainfix &lt;=c0c8FAainfix &lt;c2c8Aainfix &lt;=c0c2Iainfix =V1asetV0c1c91Aainfix &lt;=c0c8FAainfix &lt;c1c8Aainfix &lt;=c0c1Iainfix =V0asetaconstc0c0c53Aainfix &lt;=c0c8FAainfix &lt;c0c8Aainfix &lt;=c0c0Iainfix &lt;=c0c8Aainfix &gt;=c8c0">
    <label
     name="expl:VC for test2"/>
    <proof
     prover="1"
     timelimit="5"
     memlimit="4000"
     obsolete="false"
     archived="false">
     <result status="valid" time="0.03"/>
    </proof>
   </goal>
   <goal
    name="WP_parameter bench"
    locfile="../selection_sort.mlw"
    loclnum="48" loccnumb="6" loccnume="11"
    expl="VC for bench"
    sum="e7d0af3b99418159572019ab939afefd"
    proved="true"
    expanded="false"
    shape="ainfix &lt;c7V0Aainfix &lt;=c0c7Iainfix =agetV1c6c91Aainfix &lt;c6V0Aainfix &lt;=c0c6Iainfix =agetV1c5c69Aainfix &lt;c5V0Aainfix &lt;=c0c5Iainfix =agetV1c4c53Aainfix &lt;c4V0Aainfix &lt;=c0c4Iainfix =agetV1c3c42Aainfix &lt;c3V0Aainfix &lt;=c0c3Iainfix =agetV1c2c17Aainfix &lt;c2V0Aainfix &lt;=c0c2Iainfix =agetV1c1c6Aainfix &lt;c1V0Aainfix &lt;=c0c1Iainfix =agetV1c0aprefix -c5Aainfix &lt;c0V0Aainfix &lt;=c0c0Iainfix =V0c8Aainfix &lt;=c0V0F">
=======
    loclnum="32" loccnumb="6" loccnume="10"
    expl="VC for test"
    sum="16f5f397818f6b104cb060285fc5b104"
    proved="false"
    expanded="true"
    shape="ainfix &lt;c7c8Aainfix &lt;=c0c7Iainfix =V6asetV5c6c6Aainfix &lt;=c0c8FAainfix &lt;c6c8Aainfix &lt;=c0c6Iainfix =V5asetV4c5c1Aainfix &lt;=c0c8FAainfix &lt;c5c8Aainfix &lt;=c0c5Iainfix =V4asetV3c4c4Aainfix &lt;=c0c8FAainfix &lt;c4c8Aainfix &lt;=c0c4Iainfix =V3asetV2c3c0Aainfix &lt;=c0c8FAainfix &lt;c3c8Aainfix &lt;=c0c3Iainfix =V2asetV1c2c7Aainfix &lt;=c0c8FAainfix &lt;c2c8Aainfix &lt;=c0c2Iainfix =V1asetV0c1c1Aainfix &lt;=c0c8FAainfix &lt;c1c8Aainfix &lt;=c0c1Iainfix =V0asetaconstc0c0c3Aainfix &lt;=c0c8FAainfix &lt;c0c8Aainfix &lt;=c0c0Iainfix &lt;=c0c8Aainfix &gt;=c8c0">
>>>>>>> 1550af00
    <label
     name="expl:VC for bench"/>
    <proof
     prover="1"
     timelimit="5"
     memlimit="4000"
     obsolete="false"
     archived="false">
     <result status="valid" time="0.00"/>
    </proof>
   </goal>
  </theory>
 </file>
</why3session><|MERGE_RESOLUTION|>--- conflicted
+++ resolved
@@ -5,47 +5,31 @@
   id="0"
   name="Alt-Ergo"
   version="0.95.1"/>
- <prover
-  id="1"
-  name="Alt-Ergo"
-  version="0.95.2"/>
- <prover
-  id="2"
-  name="CVC3"
-  version="2.4.1"/>
- <prover
-  id="3"
-  name="CVC4"
-  version="1.3"/>
  <file
   name="../selection_sort.mlw"
-  verified="true"
+  verified="false"
   expanded="true">
   <theory
    name="SelectionSort"
    locfile="../selection_sort.mlw"
    loclnum="4" loccnumb="7" loccnume="20"
-   verified="true"
+   verified="false"
    expanded="true">
    <goal
     name="WP_parameter selection_sort"
     locfile="../selection_sort.mlw"
     loclnum="14" loccnumb="6" loccnume="20"
     expl="VC for selection_sort"
-<<<<<<< HEAD
-    sum="f1d0553cf8629f53975248651df1e422"
-=======
     sum="160cf2a0ac80465ecc573bf9a16a333d"
->>>>>>> 1550af00
     proved="true"
-    expanded="false"
-    shape="apermutV2V5Aasorted_subV4c0V0Aainfix &lt;=c0V0Iainfix &lt;=agetV4V6agetV4V7Iainfix &lt;V7V0Aainfix &lt;=ainfix +V3c1V7Aainfix &lt;V6ainfix +V3c1Aainfix &lt;=c0V6FAapermutV2V5Aasorted_subV4c0ainfix +V3c1Aiainfix &lt;=agetV4V13agetV4V14Iainfix &lt;V14V0Aainfix &lt;=ainfix +V8c1V14Aainfix &lt;V13ainfix +V8c1Aainfix &lt;=c0V13FAapermutV2V5Aasorted_subV4c0ainfix +V8c1AapermutV5V5ainfix &lt;=agetV15V17agetV15V18Iainfix &lt;V18V0Aainfix &lt;=ainfix +V8c1V18Aainfix &lt;V17ainfix +V8c1Aainfix &lt;=c0V17FAapermutV2V16Aasorted_subV15c0ainfix +V8c1AapermutV5V16IaexchangeV4V15V12V8Aainfix &lt;=c0V0Lamk arrayV0V15FAainfix &lt;V8V0Aainfix &lt;=c0V8Aainfix &lt;V12V0Aainfix &lt;=c0V12Nainfix =V12V8Iainfix &lt;=agetV4V12agetV4V19Iainfix &lt;V19ainfix +V10c1Aainfix &lt;=V8V19FAainfix &lt;V12ainfix +V10c1Aainfix &lt;=V8V12Aiainfix &lt;=agetV4V12agetV4V21Iainfix &lt;V21ainfix +V20c1Aainfix &lt;=V8V21FAainfix &lt;V12ainfix +V20c1Aainfix &lt;=V8V12ainfix &lt;=agetV4V22agetV4V23Iainfix &lt;V23ainfix +V20c1Aainfix &lt;=V8V23FAainfix &lt;V22ainfix +V20c1Aainfix &lt;=V8V22Iainfix =V22V20Fainfix &lt;agetV4V20agetV4V12Aainfix &lt;V20V0Aainfix &lt;=c0V20Aainfix &lt;V12V0Aainfix &lt;=c0V12Iainfix &lt;=agetV4V12agetV4V24Iainfix &lt;V24V20Aainfix &lt;=V8V24FAainfix &lt;V12V20Aainfix &lt;=V8V12Iainfix &lt;=V20V10Aainfix &lt;=V11V20FFAainfix &lt;=agetV4V9agetV4V25Iainfix &lt;V25V11Aainfix &lt;=V8V25FAainfix &lt;V9V11Aainfix &lt;=V8V9Iainfix &lt;=V11V10Aiainfix &lt;=agetV4V26agetV4V27Iainfix &lt;V27V0Aainfix &lt;=ainfix +V8c1V27Aainfix &lt;V26ainfix +V8c1Aainfix &lt;=c0V26FAapermutV2V5Aasorted_subV4c0ainfix +V8c1AapermutV5V5ainfix &lt;=agetV28V30agetV28V31Iainfix &lt;V31V0Aainfix &lt;=ainfix +V8c1V31Aainfix &lt;V30ainfix +V8c1Aainfix &lt;=c0V30FAapermutV2V29Aasorted_subV28c0ainfix +V8c1AapermutV5V29IaexchangeV4V28V9V8Aainfix &lt;=c0V0Lamk arrayV0V28FAainfix &lt;V8V0Aainfix &lt;=c0V8Aainfix &lt;V9V0Aainfix &lt;=c0V9Nainfix =V9V8Iainfix &gt;V11V10Lainfix +V8c1Lainfix -V0c1Aainfix &lt;=c0V0Iainfix =V9V8FIainfix &lt;=agetV4V32agetV4V33Iainfix &lt;V33V0Aainfix &lt;=V8V33Aainfix &lt;V32V8Aainfix &lt;=c0V32FAapermutV2V5Aasorted_subV4c0V8Iainfix &lt;=V8V3Aainfix &lt;=c0V8FLamk arrayV0V4FAainfix &lt;=agetV1V34agetV1V35Iainfix &lt;V35V0Aainfix &lt;=c0V35Aainfix &lt;V34c0Aainfix &lt;=c0V34FAapermutV2V2Aasorted_subV1c0c0Iainfix &lt;=c0V3AapermutV2V2Aasorted_subV1c0V0Iainfix &gt;c0V3Lainfix -V0c1Iainfix &lt;=c0V0Lamk arrayV0V1F">
+    expanded="true"
+    shape="apermutV2V5Aasorted_subV4c0V0Aainfix &lt;=c0V0Iainfix &lt;=agetV4V6agetV4V7Iainfix &lt;V7V0Aainfix &lt;=ainfix +V3c1V7Aainfix &lt;V6ainfix +V3c1Aainfix &lt;=c0V6FAapermutV2V5Aasorted_subV4c0ainfix +V3c1Aiainfix &lt;=agetV4V12agetV4V13Iainfix &lt;V13V0Aainfix &lt;=ainfix +V8c1V13Aainfix &lt;V12ainfix +V8c1Aainfix &lt;=c0V12FAapermutV2V5Aasorted_subV4c0ainfix +V8c1AapermutV5V5ainfix &lt;=agetV14V16agetV14V17Iainfix &lt;V17V0Aainfix &lt;=ainfix +V8c1V17Aainfix &lt;V16ainfix +V8c1Aainfix &lt;=c0V16FAapermutV2V15Aasorted_subV14c0ainfix +V8c1AapermutV5V15IaexchangeV4V14V11V8Aainfix &lt;=c0V0Lamk arrayV0V14FAainfix &lt;V8V0Aainfix &lt;=c0V8Aainfix &lt;V11V0Aainfix &lt;=c0V11Nainfix =V11V8Iainfix &lt;=agetV4V11agetV4V18Iainfix &lt;V18ainfix +V9c1Aainfix &lt;=V8V18FAainfix &lt;V11ainfix +V9c1Aainfix &lt;=V8V11Aiainfix &lt;=agetV4V11agetV4V20Iainfix &lt;V20ainfix +V19c1Aainfix &lt;=V8V20FAainfix &lt;V11ainfix +V19c1Aainfix &lt;=V8V11ainfix &lt;=agetV4V21agetV4V22Iainfix &lt;V22ainfix +V19c1Aainfix &lt;=V8V22FAainfix &lt;V21ainfix +V19c1Aainfix &lt;=V8V21Iainfix =V21V19Fainfix &lt;agetV4V19agetV4V11Aainfix &lt;V19V0Aainfix &lt;=c0V19Aainfix &lt;V11V0Aainfix &lt;=c0V11Iainfix &lt;=agetV4V11agetV4V23Iainfix &lt;V23V19Aainfix &lt;=V8V23FAainfix &lt;V11V19Aainfix &lt;=V8V11Iainfix &lt;=V19V9Aainfix &lt;=V10V19FFAainfix &lt;=agetV4V8agetV4V24Iainfix &lt;V24V10Aainfix &lt;=V8V24FAainfix &lt;V8V10Aainfix &lt;=V8V8Iainfix &lt;=V10V9Aainfix &lt;=agetV4V25agetV4V26Iainfix &lt;V26V0Aainfix &lt;=ainfix +V8c1V26Aainfix &lt;V25ainfix +V8c1Aainfix &lt;=c0V25FAapermutV2V5Aasorted_subV4c0ainfix +V8c1AapermutV5V5Iainfix &gt;V10V9Lainfix +V8c1Lainfix -V0c1Aainfix &lt;=c0V0Iainfix &lt;=agetV4V27agetV4V28Iainfix &lt;V28V0Aainfix &lt;=V8V28Aainfix &lt;V27V8Aainfix &lt;=c0V27FAapermutV2V5Aasorted_subV4c0V8Iainfix &lt;=V8V3Aainfix &lt;=c0V8FLamk arrayV0V4FAainfix &lt;=agetV1V29agetV1V30Iainfix &lt;V30V0Aainfix &lt;=c0V30Aainfix &lt;V29c0Aainfix &lt;=c0V29FAapermutV2V2Aasorted_subV1c0c0Iainfix &lt;=c0V3AapermutV2V2Aasorted_subV1c0V0Iainfix &gt;c0V3Lainfix -V0c1Iainfix &lt;=c0V0Lamk arrayV0V1F">
     <label
      name="expl:VC for selection_sort"/>
     <transf
      name="split_goal"
      proved="true"
-     expanded="false">
+     expanded="true">
      <goal
       name="WP_parameter selection_sort.1"
       locfile="../selection_sort.mlw"
@@ -91,14 +75,10 @@
       locfile="../selection_sort.mlw"
       loclnum="14" loccnumb="6" loccnume="20"
       expl="3. type invariant"
-<<<<<<< HEAD
-      sum="3b2e44679cc428550350c8feb6c47a4d"
-=======
       sum="f6484f6fe881246dac04cf0ed297dad4"
->>>>>>> 1550af00
-      proved="true"
-      expanded="false"
-      shape="type invariantainfix &lt;=c0V0Iainfix =V7V6FIainfix &lt;=agetV4V8agetV4V9Iainfix &lt;V9V0Aainfix &lt;=V6V9Aainfix &lt;V8V6Aainfix &lt;=c0V8FAapermutV2V5Aasorted_subV4c0V6Iainfix &lt;=V6V3Aainfix &lt;=c0V6FLamk arrayV0V4FIainfix &lt;=c0V3Lainfix -V0c1Iainfix &lt;=c0V0Lamk arrayV0V1F">
+      proved="true"
+      expanded="false"
+      shape="type invariantainfix &lt;=c0V0Iainfix &lt;=agetV4V7agetV4V8Iainfix &lt;V8V0Aainfix &lt;=V6V8Aainfix &lt;V7V6Aainfix &lt;=c0V7FAapermutV2V5Aasorted_subV4c0V6Iainfix &lt;=V6V3Aainfix &lt;=c0V6FLamk arrayV0V4FIainfix &lt;=c0V3Lainfix -V0c1Iainfix &lt;=c0V0Lamk arrayV0V1F">
       <label
        name="expl:VC for selection_sort"/>
       <proof
@@ -114,16 +94,11 @@
       name="WP_parameter selection_sort.4"
       locfile="../selection_sort.mlw"
       loclnum="14" loccnumb="6" loccnume="20"
-<<<<<<< HEAD
-      expl="4. precondition"
-      sum="34e17ede3cfe60a3a1dbce5d137dc3fa"
-=======
       expl="4. assertion"
       sum="b0e847db20c615dc21572ca02c0c0394"
->>>>>>> 1550af00
-      proved="true"
-      expanded="false"
-      shape="preconditionainfix &lt;V6V0Aainfix &lt;=c0V6Aainfix &lt;V7V0Aainfix &lt;=c0V7INainfix =V7V6Iainfix &gt;V9V8Lainfix +V6c1Lainfix -V0c1Iainfix &lt;=c0V0Iainfix =V7V6FIainfix &lt;=agetV4V10agetV4V11Iainfix &lt;V11V0Aainfix &lt;=V6V11Aainfix &lt;V10V6Aainfix &lt;=c0V10FAapermutV2V5Aasorted_subV4c0V6Iainfix &lt;=V6V3Aainfix &lt;=c0V6FLamk arrayV0V4FIainfix &lt;=c0V3Lainfix -V0c1Iainfix &lt;=c0V0Lamk arrayV0V1F">
+      proved="true"
+      expanded="false"
+      shape="assertionapermutV5V5Iainfix &gt;V8V7Lainfix +V6c1Lainfix -V0c1Iainfix &lt;=c0V0Iainfix &lt;=agetV4V9agetV4V10Iainfix &lt;V10V0Aainfix &lt;=V6V10Aainfix &lt;V9V6Aainfix &lt;=c0V9FAapermutV2V5Aasorted_subV4c0V6Iainfix &lt;=V6V3Aainfix &lt;=c0V6FLamk arrayV0V4FIainfix &lt;=c0V3Lainfix -V0c1Iainfix &lt;=c0V0Lamk arrayV0V1F">
       <label
        name="expl:VC for selection_sort"/>
       <proof
@@ -139,56 +114,186 @@
       name="WP_parameter selection_sort.5"
       locfile="../selection_sort.mlw"
       loclnum="14" loccnumb="6" loccnume="20"
-<<<<<<< HEAD
-      expl="5. assertion"
-      sum="01cdee56516aada8d5c6d25413d59f02"
-=======
       expl="5. loop invariant preservation"
       sum="aef561e11a6380dc2bf5473bedcb392c"
->>>>>>> 1550af00
-      proved="true"
-      expanded="false"
-      shape="assertionapermutV5V11IaexchangeV4V10V7V6Aainfix &lt;=c0V0Lamk arrayV0V10FIainfix &lt;V6V0Aainfix &lt;=c0V6Aainfix &lt;V7V0Aainfix &lt;=c0V7INainfix =V7V6Iainfix &gt;V9V8Lainfix +V6c1Lainfix -V0c1Iainfix &lt;=c0V0Iainfix =V7V6FIainfix &lt;=agetV4V12agetV4V13Iainfix &lt;V13V0Aainfix &lt;=V6V13Aainfix &lt;V12V6Aainfix &lt;=c0V12FAapermutV2V5Aasorted_subV4c0V6Iainfix &lt;=V6V3Aainfix &lt;=c0V6FLamk arrayV0V4FIainfix &lt;=c0V3Lainfix -V0c1Iainfix &lt;=c0V0Lamk arrayV0V1F">
-      <label
-       name="expl:VC for selection_sort"/>
-      <proof
-       prover="0"
-       timelimit="5"
-       memlimit="1000"
-       obsolete="false"
-       archived="false">
-       <result status="valid" time="0.02"/>
+      proved="true"
+      expanded="false"
+      shape="loop invariant preservationainfix &lt;=agetV4V9agetV4V10Iainfix &lt;V10V0Aainfix &lt;=ainfix +V6c1V10Aainfix &lt;V9ainfix +V6c1Aainfix &lt;=c0V9FAapermutV2V5Aasorted_subV4c0ainfix +V6c1IapermutV5V5Iainfix &gt;V8V7Lainfix +V6c1Lainfix -V0c1Iainfix &lt;=c0V0Iainfix &lt;=agetV4V11agetV4V12Iainfix &lt;V12V0Aainfix &lt;=V6V12Aainfix &lt;V11V6Aainfix &lt;=c0V11FAapermutV2V5Aasorted_subV4c0V6Iainfix &lt;=V6V3Aainfix &lt;=c0V6FLamk arrayV0V4FIainfix &lt;=c0V3Lainfix -V0c1Iainfix &lt;=c0V0Lamk arrayV0V1F">
+      <label
+       name="expl:VC for selection_sort"/>
+      <proof
+       prover="0"
+       timelimit="5"
+       memlimit="1000"
+       obsolete="false"
+       archived="false">
+       <result status="valid" time="0.01"/>
       </proof>
      </goal>
      <goal
       name="WP_parameter selection_sort.6"
       locfile="../selection_sort.mlw"
       loclnum="14" loccnumb="6" loccnume="20"
-<<<<<<< HEAD
-      expl="6. loop invariant preservation"
-      sum="5a6df95b4f87aa601a4fb04361302386"
-=======
       expl="6. loop invariant init"
       sum="48a5bc85e2caaff175a1e28d58e5749b"
->>>>>>> 1550af00
-      proved="true"
-      expanded="false"
-      shape="loop invariant preservationainfix &lt;=agetV10V12agetV10V13Iainfix &lt;V13V0Aainfix &lt;=ainfix +V6c1V13Aainfix &lt;V12ainfix +V6c1Aainfix &lt;=c0V12FAapermutV2V11Aasorted_subV10c0ainfix +V6c1IapermutV5V11IaexchangeV4V10V7V6Aainfix &lt;=c0V0Lamk arrayV0V10FIainfix &lt;V6V0Aainfix &lt;=c0V6Aainfix &lt;V7V0Aainfix &lt;=c0V7INainfix =V7V6Iainfix &gt;V9V8Lainfix +V6c1Lainfix -V0c1Iainfix &lt;=c0V0Iainfix =V7V6FIainfix &lt;=agetV4V14agetV4V15Iainfix &lt;V15V0Aainfix &lt;=V6V15Aainfix &lt;V14V6Aainfix &lt;=c0V14FAapermutV2V5Aasorted_subV4c0V6Iainfix &lt;=V6V3Aainfix &lt;=c0V6FLamk arrayV0V4FIainfix &lt;=c0V3Lainfix -V0c1Iainfix &lt;=c0V0Lamk arrayV0V1F">
+      proved="true"
+      expanded="false"
+      shape="loop invariant initainfix &lt;=agetV4V6agetV4V9Iainfix &lt;V9V8Aainfix &lt;=V6V9FAainfix &lt;V6V8Aainfix &lt;=V6V6Iainfix &lt;=V8V7Lainfix +V6c1Lainfix -V0c1Iainfix &lt;=c0V0Iainfix &lt;=agetV4V10agetV4V11Iainfix &lt;V11V0Aainfix &lt;=V6V11Aainfix &lt;V10V6Aainfix &lt;=c0V10FAapermutV2V5Aasorted_subV4c0V6Iainfix &lt;=V6V3Aainfix &lt;=c0V6FLamk arrayV0V4FIainfix &lt;=c0V3Lainfix -V0c1Iainfix &lt;=c0V0Lamk arrayV0V1F">
+      <label
+       name="expl:VC for selection_sort"/>
+      <proof
+       prover="0"
+       timelimit="5"
+       memlimit="1000"
+       obsolete="false"
+       archived="false">
+       <result status="valid" time="0.01"/>
+      </proof>
+     </goal>
+     <goal
+      name="WP_parameter selection_sort.7"
+      locfile="../selection_sort.mlw"
+      loclnum="14" loccnumb="6" loccnume="20"
+      expl="7. precondition"
+      sum="247087d0ad5af9d905bf79781278e814"
+      proved="true"
+      expanded="false"
+      shape="preconditionainfix &lt;V9V0Aainfix &lt;=c0V9Iainfix &lt;=agetV4V9agetV4V11Iainfix &lt;V11V10Aainfix &lt;=V6V11FAainfix &lt;V9V10Aainfix &lt;=V6V9Iainfix &lt;=V10V7Aainfix &lt;=V8V10FFIainfix &lt;=V8V7Lainfix +V6c1Lainfix -V0c1Iainfix &lt;=c0V0Iainfix &lt;=agetV4V12agetV4V13Iainfix &lt;V13V0Aainfix &lt;=V6V13Aainfix &lt;V12V6Aainfix &lt;=c0V12FAapermutV2V5Aasorted_subV4c0V6Iainfix &lt;=V6V3Aainfix &lt;=c0V6FLamk arrayV0V4FIainfix &lt;=c0V3Lainfix -V0c1Iainfix &lt;=c0V0Lamk arrayV0V1F">
+      <label
+       name="expl:VC for selection_sort"/>
+      <proof
+       prover="0"
+       timelimit="5"
+       memlimit="1000"
+       obsolete="false"
+       archived="false">
+       <result status="valid" time="0.02"/>
+      </proof>
+     </goal>
+     <goal
+      name="WP_parameter selection_sort.8"
+      locfile="../selection_sort.mlw"
+      loclnum="14" loccnumb="6" loccnume="20"
+      expl="8. precondition"
+      sum="4aca158ecf3afb36af5f68eb0454f44c"
+      proved="true"
+      expanded="false"
+      shape="preconditionainfix &lt;V10V0Aainfix &lt;=c0V10Iainfix &lt;V9V0Aainfix &lt;=c0V9Iainfix &lt;=agetV4V9agetV4V11Iainfix &lt;V11V10Aainfix &lt;=V6V11FAainfix &lt;V9V10Aainfix &lt;=V6V9Iainfix &lt;=V10V7Aainfix &lt;=V8V10FFIainfix &lt;=V8V7Lainfix +V6c1Lainfix -V0c1Iainfix &lt;=c0V0Iainfix &lt;=agetV4V12agetV4V13Iainfix &lt;V13V0Aainfix &lt;=V6V13Aainfix &lt;V12V6Aainfix &lt;=c0V12FAapermutV2V5Aasorted_subV4c0V6Iainfix &lt;=V6V3Aainfix &lt;=c0V6FLamk arrayV0V4FIainfix &lt;=c0V3Lainfix -V0c1Iainfix &lt;=c0V0Lamk arrayV0V1F">
+      <label
+       name="expl:VC for selection_sort"/>
+      <proof
+       prover="0"
+       timelimit="5"
+       memlimit="1000"
+       obsolete="false"
+       archived="false">
+       <result status="valid" time="0.02"/>
+      </proof>
+     </goal>
+     <goal
+      name="WP_parameter selection_sort.9"
+      locfile="../selection_sort.mlw"
+      loclnum="14" loccnumb="6" loccnume="20"
+      expl="9. loop invariant preservation"
+      sum="5fb35f684a78c9021f7f2a81f62112c6"
+      proved="true"
+      expanded="false"
+      shape="loop invariant preservationainfix &lt;=agetV4V11agetV4V12Iainfix &lt;V12ainfix +V10c1Aainfix &lt;=V6V12FAainfix &lt;V11ainfix +V10c1Aainfix &lt;=V6V11Iainfix =V11V10FIainfix &lt;agetV4V10agetV4V9Iainfix &lt;V10V0Aainfix &lt;=c0V10Iainfix &lt;V9V0Aainfix &lt;=c0V9Iainfix &lt;=agetV4V9agetV4V13Iainfix &lt;V13V10Aainfix &lt;=V6V13FAainfix &lt;V9V10Aainfix &lt;=V6V9Iainfix &lt;=V10V7Aainfix &lt;=V8V10FFIainfix &lt;=V8V7Lainfix +V6c1Lainfix -V0c1Iainfix &lt;=c0V0Iainfix &lt;=agetV4V14agetV4V15Iainfix &lt;V15V0Aainfix &lt;=V6V15Aainfix &lt;V14V6Aainfix &lt;=c0V14FAapermutV2V5Aasorted_subV4c0V6Iainfix &lt;=V6V3Aainfix &lt;=c0V6FLamk arrayV0V4FIainfix &lt;=c0V3Lainfix -V0c1Iainfix &lt;=c0V0Lamk arrayV0V1F">
+      <label
+       name="expl:VC for selection_sort"/>
+      <proof
+       prover="0"
+       timelimit="5"
+       memlimit="1000"
+       obsolete="false"
+       archived="false">
+       <result status="valid" time="0.06"/>
+      </proof>
+     </goal>
+     <goal
+      name="WP_parameter selection_sort.10"
+      locfile="../selection_sort.mlw"
+      loclnum="14" loccnumb="6" loccnume="20"
+      expl="10. loop invariant preservation"
+      sum="9b73709a0f83e04ffc633feb3e86af86"
+      proved="true"
+      expanded="false"
+      shape="loop invariant preservationainfix &lt;=agetV4V9agetV4V11Iainfix &lt;V11ainfix +V10c1Aainfix &lt;=V6V11FAainfix &lt;V9ainfix +V10c1Aainfix &lt;=V6V9INainfix &lt;agetV4V10agetV4V9Iainfix &lt;V10V0Aainfix &lt;=c0V10Iainfix &lt;V9V0Aainfix &lt;=c0V9Iainfix &lt;=agetV4V9agetV4V12Iainfix &lt;V12V10Aainfix &lt;=V6V12FAainfix &lt;V9V10Aainfix &lt;=V6V9Iainfix &lt;=V10V7Aainfix &lt;=V8V10FFIainfix &lt;=V8V7Lainfix +V6c1Lainfix -V0c1Iainfix &lt;=c0V0Iainfix &lt;=agetV4V13agetV4V14Iainfix &lt;V14V0Aainfix &lt;=V6V14Aainfix &lt;V13V6Aainfix &lt;=c0V13FAapermutV2V5Aasorted_subV4c0V6Iainfix &lt;=V6V3Aainfix &lt;=c0V6FLamk arrayV0V4FIainfix &lt;=c0V3Lainfix -V0c1Iainfix &lt;=c0V0Lamk arrayV0V1F">
+      <label
+       name="expl:VC for selection_sort"/>
+      <proof
+       prover="0"
+       timelimit="5"
+       memlimit="1000"
+       obsolete="false"
+       archived="false">
+       <result status="valid" time="0.02"/>
+      </proof>
+     </goal>
+     <goal
+      name="WP_parameter selection_sort.11"
+      locfile="../selection_sort.mlw"
+      loclnum="14" loccnumb="6" loccnume="20"
+      expl="11. precondition"
+      sum="1240c407ab9f3c3ce4764b91d7cbbd77"
+      proved="true"
+      expanded="false"
+      shape="preconditionainfix &lt;V6V0Aainfix &lt;=c0V6Aainfix &lt;V9V0Aainfix &lt;=c0V9INainfix =V9V6Iainfix &lt;=agetV4V9agetV4V10Iainfix &lt;V10ainfix +V7c1Aainfix &lt;=V6V10FAainfix &lt;V9ainfix +V7c1Aainfix &lt;=V6V9FIainfix &lt;=V8V7Lainfix +V6c1Lainfix -V0c1Iainfix &lt;=c0V0Iainfix &lt;=agetV4V11agetV4V12Iainfix &lt;V12V0Aainfix &lt;=V6V12Aainfix &lt;V11V6Aainfix &lt;=c0V11FAapermutV2V5Aasorted_subV4c0V6Iainfix &lt;=V6V3Aainfix &lt;=c0V6FLamk arrayV0V4FIainfix &lt;=c0V3Lainfix -V0c1Iainfix &lt;=c0V0Lamk arrayV0V1F">
+      <label
+       name="expl:VC for selection_sort"/>
+      <proof
+       prover="0"
+       timelimit="5"
+       memlimit="1000"
+       obsolete="false"
+       archived="false">
+       <result status="valid" time="0.02"/>
+      </proof>
+     </goal>
+     <goal
+      name="WP_parameter selection_sort.12"
+      locfile="../selection_sort.mlw"
+      loclnum="14" loccnumb="6" loccnume="20"
+      expl="12. assertion"
+      sum="bf9ab9bc8268b25624f0d062bc69d119"
+      proved="true"
+      expanded="false"
+      shape="assertionapermutV5V11IaexchangeV4V10V9V6Aainfix &lt;=c0V0Lamk arrayV0V10FIainfix &lt;V6V0Aainfix &lt;=c0V6Aainfix &lt;V9V0Aainfix &lt;=c0V9INainfix =V9V6Iainfix &lt;=agetV4V9agetV4V12Iainfix &lt;V12ainfix +V7c1Aainfix &lt;=V6V12FAainfix &lt;V9ainfix +V7c1Aainfix &lt;=V6V9FIainfix &lt;=V8V7Lainfix +V6c1Lainfix -V0c1Iainfix &lt;=c0V0Iainfix &lt;=agetV4V13agetV4V14Iainfix &lt;V14V0Aainfix &lt;=V6V14Aainfix &lt;V13V6Aainfix &lt;=c0V13FAapermutV2V5Aasorted_subV4c0V6Iainfix &lt;=V6V3Aainfix &lt;=c0V6FLamk arrayV0V4FIainfix &lt;=c0V3Lainfix -V0c1Iainfix &lt;=c0V0Lamk arrayV0V1F">
+      <label
+       name="expl:VC for selection_sort"/>
+      <proof
+       prover="0"
+       timelimit="5"
+       memlimit="1000"
+       obsolete="false"
+       archived="false">
+       <result status="valid" time="0.02"/>
+      </proof>
+     </goal>
+     <goal
+      name="WP_parameter selection_sort.13"
+      locfile="../selection_sort.mlw"
+      loclnum="14" loccnumb="6" loccnume="20"
+      expl="13. loop invariant preservation"
+      sum="24497fd27216b241538c44adf6d3ab72"
+      proved="true"
+      expanded="true"
+      shape="loop invariant preservationainfix &lt;=agetV10V12agetV10V13Iainfix &lt;V13V0Aainfix &lt;=ainfix +V6c1V13Aainfix &lt;V12ainfix +V6c1Aainfix &lt;=c0V12FAapermutV2V11Aasorted_subV10c0ainfix +V6c1IapermutV5V11IaexchangeV4V10V9V6Aainfix &lt;=c0V0Lamk arrayV0V10FIainfix &lt;V6V0Aainfix &lt;=c0V6Aainfix &lt;V9V0Aainfix &lt;=c0V9INainfix =V9V6Iainfix &lt;=agetV4V9agetV4V14Iainfix &lt;V14ainfix +V7c1Aainfix &lt;=V6V14FAainfix &lt;V9ainfix +V7c1Aainfix &lt;=V6V9FIainfix &lt;=V8V7Lainfix +V6c1Lainfix -V0c1Iainfix &lt;=c0V0Iainfix &lt;=agetV4V15agetV4V16Iainfix &lt;V16V0Aainfix &lt;=V6V16Aainfix &lt;V15V6Aainfix &lt;=c0V15FAapermutV2V5Aasorted_subV4c0V6Iainfix &lt;=V6V3Aainfix &lt;=c0V6FLamk arrayV0V4FIainfix &lt;=c0V3Lainfix -V0c1Iainfix &lt;=c0V0Lamk arrayV0V1F">
       <label
        name="expl:VC for selection_sort"/>
       <transf
        name="split_goal_wp"
        proved="true"
-       expanded="false">
+       expanded="true">
        <goal
-        name="WP_parameter selection_sort.6.1"
+        name="WP_parameter selection_sort.13.1"
         locfile="../selection_sort.mlw"
         loclnum="14" loccnumb="6" loccnume="20"
         expl="1."
-        sum="a5c3c53c7e1f28c38d05e216f2cae6f4"
+        sum="b76f31ac7264375ebe8b2913ac831fa0"
         proved="true"
         expanded="false"
-        shape="asorted_subV10c0ainfix +V6c1IapermutV5V11IaexchangeV4V10V7V6Aainfix &lt;=c0V0Lamk arrayV0V10FIainfix &lt;V6V0Aainfix &lt;=c0V6Aainfix &lt;V7V0Aainfix &lt;=c0V7INainfix =V7V6Iainfix &gt;V9V8Lainfix +V6c1Lainfix -V0c1Iainfix &lt;=c0V0Iainfix =V7V6FIainfix &lt;=agetV4V12agetV4V13Iainfix &lt;V13V0Aainfix &lt;=V6V13Aainfix &lt;V12V6Aainfix &lt;=c0V12FAapermutV2V5Aasorted_subV4c0V6Iainfix &lt;=V6V3Aainfix &lt;=c0V6FLamk arrayV0V4FIainfix &lt;=c0V3Lainfix -V0c1Iainfix &lt;=c0V0Lamk arrayV0V1F">
+        shape="asorted_subV10c0ainfix +V6c1IapermutV5V11IaexchangeV4V10V9V6Aainfix &lt;=c0V0Lamk arrayV0V10FIainfix &lt;V6V0Aainfix &lt;=c0V6Aainfix &lt;V9V0Aainfix &lt;=c0V9INainfix =V9V6Iainfix &lt;=agetV4V9agetV4V12Iainfix &lt;V12ainfix +V7c1Aainfix &lt;=V6V12FAainfix &lt;V9ainfix +V7c1Aainfix &lt;=V6V9FIainfix &lt;=V8V7Lainfix +V6c1Lainfix -V0c1Iainfix &lt;=c0V0Iainfix &lt;=agetV4V13agetV4V14Iainfix &lt;V14V0Aainfix &lt;=V6V14Aainfix &lt;V13V6Aainfix &lt;=c0V13FAapermutV2V5Aasorted_subV4c0V6Iainfix &lt;=V6V3Aainfix &lt;=c0V6FLamk arrayV0V4FIainfix &lt;=c0V3Lainfix -V0c1Iainfix &lt;=c0V0Lamk arrayV0V1F">
         <label
          name="expl:VC for selection_sort"/>
         <proof
@@ -201,14 +306,14 @@
         </proof>
        </goal>
        <goal
-        name="WP_parameter selection_sort.6.2"
+        name="WP_parameter selection_sort.13.2"
         locfile="../selection_sort.mlw"
         loclnum="14" loccnumb="6" loccnume="20"
         expl="2."
-        sum="4d5f83a37bcc652c2c1c591ac00e8346"
+        sum="6e697dee57b08efa8b078ba6d505f2a4"
         proved="true"
         expanded="false"
-        shape="apermutV2V11IapermutV5V11IaexchangeV4V10V7V6Aainfix &lt;=c0V0Lamk arrayV0V10FIainfix &lt;V6V0Aainfix &lt;=c0V6Aainfix &lt;V7V0Aainfix &lt;=c0V7INainfix =V7V6Iainfix &gt;V9V8Lainfix +V6c1Lainfix -V0c1Iainfix &lt;=c0V0Iainfix =V7V6FIainfix &lt;=agetV4V12agetV4V13Iainfix &lt;V13V0Aainfix &lt;=V6V13Aainfix &lt;V12V6Aainfix &lt;=c0V12FAapermutV2V5Aasorted_subV4c0V6Iainfix &lt;=V6V3Aainfix &lt;=c0V6FLamk arrayV0V4FIainfix &lt;=c0V3Lainfix -V0c1Iainfix &lt;=c0V0Lamk arrayV0V1F">
+        shape="apermutV2V11IapermutV5V11IaexchangeV4V10V9V6Aainfix &lt;=c0V0Lamk arrayV0V10FIainfix &lt;V6V0Aainfix &lt;=c0V6Aainfix &lt;V9V0Aainfix &lt;=c0V9INainfix =V9V6Iainfix &lt;=agetV4V9agetV4V12Iainfix &lt;V12ainfix +V7c1Aainfix &lt;=V6V12FAainfix &lt;V9ainfix +V7c1Aainfix &lt;=V6V9FIainfix &lt;=V8V7Lainfix +V6c1Lainfix -V0c1Iainfix &lt;=c0V0Iainfix &lt;=agetV4V13agetV4V14Iainfix &lt;V14V0Aainfix &lt;=V6V14Aainfix &lt;V13V6Aainfix &lt;=c0V13FAapermutV2V5Aasorted_subV4c0V6Iainfix &lt;=V6V3Aainfix &lt;=c0V6FLamk arrayV0V4FIainfix &lt;=c0V3Lainfix -V0c1Iainfix &lt;=c0V0Lamk arrayV0V1F">
         <label
          name="expl:VC for selection_sort"/>
         <proof
@@ -221,14 +326,14 @@
         </proof>
        </goal>
        <goal
-        name="WP_parameter selection_sort.6.3"
+        name="WP_parameter selection_sort.13.3"
         locfile="../selection_sort.mlw"
         loclnum="14" loccnumb="6" loccnume="20"
         expl="3."
-        sum="222a0d58b69d00e525455c2a54e7e878"
+        sum="c4adcbe07f9ad7b4d8797309f6e10076"
         proved="true"
         expanded="false"
-        shape="ainfix &lt;=agetV10V12agetV10V13Iainfix &lt;V13V0Aainfix &lt;=ainfix +V6c1V13Aainfix &lt;V12ainfix +V6c1Aainfix &lt;=c0V12FIapermutV5V11IaexchangeV4V10V7V6Aainfix &lt;=c0V0Lamk arrayV0V10FIainfix &lt;V6V0Aainfix &lt;=c0V6Aainfix &lt;V7V0Aainfix &lt;=c0V7INainfix =V7V6Iainfix &gt;V9V8Lainfix +V6c1Lainfix -V0c1Iainfix &lt;=c0V0Iainfix =V7V6FIainfix &lt;=agetV4V14agetV4V15Iainfix &lt;V15V0Aainfix &lt;=V6V15Aainfix &lt;V14V6Aainfix &lt;=c0V14FAapermutV2V5Aasorted_subV4c0V6Iainfix &lt;=V6V3Aainfix &lt;=c0V6FLamk arrayV0V4FIainfix &lt;=c0V3Lainfix -V0c1Iainfix &lt;=c0V0Lamk arrayV0V1F">
+        shape="ainfix &lt;=agetV10V12agetV10V13Iainfix &lt;V13V0Aainfix &lt;=ainfix +V6c1V13Aainfix &lt;V12ainfix +V6c1Aainfix &lt;=c0V12FIapermutV5V11IaexchangeV4V10V9V6Aainfix &lt;=c0V0Lamk arrayV0V10FIainfix &lt;V6V0Aainfix &lt;=c0V6Aainfix &lt;V9V0Aainfix &lt;=c0V9INainfix =V9V6Iainfix &lt;=agetV4V9agetV4V14Iainfix &lt;V14ainfix +V7c1Aainfix &lt;=V6V14FAainfix &lt;V9ainfix +V7c1Aainfix &lt;=V6V9FIainfix &lt;=V8V7Lainfix +V6c1Lainfix -V0c1Iainfix &lt;=c0V0Iainfix &lt;=agetV4V15agetV4V16Iainfix &lt;V16V0Aainfix &lt;=V6V16Aainfix &lt;V15V6Aainfix &lt;=c0V15FAapermutV2V5Aasorted_subV4c0V6Iainfix &lt;=V6V3Aainfix &lt;=c0V6FLamk arrayV0V4FIainfix &lt;=c0V3Lainfix -V0c1Iainfix &lt;=c0V0Lamk arrayV0V1F">
         <label
          name="expl:VC for selection_sort"/>
         <proof
@@ -237,408 +342,57 @@
          memlimit="1000"
          obsolete="false"
          archived="false">
-         <result status="valid" time="0.02"/>
+         <result status="valid" time="0.25"/>
         </proof>
        </goal>
       </transf>
      </goal>
      <goal
-      name="WP_parameter selection_sort.7"
-      locfile="../selection_sort.mlw"
-      loclnum="14" loccnumb="6" loccnume="20"
-      expl="7. assertion"
-      sum="d8fa3881c68a8ca03a90be3f91e142a6"
-      proved="true"
-      expanded="false"
-      shape="assertionapermutV5V5INNainfix =V7V6Iainfix &gt;V9V8Lainfix +V6c1Lainfix -V0c1Iainfix &lt;=c0V0Iainfix =V7V6FIainfix &lt;=agetV4V10agetV4V11Iainfix &lt;V11V0Aainfix &lt;=V6V11Aainfix &lt;V10V6Aainfix &lt;=c0V10FAapermutV2V5Aasorted_subV4c0V6Iainfix &lt;=V6V3Aainfix &lt;=c0V6FLamk arrayV0V4FIainfix &lt;=c0V3Lainfix -V0c1Iainfix &lt;=c0V0Lamk arrayV0V1F">
-      <label
-       name="expl:VC for selection_sort"/>
-      <proof
-       prover="0"
-       timelimit="5"
-       memlimit="1000"
-       obsolete="false"
-       archived="false">
-       <result status="valid" time="0.01"/>
-      </proof>
-     </goal>
-     <goal
-      name="WP_parameter selection_sort.8"
-      locfile="../selection_sort.mlw"
-      loclnum="14" loccnumb="6" loccnume="20"
-<<<<<<< HEAD
-      expl="8. loop invariant preservation"
-      sum="c1c136cd049cad643be2a6742209f133"
-=======
-      expl="7. precondition"
-      sum="247087d0ad5af9d905bf79781278e814"
->>>>>>> 1550af00
-      proved="true"
-      expanded="false"
-      shape="loop invariant preservationainfix &lt;=agetV4V10agetV4V11Iainfix &lt;V11V0Aainfix &lt;=ainfix +V6c1V11Aainfix &lt;V10ainfix +V6c1Aainfix &lt;=c0V10FAapermutV2V5Aasorted_subV4c0ainfix +V6c1IapermutV5V5INNainfix =V7V6Iainfix &gt;V9V8Lainfix +V6c1Lainfix -V0c1Iainfix &lt;=c0V0Iainfix =V7V6FIainfix &lt;=agetV4V12agetV4V13Iainfix &lt;V13V0Aainfix &lt;=V6V13Aainfix &lt;V12V6Aainfix &lt;=c0V12FAapermutV2V5Aasorted_subV4c0V6Iainfix &lt;=V6V3Aainfix &lt;=c0V6FLamk arrayV0V4FIainfix &lt;=c0V3Lainfix -V0c1Iainfix &lt;=c0V0Lamk arrayV0V1F">
-      <label
-       name="expl:VC for selection_sort"/>
-      <proof
-       prover="0"
-       timelimit="5"
-       memlimit="1000"
-       obsolete="false"
-       archived="false">
-       <result status="valid" time="0.02"/>
-      </proof>
-     </goal>
-     <goal
-      name="WP_parameter selection_sort.9"
-      locfile="../selection_sort.mlw"
-      loclnum="14" loccnumb="6" loccnume="20"
-<<<<<<< HEAD
-      expl="9. loop invariant init"
-      sum="056f2471680e67e6af6c31f96355f911"
-=======
-      expl="8. precondition"
-      sum="4aca158ecf3afb36af5f68eb0454f44c"
->>>>>>> 1550af00
-      proved="true"
-      expanded="false"
-      shape="loop invariant initainfix &lt;=agetV4V7agetV4V10Iainfix &lt;V10V9Aainfix &lt;=V6V10FAainfix &lt;V7V9Aainfix &lt;=V6V7Iainfix &lt;=V9V8Lainfix +V6c1Lainfix -V0c1Iainfix &lt;=c0V0Iainfix =V7V6FIainfix &lt;=agetV4V11agetV4V12Iainfix &lt;V12V0Aainfix &lt;=V6V12Aainfix &lt;V11V6Aainfix &lt;=c0V11FAapermutV2V5Aasorted_subV4c0V6Iainfix &lt;=V6V3Aainfix &lt;=c0V6FLamk arrayV0V4FIainfix &lt;=c0V3Lainfix -V0c1Iainfix &lt;=c0V0Lamk arrayV0V1F">
-      <label
-       name="expl:VC for selection_sort"/>
-      <proof
-       prover="0"
-       timelimit="5"
-       memlimit="1000"
-       obsolete="false"
-       archived="false">
-       <result status="valid" time="0.01"/>
-      </proof>
-     </goal>
-     <goal
-      name="WP_parameter selection_sort.10"
-      locfile="../selection_sort.mlw"
-      loclnum="14" loccnumb="6" loccnume="20"
-<<<<<<< HEAD
-      expl="10. precondition"
-      sum="25fd54262880a37ae33b2e3cfdafe044"
-=======
-      expl="9. loop invariant preservation"
-      sum="5fb35f684a78c9021f7f2a81f62112c6"
->>>>>>> 1550af00
-      proved="true"
-      expanded="false"
-      shape="preconditionainfix &lt;V10V0Aainfix &lt;=c0V10Iainfix &lt;=agetV4V10agetV4V12Iainfix &lt;V12V11Aainfix &lt;=V6V12FAainfix &lt;V10V11Aainfix &lt;=V6V10Iainfix &lt;=V11V8Aainfix &lt;=V9V11FFIainfix &lt;=V9V8Lainfix +V6c1Lainfix -V0c1Iainfix &lt;=c0V0Iainfix =V7V6FIainfix &lt;=agetV4V13agetV4V14Iainfix &lt;V14V0Aainfix &lt;=V6V14Aainfix &lt;V13V6Aainfix &lt;=c0V13FAapermutV2V5Aasorted_subV4c0V6Iainfix &lt;=V6V3Aainfix &lt;=c0V6FLamk arrayV0V4FIainfix &lt;=c0V3Lainfix -V0c1Iainfix &lt;=c0V0Lamk arrayV0V1F">
-      <label
-       name="expl:VC for selection_sort"/>
-      <proof
-       prover="0"
-       timelimit="5"
-       memlimit="1000"
-       obsolete="false"
-       archived="false">
-       <result status="valid" time="0.02"/>
-      </proof>
-     </goal>
-     <goal
-      name="WP_parameter selection_sort.11"
-      locfile="../selection_sort.mlw"
-      loclnum="14" loccnumb="6" loccnume="20"
-<<<<<<< HEAD
-      expl="11. precondition"
-      sum="3d6777bf948e481731a760234f588712"
-=======
-      expl="10. loop invariant preservation"
-      sum="9b73709a0f83e04ffc633feb3e86af86"
->>>>>>> 1550af00
-      proved="true"
-      expanded="false"
-      shape="preconditionainfix &lt;V11V0Aainfix &lt;=c0V11Iainfix &lt;V10V0Aainfix &lt;=c0V10Iainfix &lt;=agetV4V10agetV4V12Iainfix &lt;V12V11Aainfix &lt;=V6V12FAainfix &lt;V10V11Aainfix &lt;=V6V10Iainfix &lt;=V11V8Aainfix &lt;=V9V11FFIainfix &lt;=V9V8Lainfix +V6c1Lainfix -V0c1Iainfix &lt;=c0V0Iainfix =V7V6FIainfix &lt;=agetV4V13agetV4V14Iainfix &lt;V14V0Aainfix &lt;=V6V14Aainfix &lt;V13V6Aainfix &lt;=c0V13FAapermutV2V5Aasorted_subV4c0V6Iainfix &lt;=V6V3Aainfix &lt;=c0V6FLamk arrayV0V4FIainfix &lt;=c0V3Lainfix -V0c1Iainfix &lt;=c0V0Lamk arrayV0V1F">
-      <label
-       name="expl:VC for selection_sort"/>
-      <proof
-       prover="1"
-       timelimit="5"
-       memlimit="4000"
-       obsolete="false"
-       archived="false">
-       <result status="valid" time="0.02"/>
-      </proof>
-     </goal>
-     <goal
-      name="WP_parameter selection_sort.12"
-      locfile="../selection_sort.mlw"
-      loclnum="14" loccnumb="6" loccnume="20"
-      expl="12. loop invariant preservation"
-      sum="f89a7308082801c3f472d605c6116dfa"
-      proved="true"
-      expanded="false"
-      shape="loop invariant preservationainfix &lt;=agetV4V12agetV4V13Iainfix &lt;V13ainfix +V11c1Aainfix &lt;=V6V13FAainfix &lt;V12ainfix +V11c1Aainfix &lt;=V6V12Iainfix =V12V11FIainfix &lt;agetV4V11agetV4V10Iainfix &lt;V11V0Aainfix &lt;=c0V11Iainfix &lt;V10V0Aainfix &lt;=c0V10Iainfix &lt;=agetV4V10agetV4V14Iainfix &lt;V14V11Aainfix &lt;=V6V14FAainfix &lt;V10V11Aainfix &lt;=V6V10Iainfix &lt;=V11V8Aainfix &lt;=V9V11FFIainfix &lt;=V9V8Lainfix +V6c1Lainfix -V0c1Iainfix &lt;=c0V0Iainfix =V7V6FIainfix &lt;=agetV4V15agetV4V16Iainfix &lt;V16V0Aainfix &lt;=V6V16Aainfix &lt;V15V6Aainfix &lt;=c0V15FAapermutV2V5Aasorted_subV4c0V6Iainfix &lt;=V6V3Aainfix &lt;=c0V6FLamk arrayV0V4FIainfix &lt;=c0V3Lainfix -V0c1Iainfix &lt;=c0V0Lamk arrayV0V1F">
-      <label
-       name="expl:VC for selection_sort"/>
-      <proof
-       prover="0"
-       timelimit="5"
-       memlimit="1000"
-       obsolete="false"
-       archived="false">
-       <result status="valid" time="0.01"/>
-      </proof>
-     </goal>
-     <goal
-      name="WP_parameter selection_sort.13"
-      locfile="../selection_sort.mlw"
-      loclnum="14" loccnumb="6" loccnume="20"
-<<<<<<< HEAD
-      expl="13. loop invariant preservation"
-      sum="0651fadf8b7824dc0878a457c949cc81"
-=======
-      expl="11. precondition"
-      sum="1240c407ab9f3c3ce4764b91d7cbbd77"
->>>>>>> 1550af00
-      proved="true"
-      expanded="false"
-      shape="loop invariant preservationainfix &lt;=agetV4V10agetV4V12Iainfix &lt;V12ainfix +V11c1Aainfix &lt;=V6V12FAainfix &lt;V10ainfix +V11c1Aainfix &lt;=V6V10INainfix &lt;agetV4V11agetV4V10Iainfix &lt;V11V0Aainfix &lt;=c0V11Iainfix &lt;V10V0Aainfix &lt;=c0V10Iainfix &lt;=agetV4V10agetV4V13Iainfix &lt;V13V11Aainfix &lt;=V6V13FAainfix &lt;V10V11Aainfix &lt;=V6V10Iainfix &lt;=V11V8Aainfix &lt;=V9V11FFIainfix &lt;=V9V8Lainfix +V6c1Lainfix -V0c1Iainfix &lt;=c0V0Iainfix =V7V6FIainfix &lt;=agetV4V14agetV4V15Iainfix &lt;V15V0Aainfix &lt;=V6V15Aainfix &lt;V14V6Aainfix &lt;=c0V14FAapermutV2V5Aasorted_subV4c0V6Iainfix &lt;=V6V3Aainfix &lt;=c0V6FLamk arrayV0V4FIainfix &lt;=c0V3Lainfix -V0c1Iainfix &lt;=c0V0Lamk arrayV0V1F">
-      <label
-       name="expl:VC for selection_sort"/>
-      <proof
-       prover="0"
-       timelimit="5"
-       memlimit="1000"
-       obsolete="false"
-       archived="false">
-       <result status="valid" time="0.02"/>
-      </proof>
-     </goal>
-     <goal
       name="WP_parameter selection_sort.14"
       locfile="../selection_sort.mlw"
       loclnum="14" loccnumb="6" loccnume="20"
-<<<<<<< HEAD
-      expl="14. precondition"
-      sum="4fa61e136742ac3ab5fb451ce9bde67d"
-=======
-      expl="12. assertion"
-      sum="bf9ab9bc8268b25624f0d062bc69d119"
->>>>>>> 1550af00
-      proved="true"
-      expanded="false"
-      shape="preconditionainfix &lt;V6V0Aainfix &lt;=c0V6Aainfix &lt;V10V0Aainfix &lt;=c0V10INainfix =V10V6Iainfix &lt;=agetV4V10agetV4V11Iainfix &lt;V11ainfix +V8c1Aainfix &lt;=V6V11FAainfix &lt;V10ainfix +V8c1Aainfix &lt;=V6V10FIainfix &lt;=V9V8Lainfix +V6c1Lainfix -V0c1Iainfix &lt;=c0V0Iainfix =V7V6FIainfix &lt;=agetV4V12agetV4V13Iainfix &lt;V13V0Aainfix &lt;=V6V13Aainfix &lt;V12V6Aainfix &lt;=c0V12FAapermutV2V5Aasorted_subV4c0V6Iainfix &lt;=V6V3Aainfix &lt;=c0V6FLamk arrayV0V4FIainfix &lt;=c0V3Lainfix -V0c1Iainfix &lt;=c0V0Lamk arrayV0V1F">
-      <label
-       name="expl:VC for selection_sort"/>
-      <proof
-       prover="0"
-       timelimit="5"
-       memlimit="1000"
-       obsolete="false"
-       archived="false">
-       <result status="valid" time="0.02"/>
-      </proof>
-     </goal>
-     <goal
-      name="WP_parameter selection_sort.15"
-      locfile="../selection_sort.mlw"
-      loclnum="14" loccnumb="6" loccnume="20"
-<<<<<<< HEAD
-      expl="15. assertion"
-      sum="e1e80a010f261f8780bb45a67693ab55"
-=======
-      expl="13. loop invariant preservation"
-      sum="24497fd27216b241538c44adf6d3ab72"
->>>>>>> 1550af00
-      proved="true"
-      expanded="false"
-      shape="assertionapermutV5V12IaexchangeV4V11V10V6Aainfix &lt;=c0V0Lamk arrayV0V11FIainfix &lt;V6V0Aainfix &lt;=c0V6Aainfix &lt;V10V0Aainfix &lt;=c0V10INainfix =V10V6Iainfix &lt;=agetV4V10agetV4V13Iainfix &lt;V13ainfix +V8c1Aainfix &lt;=V6V13FAainfix &lt;V10ainfix +V8c1Aainfix &lt;=V6V10FIainfix &lt;=V9V8Lainfix +V6c1Lainfix -V0c1Iainfix &lt;=c0V0Iainfix =V7V6FIainfix &lt;=agetV4V14agetV4V15Iainfix &lt;V15V0Aainfix &lt;=V6V15Aainfix &lt;V14V6Aainfix &lt;=c0V14FAapermutV2V5Aasorted_subV4c0V6Iainfix &lt;=V6V3Aainfix &lt;=c0V6FLamk arrayV0V4FIainfix &lt;=c0V3Lainfix -V0c1Iainfix &lt;=c0V0Lamk arrayV0V1F">
-      <label
-       name="expl:VC for selection_sort"/>
-      <proof
-       prover="1"
-       timelimit="5"
-       memlimit="4000"
-       obsolete="false"
-       archived="false">
-       <result status="valid" time="0.02"/>
-      </proof>
-     </goal>
-     <goal
-      name="WP_parameter selection_sort.16"
-      locfile="../selection_sort.mlw"
-      loclnum="14" loccnumb="6" loccnume="20"
-      expl="16. loop invariant preservation"
-      sum="c5a030b8f2981697011653d856904945"
-      proved="true"
-      expanded="false"
-      shape="loop invariant preservationainfix &lt;=agetV11V13agetV11V14Iainfix &lt;V14V0Aainfix &lt;=ainfix +V6c1V14Aainfix &lt;V13ainfix +V6c1Aainfix &lt;=c0V13FAapermutV2V12Aasorted_subV11c0ainfix +V6c1IapermutV5V12IaexchangeV4V11V10V6Aainfix &lt;=c0V0Lamk arrayV0V11FIainfix &lt;V6V0Aainfix &lt;=c0V6Aainfix &lt;V10V0Aainfix &lt;=c0V10INainfix =V10V6Iainfix &lt;=agetV4V10agetV4V15Iainfix &lt;V15ainfix +V8c1Aainfix &lt;=V6V15FAainfix &lt;V10ainfix +V8c1Aainfix &lt;=V6V10FIainfix &lt;=V9V8Lainfix +V6c1Lainfix -V0c1Iainfix &lt;=c0V0Iainfix =V7V6FIainfix &lt;=agetV4V16agetV4V17Iainfix &lt;V17V0Aainfix &lt;=V6V17Aainfix &lt;V16V6Aainfix &lt;=c0V16FAapermutV2V5Aasorted_subV4c0V6Iainfix &lt;=V6V3Aainfix &lt;=c0V6FLamk arrayV0V4FIainfix &lt;=c0V3Lainfix -V0c1Iainfix &lt;=c0V0Lamk arrayV0V1F">
-      <label
-       name="expl:VC for selection_sort"/>
-      <transf
-       name="split_goal_wp"
-       proved="true"
-       expanded="false">
-       <goal
-        name="WP_parameter selection_sort.16.1"
-        locfile="../selection_sort.mlw"
-        loclnum="14" loccnumb="6" loccnume="20"
-        expl="1."
-<<<<<<< HEAD
-        sum="d2028793fff4497c463e04aafcdf7caa"
-=======
-        sum="b76f31ac7264375ebe8b2913ac831fa0"
->>>>>>> 1550af00
-        proved="true"
-        expanded="false"
-        shape="asorted_subV11c0ainfix +V6c1IapermutV5V12IaexchangeV4V11V10V6Aainfix &lt;=c0V0Lamk arrayV0V11FIainfix &lt;V6V0Aainfix &lt;=c0V6Aainfix &lt;V10V0Aainfix &lt;=c0V10INainfix =V10V6Iainfix &lt;=agetV4V10agetV4V13Iainfix &lt;V13ainfix +V8c1Aainfix &lt;=V6V13FAainfix &lt;V10ainfix +V8c1Aainfix &lt;=V6V10FIainfix &lt;=V9V8Lainfix +V6c1Lainfix -V0c1Iainfix &lt;=c0V0Iainfix =V7V6FIainfix &lt;=agetV4V14agetV4V15Iainfix &lt;V15V0Aainfix &lt;=V6V15Aainfix &lt;V14V6Aainfix &lt;=c0V14FAapermutV2V5Aasorted_subV4c0V6Iainfix &lt;=V6V3Aainfix &lt;=c0V6FLamk arrayV0V4FIainfix &lt;=c0V3Lainfix -V0c1Iainfix &lt;=c0V0Lamk arrayV0V1F">
-        <label
-         name="expl:VC for selection_sort"/>
-        <proof
-         prover="1"
-         timelimit="5"
-         memlimit="4000"
-         obsolete="false"
-         archived="false">
-         <result status="valid" time="0.12"/>
-        </proof>
-        <proof
-         prover="3"
-         timelimit="5"
-         memlimit="4000"
-         obsolete="false"
-         archived="false">
-         <result status="valid" time="0.09"/>
-        </proof>
-       </goal>
-       <goal
-        name="WP_parameter selection_sort.16.2"
-        locfile="../selection_sort.mlw"
-        loclnum="14" loccnumb="6" loccnume="20"
-        expl="2."
-<<<<<<< HEAD
-        sum="059c7a9f09b59b827b45a3a931774354"
-=======
-        sum="6e697dee57b08efa8b078ba6d505f2a4"
->>>>>>> 1550af00
-        proved="true"
-        expanded="false"
-        shape="apermutV2V12IapermutV5V12IaexchangeV4V11V10V6Aainfix &lt;=c0V0Lamk arrayV0V11FIainfix &lt;V6V0Aainfix &lt;=c0V6Aainfix &lt;V10V0Aainfix &lt;=c0V10INainfix =V10V6Iainfix &lt;=agetV4V10agetV4V13Iainfix &lt;V13ainfix +V8c1Aainfix &lt;=V6V13FAainfix &lt;V10ainfix +V8c1Aainfix &lt;=V6V10FIainfix &lt;=V9V8Lainfix +V6c1Lainfix -V0c1Iainfix &lt;=c0V0Iainfix =V7V6FIainfix &lt;=agetV4V14agetV4V15Iainfix &lt;V15V0Aainfix &lt;=V6V15Aainfix &lt;V14V6Aainfix &lt;=c0V14FAapermutV2V5Aasorted_subV4c0V6Iainfix &lt;=V6V3Aainfix &lt;=c0V6FLamk arrayV0V4FIainfix &lt;=c0V3Lainfix -V0c1Iainfix &lt;=c0V0Lamk arrayV0V1F">
-        <label
-         name="expl:VC for selection_sort"/>
-        <proof
-         prover="1"
-         timelimit="5"
-         memlimit="4000"
-         obsolete="false"
-         archived="false">
-         <result status="valid" time="0.02"/>
-        </proof>
-        <proof
-         prover="2"
-         timelimit="5"
-         memlimit="4000"
-         obsolete="false"
-         archived="false">
-         <result status="valid" time="0.02"/>
-        </proof>
-        <proof
-         prover="3"
-         timelimit="5"
-         memlimit="4000"
-         obsolete="false"
-         archived="false">
-         <result status="valid" time="0.04"/>
-        </proof>
-       </goal>
-       <goal
-        name="WP_parameter selection_sort.16.3"
-        locfile="../selection_sort.mlw"
-        loclnum="14" loccnumb="6" loccnume="20"
-        expl="3."
-<<<<<<< HEAD
-        sum="ca0838599353342ef1b7550d6cee89ed"
-=======
-        sum="c4adcbe07f9ad7b4d8797309f6e10076"
->>>>>>> 1550af00
-        proved="true"
-        expanded="false"
-        shape="ainfix &lt;=agetV11V13agetV11V14Iainfix &lt;V14V0Aainfix &lt;=ainfix +V6c1V14Aainfix &lt;V13ainfix +V6c1Aainfix &lt;=c0V13FIapermutV5V12IaexchangeV4V11V10V6Aainfix &lt;=c0V0Lamk arrayV0V11FIainfix &lt;V6V0Aainfix &lt;=c0V6Aainfix &lt;V10V0Aainfix &lt;=c0V10INainfix =V10V6Iainfix &lt;=agetV4V10agetV4V15Iainfix &lt;V15ainfix +V8c1Aainfix &lt;=V6V15FAainfix &lt;V10ainfix +V8c1Aainfix &lt;=V6V10FIainfix &lt;=V9V8Lainfix +V6c1Lainfix -V0c1Iainfix &lt;=c0V0Iainfix =V7V6FIainfix &lt;=agetV4V16agetV4V17Iainfix &lt;V17V0Aainfix &lt;=V6V17Aainfix &lt;V16V6Aainfix &lt;=c0V16FAapermutV2V5Aasorted_subV4c0V6Iainfix &lt;=V6V3Aainfix &lt;=c0V6FLamk arrayV0V4FIainfix &lt;=c0V3Lainfix -V0c1Iainfix &lt;=c0V0Lamk arrayV0V1F">
-        <label
-         name="expl:VC for selection_sort"/>
-        <proof
-         prover="1"
-         timelimit="5"
-         memlimit="4000"
-         obsolete="false"
-         archived="false">
-         <result status="valid" time="0.26"/>
-        </proof>
-        <proof
-         prover="3"
-         timelimit="5"
-         memlimit="4000"
-         obsolete="false"
-         archived="false">
-         <result status="valid" time="0.16"/>
-        </proof>
-       </goal>
-      </transf>
-     </goal>
-     <goal
-      name="WP_parameter selection_sort.17"
-      locfile="../selection_sort.mlw"
-      loclnum="14" loccnumb="6" loccnume="20"
-<<<<<<< HEAD
-      expl="17. assertion"
-      sum="8806d232b43a0fb96cb6b86615df8b50"
-=======
       expl="14. assertion"
       sum="efed3825db485dc5ce35983c263a523c"
->>>>>>> 1550af00
-      proved="true"
-      expanded="false"
-      shape="assertionapermutV5V5INNainfix =V10V6Iainfix &lt;=agetV4V10agetV4V11Iainfix &lt;V11ainfix +V8c1Aainfix &lt;=V6V11FAainfix &lt;V10ainfix +V8c1Aainfix &lt;=V6V10FIainfix &lt;=V9V8Lainfix +V6c1Lainfix -V0c1Iainfix &lt;=c0V0Iainfix =V7V6FIainfix &lt;=agetV4V12agetV4V13Iainfix &lt;V13V0Aainfix &lt;=V6V13Aainfix &lt;V12V6Aainfix &lt;=c0V12FAapermutV2V5Aasorted_subV4c0V6Iainfix &lt;=V6V3Aainfix &lt;=c0V6FLamk arrayV0V4FIainfix &lt;=c0V3Lainfix -V0c1Iainfix &lt;=c0V0Lamk arrayV0V1F">
-      <label
-       name="expl:VC for selection_sort"/>
-      <proof
-       prover="0"
-       timelimit="5"
-       memlimit="1000"
-       obsolete="false"
-       archived="false">
-       <result status="valid" time="0.02"/>
-      </proof>
-     </goal>
-     <goal
-      name="WP_parameter selection_sort.18"
-      locfile="../selection_sort.mlw"
-      loclnum="14" loccnumb="6" loccnume="20"
-<<<<<<< HEAD
-      expl="18. loop invariant preservation"
-      sum="1fd55c38fc29cf55d7ecd2afce38ab78"
-=======
+      proved="true"
+      expanded="false"
+      shape="assertionapermutV5V5INNainfix =V9V6Iainfix &lt;=agetV4V9agetV4V10Iainfix &lt;V10ainfix +V7c1Aainfix &lt;=V6V10FAainfix &lt;V9ainfix +V7c1Aainfix &lt;=V6V9FIainfix &lt;=V8V7Lainfix +V6c1Lainfix -V0c1Iainfix &lt;=c0V0Iainfix &lt;=agetV4V11agetV4V12Iainfix &lt;V12V0Aainfix &lt;=V6V12Aainfix &lt;V11V6Aainfix &lt;=c0V11FAapermutV2V5Aasorted_subV4c0V6Iainfix &lt;=V6V3Aainfix &lt;=c0V6FLamk arrayV0V4FIainfix &lt;=c0V3Lainfix -V0c1Iainfix &lt;=c0V0Lamk arrayV0V1F">
+      <label
+       name="expl:VC for selection_sort"/>
+      <proof
+       prover="0"
+       timelimit="5"
+       memlimit="1000"
+       obsolete="false"
+       archived="false">
+       <result status="valid" time="0.01"/>
+      </proof>
+     </goal>
+     <goal
+      name="WP_parameter selection_sort.15"
+      locfile="../selection_sort.mlw"
+      loclnum="14" loccnumb="6" loccnume="20"
       expl="15. loop invariant preservation"
       sum="bfd17281f4b9e4fc52b1f6eb3fa51057"
->>>>>>> 1550af00
-      proved="true"
-      expanded="false"
-      shape="loop invariant preservationainfix &lt;=agetV4V11agetV4V12Iainfix &lt;V12V0Aainfix &lt;=ainfix +V6c1V12Aainfix &lt;V11ainfix +V6c1Aainfix &lt;=c0V11FAapermutV2V5Aasorted_subV4c0ainfix +V6c1IapermutV5V5INNainfix =V10V6Iainfix &lt;=agetV4V10agetV4V13Iainfix &lt;V13ainfix +V8c1Aainfix &lt;=V6V13FAainfix &lt;V10ainfix +V8c1Aainfix &lt;=V6V10FIainfix &lt;=V9V8Lainfix +V6c1Lainfix -V0c1Iainfix &lt;=c0V0Iainfix =V7V6FIainfix &lt;=agetV4V14agetV4V15Iainfix &lt;V15V0Aainfix &lt;=V6V15Aainfix &lt;V14V6Aainfix &lt;=c0V14FAapermutV2V5Aasorted_subV4c0V6Iainfix &lt;=V6V3Aainfix &lt;=c0V6FLamk arrayV0V4FIainfix &lt;=c0V3Lainfix -V0c1Iainfix &lt;=c0V0Lamk arrayV0V1F">
-      <label
-       name="expl:VC for selection_sort"/>
-      <proof
-       prover="0"
-       timelimit="5"
-       memlimit="1000"
-       obsolete="false"
-       archived="false">
-       <result status="valid" time="0.06"/>
-      </proof>
-     </goal>
-     <goal
-      name="WP_parameter selection_sort.19"
-      locfile="../selection_sort.mlw"
-      loclnum="14" loccnumb="6" loccnume="20"
-<<<<<<< HEAD
-      expl="19. type invariant"
-      sum="3945a188ef99493d57daff86c35071fa"
-=======
+      proved="true"
+      expanded="true"
+      shape="loop invariant preservationainfix &lt;=agetV4V10agetV4V11Iainfix &lt;V11V0Aainfix &lt;=ainfix +V6c1V11Aainfix &lt;V10ainfix +V6c1Aainfix &lt;=c0V10FAapermutV2V5Aasorted_subV4c0ainfix +V6c1IapermutV5V5INNainfix =V9V6Iainfix &lt;=agetV4V9agetV4V12Iainfix &lt;V12ainfix +V7c1Aainfix &lt;=V6V12FAainfix &lt;V9ainfix +V7c1Aainfix &lt;=V6V9FIainfix &lt;=V8V7Lainfix +V6c1Lainfix -V0c1Iainfix &lt;=c0V0Iainfix &lt;=agetV4V13agetV4V14Iainfix &lt;V14V0Aainfix &lt;=V6V14Aainfix &lt;V13V6Aainfix &lt;=c0V13FAapermutV2V5Aasorted_subV4c0V6Iainfix &lt;=V6V3Aainfix &lt;=c0V6FLamk arrayV0V4FIainfix &lt;=c0V3Lainfix -V0c1Iainfix &lt;=c0V0Lamk arrayV0V1F">
+      <label
+       name="expl:VC for selection_sort"/>
+      <proof
+       prover="0"
+       timelimit="5"
+       memlimit="1000"
+       obsolete="false"
+       archived="false">
+       <result status="valid" time="0.02"/>
+      </proof>
+     </goal>
+     <goal
+      name="WP_parameter selection_sort.16"
+      locfile="../selection_sort.mlw"
+      loclnum="14" loccnumb="6" loccnume="20"
       expl="16. type invariant"
       sum="9fed257d08794b90ccf7ea1596daa5f5"
->>>>>>> 1550af00
       proved="true"
       expanded="false"
       shape="type invariantainfix &lt;=c0V0Iainfix &lt;=agetV4V6agetV4V7Iainfix &lt;V7V0Aainfix &lt;=ainfix +V3c1V7Aainfix &lt;V6ainfix +V3c1Aainfix &lt;=c0V6FAapermutV2V5Aasorted_subV4c0ainfix +V3c1Lamk arrayV0V4FIainfix &lt;=c0V3Lainfix -V0c1Iainfix &lt;=c0V0Lamk arrayV0V1F">
@@ -654,18 +408,13 @@
       </proof>
      </goal>
      <goal
-      name="WP_parameter selection_sort.20"
-      locfile="../selection_sort.mlw"
-      loclnum="14" loccnumb="6" loccnume="20"
-<<<<<<< HEAD
-      expl="20. postcondition"
-      sum="bc7195603ce9ec8321247ede6e26bf2d"
-=======
+      name="WP_parameter selection_sort.17"
+      locfile="../selection_sort.mlw"
+      loclnum="14" loccnumb="6" loccnume="20"
       expl="17. postcondition"
       sum="ec886237ed6745168960ebe70923c9ff"
->>>>>>> 1550af00
-      proved="true"
-      expanded="false"
+      proved="true"
+      expanded="true"
       shape="postconditionapermutV2V5Aasorted_subV4c0V0Iainfix &lt;=c0V0Iainfix &lt;=agetV4V6agetV4V7Iainfix &lt;V7V0Aainfix &lt;=ainfix +V3c1V7Aainfix &lt;V6ainfix +V3c1Aainfix &lt;=c0V6FAapermutV2V5Aasorted_subV4c0ainfix +V3c1Lamk arrayV0V4FIainfix &lt;=c0V3Lainfix -V0c1Iainfix &lt;=c0V0Lamk arrayV0V1F">
       <label
        name="expl:VC for selection_sort"/>
@@ -681,73 +430,16 @@
     </transf>
    </goal>
    <goal
-    name="WP_parameter test1"
+    name="WP_parameter test"
     locfile="../selection_sort.mlw"
-<<<<<<< HEAD
-    loclnum="33" loccnumb="6" loccnume="11"
-    expl="VC for test1"
-    sum="3314504201eb8b495063aaffe5e79949"
-    proved="true"
-    expanded="false"
-    shape="ainfix &lt;c2c3Aainfix &lt;=c0c2Iainfix =V1asetV0c1c3Aainfix &lt;=c0c3FAainfix &lt;c1c3Aainfix &lt;=c0c1Iainfix =V0asetaconstc0c0c7Aainfix &lt;=c0c3FAainfix &lt;c0c3Aainfix &lt;=c0c0Iainfix &lt;=c0c3Aainfix &gt;=c3c0">
-    <label
-     name="expl:VC for test1"/>
-    <proof
-     prover="1"
-     timelimit="5"
-     memlimit="4000"
-     obsolete="false"
-     archived="false">
-     <result status="valid" time="0.01"/>
-    </proof>
-   </goal>
-   <goal
-    name="WP_parameter test2"
-    locfile="../selection_sort.mlw"
-    loclnum="39" loccnumb="6" loccnume="11"
-    expl="VC for test2"
-    sum="b3946553c2f6b82147905412cc4f131d"
-    proved="true"
-    expanded="false"
-    shape="ainfix &lt;c7c8Aainfix &lt;=c0c7Iainfix =V6asetV5c6c69Aainfix &lt;=c0c8FAainfix &lt;c6c8Aainfix &lt;=c0c6Iainfix =V5asetV4c5c42Aainfix &lt;=c0c8FAainfix &lt;c5c8Aainfix &lt;=c0c5Iainfix =V4asetV3c4c413Aainfix &lt;=c0c8FAainfix &lt;c4c8Aainfix &lt;=c0c4Iainfix =V3asetV2c3aprefix -c5Aainfix &lt;=c0c8FAainfix &lt;c3c8Aainfix &lt;=c0c3Iainfix =V2asetV1c2c17Aainfix &lt;=c0c8FAainfix &lt;c2c8Aainfix &lt;=c0c2Iainfix =V1asetV0c1c91Aainfix &lt;=c0c8FAainfix &lt;c1c8Aainfix &lt;=c0c1Iainfix =V0asetaconstc0c0c53Aainfix &lt;=c0c8FAainfix &lt;c0c8Aainfix &lt;=c0c0Iainfix &lt;=c0c8Aainfix &gt;=c8c0">
-    <label
-     name="expl:VC for test2"/>
-    <proof
-     prover="1"
-     timelimit="5"
-     memlimit="4000"
-     obsolete="false"
-     archived="false">
-     <result status="valid" time="0.03"/>
-    </proof>
-   </goal>
-   <goal
-    name="WP_parameter bench"
-    locfile="../selection_sort.mlw"
-    loclnum="48" loccnumb="6" loccnume="11"
-    expl="VC for bench"
-    sum="e7d0af3b99418159572019ab939afefd"
-    proved="true"
-    expanded="false"
-    shape="ainfix &lt;c7V0Aainfix &lt;=c0c7Iainfix =agetV1c6c91Aainfix &lt;c6V0Aainfix &lt;=c0c6Iainfix =agetV1c5c69Aainfix &lt;c5V0Aainfix &lt;=c0c5Iainfix =agetV1c4c53Aainfix &lt;c4V0Aainfix &lt;=c0c4Iainfix =agetV1c3c42Aainfix &lt;c3V0Aainfix &lt;=c0c3Iainfix =agetV1c2c17Aainfix &lt;c2V0Aainfix &lt;=c0c2Iainfix =agetV1c1c6Aainfix &lt;c1V0Aainfix &lt;=c0c1Iainfix =agetV1c0aprefix -c5Aainfix &lt;c0V0Aainfix &lt;=c0c0Iainfix =V0c8Aainfix &lt;=c0V0F">
-=======
     loclnum="32" loccnumb="6" loccnume="10"
     expl="VC for test"
     sum="16f5f397818f6b104cb060285fc5b104"
     proved="false"
     expanded="true"
     shape="ainfix &lt;c7c8Aainfix &lt;=c0c7Iainfix =V6asetV5c6c6Aainfix &lt;=c0c8FAainfix &lt;c6c8Aainfix &lt;=c0c6Iainfix =V5asetV4c5c1Aainfix &lt;=c0c8FAainfix &lt;c5c8Aainfix &lt;=c0c5Iainfix =V4asetV3c4c4Aainfix &lt;=c0c8FAainfix &lt;c4c8Aainfix &lt;=c0c4Iainfix =V3asetV2c3c0Aainfix &lt;=c0c8FAainfix &lt;c3c8Aainfix &lt;=c0c3Iainfix =V2asetV1c2c7Aainfix &lt;=c0c8FAainfix &lt;c2c8Aainfix &lt;=c0c2Iainfix =V1asetV0c1c1Aainfix &lt;=c0c8FAainfix &lt;c1c8Aainfix &lt;=c0c1Iainfix =V0asetaconstc0c0c3Aainfix &lt;=c0c8FAainfix &lt;c0c8Aainfix &lt;=c0c0Iainfix &lt;=c0c8Aainfix &gt;=c8c0">
->>>>>>> 1550af00
     <label
-     name="expl:VC for bench"/>
-    <proof
-     prover="1"
-     timelimit="5"
-     memlimit="4000"
-     obsolete="false"
-     archived="false">
-     <result status="valid" time="0.00"/>
-    </proof>
+     name="expl:VC for test"/>
    </goal>
   </theory>
  </file>
