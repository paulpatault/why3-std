(********************************************************************)
(*                                                                  *)
(*  The Why3 Verification Platform   /   The Why3 Development Team  *)
(*  Copyright 2010-2018   --   Inria - CNRS - Paris-Sud University  *)
(*                                                                  *)
(*  This software is distributed under the terms of the GNU Lesser  *)
(*  General Public License version 2.1, with the special exception  *)
(*  on linking described in file LICENSE.                           *)
(*                                                                  *)
(********************************************************************)

%{
  open Ptree

  let infix  s = "infix "  ^ s
  let prefix s = "prefix " ^ s
  let mixfix s = "mixfix " ^ s

  let qualid_last = function Qident x | Qdot (_, x) -> x

  let use_as q = function Some x -> x | None -> qualid_last q

  let floc s e = Loc.extract (s,e)

  let model_label = Ident.create_label "model"
  let model_projected = Ident.create_label "model_projected"

  let is_model_label l = match l with
    | Lstr lab -> Ident.lab_equal lab model_label ||
                  Ident.lab_equal lab model_projected
    | Lpos _ -> false

  let model_lab_present labels = List.exists is_model_label labels

  let is_model_trace_label l = match l with
    | Lstr lab -> Strings.has_prefix "model_trace:" lab.Ident.lab_string
    | Lpos _ -> false

  let model_trace_lab_present labels = List.exists is_model_trace_label labels

  let add_model_trace name labels =
    if model_lab_present labels && not (model_trace_lab_present labels) then
      (Lstr (Ident.create_label ("model_trace:" ^ name)))::labels
    else
      labels

  let add_lab id l = { id with id_lab = add_model_trace id.id_str l }

  let id_anonymous loc = { id_str = "_"; id_lab = []; id_loc = loc }

  let mk_int_const neg lit =
    Number.{ ic_negative = neg ; ic_abs = lit}

  let mk_real_const neg lit =
    Number.{ rc_negative = neg ; rc_abs = lit}

  let mk_id id s e = { id_str = id; id_lab = []; id_loc = floc s e }

  let get_op s e = Qident (mk_id (mixfix "[]") s e)
  let set_op s e = Qident (mk_id (mixfix "[<-]") s e)
  let sub_op s e = Qident (mk_id (mixfix "[_.._]") s e)
  let above_op s e = Qident (mk_id (mixfix "[_..]") s e)
  let below_op s e = Qident (mk_id (mixfix "[.._]") s e)

  let mk_pat  d s e = { pat_desc  = d; pat_loc  = floc s e }
  let mk_term d s e = { term_desc = d; term_loc = floc s e }
  let mk_expr d s e = { expr_desc = d; expr_loc = floc s e }

  let variant_union v1 v2 = match v1, v2 with
    | _, [] -> v1
    | [], _ -> v2
    | _, ({term_loc = loc},_)::_ -> Loc.errorm ~loc
        "multiple `variant' clauses are not allowed"

  let empty_spec = {
    sp_pre     = [];
    sp_post    = [];
    sp_xpost   = [];
    sp_reads   = [];
    sp_writes  = [];
    sp_alias   = [];
    sp_variant = [];
    sp_checkrw = false;
    sp_diverge = false;
  }

  let spec_union s1 s2 = {
    sp_pre     = s1.sp_pre @ s2.sp_pre;
    sp_post    = s1.sp_post @ s2.sp_post;
    sp_xpost   = s1.sp_xpost @ s2.sp_xpost;
    sp_reads   = s1.sp_reads @ s2.sp_reads;
    sp_writes  = s1.sp_writes @ s2.sp_writes;
    sp_alias   = s1.sp_alias @ s2.sp_alias;
    sp_variant = variant_union s1.sp_variant s2.sp_variant;
    sp_checkrw = s1.sp_checkrw || s2.sp_checkrw;
    sp_diverge = s1.sp_diverge || s2.sp_diverge;
  }

  let break_id    = "'Break"
  let continue_id = "'Continue"
  let return_id   = "'Return"

  let error_param loc =
    Loc.errorm ~loc "cannot determine the type of the parameter"

  let error_loc loc = Loc.error ~loc Error

  let () = Exn_printer.register (fun fmt exn -> match exn with
    | Error -> Format.fprintf fmt "syntax error"
    | _ -> raise exn)
%}

(* Tokens *)

%token <string> LIDENT LIDENT_QUOTE UIDENT UIDENT_QUOTE
%token <Number.integer_literal> INTEGER
%token <string> OP1 OP2 OP3 OP4 OPPREF
%token <Number.real_literal> REAL
%token <string> STRING
%token <string> ATTRIBUTE
%token <Loc.position> POSITION
%token <string> QUOTE_LIDENT

(* keywords *)

%token AS AXIOM BY CLONE COINDUCTIVE CONSTANT
%token ELSE END EPSILON EXISTS EXPORT FALSE FLOAT FORALL FUNCTION
%token GOAL IF IMPORT IN INDUCTIVE LEMMA
%token LET MATCH META NOT PREDICATE RANGE SCOPE
%token SO THEN THEORY TRUE TYPE USE WITH

(* program keywords *)

%token ABSTRACT ABSURD ALIAS ANY ASSERT ASSUME AT BEGIN BREAK CHECK
%token CONTINUE DIVERGES DO DONE DOWNTO ENSURES EXCEPTION FOR
%token FUN GHOST INVARIANT LABEL MODULE MUTABLE OLD
%token PRIVATE PURE RAISE RAISES READS REC REQUIRES
%token RETURN RETURNS TO TRY VAL VARIANT WHILE WRITES

(* symbols *)

%token AND ARROW
%token BAR
%token COLON COMMA
%token DOT DOTDOT EQUAL LT GT LTGT MINUS
%token LEFTPAR LEFTPAR_STAR_RIGHTPAR LEFTSQ
%token LARROW LRARROW OR
%token RIGHTPAR RIGHTSQ
%token UNDERSCORE

%token EOF

(* program symbols *)

%token AMPAMP BARBAR LEFTBRC RIGHTBRC SEMICOLON

(* Precedences *)

%nonassoc below_SEMI
%nonassoc SEMICOLON
%nonassoc LET VAL EXCEPTION
%nonassoc prec_no_else
%nonassoc DOT ELSE RETURN
%nonassoc prec_no_spec
%nonassoc REQUIRES ENSURES RETURNS RAISES READS WRITES ALIAS DIVERGES VARIANT
%nonassoc below_LARROW
%nonassoc LARROW
%nonassoc below_COMMA
%nonassoc COMMA
%nonassoc GHOST
%nonassoc prec_named
%nonassoc COLON (* weaker than -> because of t: a -> b *)
%right ARROW LRARROW BY SO
%right OR BARBAR
%right AND AMPAMP
%nonassoc NOT
%right EQUAL LTGT LT GT OP1
%nonassoc AT OLD
%left OP2 MINUS
%left OP3
%left OP4
%nonassoc prec_prefix_op
%nonassoc INTEGER REAL (* stronger than MINUS *)
%nonassoc LEFTSQ
%nonassoc OPPREF

(* Entry points *)

%start <Pmodule.pmodule Stdlib.Mstr.t> mlw_file
%start <Ptree.term> term_eof
%start <Ptree.qualid> qualid_eof
%start <Ptree.qualid list> qualid_comma_list_eof
%start <Ptree.term list> term_comma_list_eof
%start <Ptree.ident list> ident_comma_list_eof

%%

(* parsing of a single term *)

term_eof:
| term EOF { $1 }

(* Modules and scopes *)

mlw_file:
| mlw_module* EOF
    { Typing.close_file () }
| module_decl+ EOF
    { let loc = floc $startpos($2) $endpos($2) in
      Typing.close_module loc; Typing.close_file () }

mlw_module:
| module_head module_decl* END
    { Typing.close_module (floc $startpos($3) $endpos($3)) }

module_head:
| THEORY labels(uident_nq)  { Typing.open_module $2 }
| MODULE labels(uident_nq)  { Typing.open_module $2 }

scope_head:
| SCOPE boption(IMPORT) uident
    { Typing.open_scope (floc $startpos $endpos) $3; $2 }

module_decl:
| scope_head module_decl* END
    { Typing.close_scope (floc $startpos($1) $endpos($1)) ~import:$1 }
| IMPORT uqualid
    { Typing.import_scope (floc $startpos $endpos) $2 }
| d = pure_decl | d = prog_decl | d = meta_decl
    { Typing.add_decl (floc $startpos $endpos) d }
| use_clone { () }

(* Use and clone *)

use_clone:
| USE EXPORT tqualid
    { Typing.add_decl (floc $startpos $endpos) (Duse $3) }
| CLONE EXPORT tqualid clone_subst
    { Typing.add_decl (floc $startpos $endpos) (Dclone ($3, $4)) }
| USE boption(IMPORT) tqualid option(preceded(AS, uident))
    { let loc = floc $startpos $endpos in
      Typing.open_scope loc (use_as $3 $4);
      Typing.add_decl loc (Duse $3);
      Typing.close_scope loc ~import:$2 }
| CLONE boption(IMPORT) tqualid option(preceded(AS, uident)) clone_subst
    { let loc = floc $startpos $endpos in
      Typing.open_scope loc (use_as $3 $4);
      Typing.add_decl loc (Dclone ($3, $5));
      Typing.close_scope loc ~import:$2 }

clone_subst:
| (* epsilon *)                         { [] }
| WITH comma_list1(single_clone_subst)  { $2 }

single_clone_subst:
| TYPE qualid ty_var* EQUAL ty  { CStsym  ($2,$3,$5) }
| TYPE qualid                   { CStsym  ($2, [], PTtyapp ($2, [])) }
| CONSTANT  qualid EQUAL qualid { CSfsym  ($2,$4) }
| CONSTANT  qualid              { CSfsym  ($2,$2) }
| FUNCTION  qualid EQUAL qualid { CSfsym  ($2,$4) }
| FUNCTION  qualid              { CSfsym  ($2,$2) }
| PREDICATE qualid EQUAL qualid { CSpsym  ($2,$4) }
| PREDICATE qualid              { CSpsym  ($2,$2) }
| VAL       qualid EQUAL qualid { CSvsym  ($2,$4) }
| VAL       qualid              { CSvsym  ($2,$2) }
| EXCEPTION qualid EQUAL qualid { CSxsym  ($2,$4) }
| EXCEPTION qualid              { CSxsym  ($2,$2) }
| AXIOM     qualid              { CSaxiom ($2) }
| LEMMA     qualid              { CSlemma ($2) }
| GOAL      qualid              { CSgoal  ($2) }

(* Meta declarations *)

meta_decl:
| META sident comma_list1(meta_arg)  { Dmeta ($2, $3) }

meta_arg:
| TYPE      ty      { Mty $2 }
| CONSTANT  qualid  { Mfs $2 }
| FUNCTION  qualid  { Mfs $2 }
| PREDICATE qualid  { Mps $2 }
| AXIOM     qualid  { Max $2 }
| LEMMA     qualid  { Mlm $2 }
| GOAL      qualid  { Mgl $2 }
| STRING            { Mstr $1 }
| INTEGER           { Mint (Number.to_small_integer $1) }

(* Theory declarations *)

pure_decl:
| TYPE with_list1(type_decl)                { Dtype $2 }
| CONSTANT  constant_decl                   { Dlogic [$2] }
| FUNCTION  function_decl  with_logic_decl* { Dlogic ($2::$3) }
| PREDICATE predicate_decl with_logic_decl* { Dlogic ($2::$3) }
| INDUCTIVE   with_list1(inductive_decl)    { Dind (Decl.Ind, $2) }
| COINDUCTIVE with_list1(inductive_decl)    { Dind (Decl.Coind, $2) }
| AXIOM labels(ident_nq) COLON term         { Dprop (Decl.Paxiom, $2, $4) }
| LEMMA labels(ident_nq) COLON term         { Dprop (Decl.Plemma, $2, $4) }
| GOAL  labels(ident_nq) COLON term         { Dprop (Decl.Pgoal, $2, $4) }

(* Type declarations *)

type_decl:
| labels(lident_nq) ty_var* typedefn invariant* type_witness
  { let (vis, mut), def = $3 in
    { td_ident = $1; td_params = $2;
      td_vis = vis; td_mut = mut;
      td_inv = $4; td_wit = $5; td_def = def;
      td_loc = floc $startpos $endpos } }

type_witness:
| (* epsilon *)                           { [] }
| BY LEFTBRC field_list1(expr) RIGHTBRC   { $3 }

ty_var:
| labels(quote_lident) { $1 }

typedefn:
| (* epsilon *)
    { (Abstract, false), TDrecord [] }
| EQUAL vis_mut bar_list1(type_case)
    { $2, TDalgebraic $3 }
| EQUAL vis_mut LEFTBRC loption(semicolon_list1(type_field)) RIGHTBRC
    { $2, TDrecord $4 }
| EQUAL vis_mut ty
    { $2, TDalias $3 }
(* FIXME: allow negative bounds *)
| EQUAL LT RANGE int_constant int_constant GT
    { (Public, false), TDrange ($4, $5) }
| EQUAL LT FLOAT INTEGER INTEGER GT
    { (Public, false),
      TDfloat (Number.to_small_integer $4, Number.to_small_integer $5) }

int_constant:
| INTEGER       { Number.compute_int_literal $1 }
| MINUS INTEGER { BigInt.minus (Number.compute_int_literal $2) }

vis_mut:
| (* epsilon *)     { Public, false }
| MUTABLE           { Public, true  }
| abstract          { $1, false }
| abstract MUTABLE  { $1, true }
| MUTABLE abstract  { $2, true }

abstract:
| PRIVATE           { Private }
| ABSTRACT          { Abstract }

type_field:
| labels(lident_nq) cast
  { { f_ident = $1; f_mutable = false; f_ghost = false;
      f_pty = $2; f_loc = floc $startpos $endpos } }
| field_modifiers labels(lident_nq) cast
  { { f_ident = $2; f_mutable = fst $1; f_ghost = snd $1;
      f_pty = $3; f_loc = floc $startpos $endpos } }

field_modifiers:
| MUTABLE       { true,  false }
| GHOST         { false, true  }
| GHOST MUTABLE { true,  true  }
| MUTABLE GHOST { true,  true  }

type_case:
| labels(uident_nq) params { floc $startpos $endpos, $1, $2 }

(* Logic declarations *)

constant_decl:
| labels(lident_rich) cast preceded(EQUAL,term)?
  { { ld_ident = $1; ld_params = []; ld_type = Some $2;
      ld_def = $3; ld_loc = floc $startpos $endpos } }

function_decl:
| labels(lident_rich) params cast preceded(EQUAL,term)?
  { { ld_ident = $1; ld_params = $2; ld_type = Some $3;
      ld_def = $4; ld_loc = floc $startpos $endpos } }

predicate_decl:
| labels(lident_rich) params preceded(EQUAL,term)?
  { { ld_ident = $1; ld_params = $2; ld_type = None;
      ld_def = $3; ld_loc = floc $startpos $endpos } }

with_logic_decl:
| WITH labels(lident_rich) params cast? preceded(EQUAL,term)?
  { { ld_ident = $2; ld_params = $3; ld_type = $4;
      ld_def = $5; ld_loc = floc $startpos $endpos } }

(* Inductive declarations *)

inductive_decl:
| labels(lident_rich) params ind_defn
  { { in_ident = $1; in_params = $2;
      in_def = $3; in_loc = floc $startpos $endpos } }

ind_defn:
| (* epsilon *)             { [] }
| EQUAL bar_list1(ind_case) { $2 }

ind_case:
| labels(ident_nq) COLON term  { floc $startpos $endpos, $1, $3 }

(* Type expressions *)

ty:
| ty_arg          { $1 }
| lqualid ty_arg+ { PTtyapp ($1, $2) }
| ty ARROW ty     { PTarrow ($1, $3) }

ty_arg:
| lqualid                           { PTtyapp ($1, []) }
| quote_lident                      { PTtyvar $1 }
| LEFTPAR comma_list2(ty) RIGHTPAR  { PTtuple $2 }
| LEFTPAR RIGHTPAR                  { PTtuple [] }
| LEFTPAR ty RIGHTPAR               { PTparen $2 }
| LEFTBRC ty RIGHTBRC               { PTpure $2 }

cast:
| COLON ty  { $2 }

(* Parameters and binders *)

(* [param] and [binder] below must have the same grammar
   and raise [Error] in the same cases. Interpretaion of
   single-standing untyped [Qident]'s is different: [param]
   treats them as type expressions, [binder], as parameter
   names, whose type must be inferred. *)

params:  param*  { List.concat $1 }

binders: binder+ { List.concat $1 }

param:
| anon_binder
    { error_param (floc $startpos $endpos) }
| ty_arg
    { [floc $startpos $endpos, None, false, $1] }
| LEFTPAR GHOST ty RIGHTPAR
    { [floc $startpos $endpos, None, true, $3] }
| ty_arg label label*
    { match $1 with
      | PTtyapp (Qident _, []) ->
             error_param (floc $startpos $endpos)
      | _ -> error_loc (floc $startpos($2) $endpos($2)) }
| LEFTPAR binder_vars_rest RIGHTPAR
    { match $2 with [l,_] -> error_param l
      | _ -> error_loc (floc $startpos($3) $endpos($3)) }
| LEFTPAR GHOST binder_vars_rest RIGHTPAR
    { match $3 with [l,_] -> error_param l
      | _ -> error_loc (floc $startpos($4) $endpos($4)) }
| LEFTPAR binder_vars cast RIGHTPAR
    { List.map (fun (l,i) -> l, i, false, $3) $2 }
| LEFTPAR GHOST binder_vars cast RIGHTPAR
    { List.map (fun (l,i) -> l, i, true, $4) $3 }

binder:
| anon_binder
    { let l,i = $1 in [l, i, false, None] }
| ty_arg
    { match $1 with
      | PTtyapp (Qident id, [])
      | PTparen (PTtyapp (Qident id, [])) ->
             [floc $startpos $endpos, Some id, false, None]
      | _ -> [floc $startpos $endpos, None, false, Some $1] }
| LEFTPAR GHOST ty RIGHTPAR
    { match $3 with
      | PTtyapp (Qident id, []) ->
             [floc $startpos $endpos, Some id, true, None]
      | _ -> [floc $startpos $endpos, None, true, Some $3] }
| ty_arg label label*
    { match $1 with
      | PTtyapp (Qident id, []) ->
             let id = add_lab id ($2::$3) in
             [floc $startpos $endpos, Some id, false, None]
      | _ -> error_loc (floc $startpos($2) $endpos($2)) }
| LEFTPAR binder_vars_rest RIGHTPAR
    { match $2 with [l,i] -> [l, i, false, None]
      | _ -> error_loc (floc $startpos($3) $endpos($3)) }
| LEFTPAR GHOST binder_vars_rest RIGHTPAR
    { match $3 with [l,i] -> [l, i, true, None]
      | _ -> error_loc (floc $startpos($4) $endpos($4)) }
| LEFTPAR binder_vars cast RIGHTPAR
    { List.map (fun (l,i) -> l, i, false, Some $3) $2 }
| LEFTPAR GHOST binder_vars cast RIGHTPAR
    { List.map (fun (l,i) -> l, i, true, Some $4) $3 }

binder_vars:
| binder_vars_head  { List.rev $1 }
| binder_vars_rest  { $1 }

binder_vars_rest:
| binder_vars_head label label* binder_var*
    { List.rev_append (match $1 with
        | (l, Some id) :: bl ->
            let l3 = floc $startpos($3) $endpos($3) in
            (Loc.join l l3, Some (add_lab id ($2::$3))) :: bl
        | _ -> assert false) $4 }
| binder_vars_head anon_binder binder_var*
    { List.rev_append $1 ($2 :: $3) }
| anon_binder binder_var*
    { $1 :: $2 }

binder_vars_head:
| ty {
    let of_id id = id.id_loc, Some id in
    let push acc = function
      | PTtyapp (Qident id, []) -> of_id id :: acc
      | _ -> Loc.error ~loc:(floc $startpos $endpos) Error in
    match $1 with
      | PTtyapp (Qident id, l) -> List.fold_left push [of_id id] l
      | _ -> Loc.error ~loc:(floc $startpos $endpos) Error }

binder_var:
| labels(lident_nq) { floc $startpos $endpos, Some $1 }
| anon_binder       { $1 }

anon_binder:
| UNDERSCORE        { floc $startpos $endpos, None }

(* Logical terms *)

mk_term(X): d = X { mk_term d $startpos $endpos }

term:
| single_term %prec below_COMMA   { $1 }
| single_term COMMA term_
    { mk_term (Ttuple ($1::$3)) $startpos $endpos }

term_:
| single_term %prec below_COMMA   { [$1] }
| single_term COMMA term_         { $1::$3 }

single_term: t = mk_term(single_term_) { t }

single_term_:
| term_arg_
    { match $1 with (* break the infix relation chain *)
      | Tinfix (l,o,r) -> Tinnfix (l,o,r)
      | Tbinop (l,o,r) -> Tbinnop (l,o,r)
      | d -> d }
| NOT single_term
    { Tnot $2 }
| OLD single_term
    { Tat ($2, mk_id Dexpr.old_mark $startpos($1) $endpos($1)) }
| single_term AT uident
    { Tat ($1, $3) }
| prefix_op single_term %prec prec_prefix_op
    { Tidapp (Qident $1, [$2]) }
| MINUS INTEGER
    { Tconst (Number.ConstInt (mk_int_const true $2)) }
| MINUS REAL
    { Tconst (Number.ConstReal (mk_real_const true $2)) }
| l = single_term ; o = bin_op ; r = single_term
    { Tbinop (l, o, r) }
| l = single_term ; o = infix_op_1 ; r = single_term
    { Tinfix (l, o, r) }
| l = single_term ; o = infix_op_234 ; r = single_term
    { Tidapp (Qident o, [l; r]) }
| term_arg located(term_arg)+ (* FIXME/TODO: "term term_arg" *)
    { let join f (a,_,e) = mk_term (Tapply (f,a)) $startpos e in
      (List.fold_left join $1 $2).term_desc }
| IF term THEN term ELSE term
    { Tif ($2, $4, $6) }
| LET pattern EQUAL term IN term
    { let cast ty = { $4 with term_desc = Tcast ($4, ty) } in
      let pat, def = match $2.pat_desc with
        | Ptuple [] -> { $2 with pat_desc = Pwild }, cast (PTtuple [])
        | Pcast ({pat_desc = (Pvar (_,false)|Pwild)} as p, ty) -> p, cast ty
        | _ -> $2, $4 in
      match pat.pat_desc with
      | Pvar (id,false) -> Tlet (id, def, $6)
      | Pwild -> Tlet (id_anonymous pat.pat_loc, def, $6)
      | _ -> Tmatch (def, [pat, $6]) }
| LET labels(lident_op_id) EQUAL term IN term
    { Tlet ($2, $4, $6) }
| LET labels(lident_nq) mk_term(lam_defn) IN term
    { Tlet ($2, $3, $5) }
| LET labels(lident_op_id) mk_term(lam_defn) IN term
    { Tlet ($2, $3, $5) }
| MATCH term WITH match_cases(term) END
    { Tmatch ($2, $4) }
| quant comma_list1(quant_vars) triggers DOT term
    { Tquant ($1, List.concat $2, $3, $5) }
| FUN binders ARROW term
    { Tquant (Dterm.DTlambda, $2, [], $4) }
| EPSILON
    { Loc.errorm "Epsilon terms are currently not supported in WhyML" }
| label single_term %prec prec_named
    { Tnamed ($1, $2) }
| single_term cast
    { Tcast ($1, $2) }

lam_defn:
| binders EQUAL term  { Tquant (Dterm.DTlambda, $1, [], $3) }

term_arg: mk_term(term_arg_) { $1 }
term_dot: mk_term(term_dot_) { $1 }

term_arg_:
| qualid                    { Tident $1 }
| numeral                   { Tconst $1 }
| TRUE                      { Ttrue }
| FALSE                     { Tfalse }
| o = oppref ; a = term_arg { Tidapp (Qident o, [a]) }
| term_sub_                 { $1 }

term_dot_:
| lqualid                   { Tident $1 }
| o = oppref ; a = term_dot { Tidapp (Qident o, [a]) }
| term_sub_                 { $1 }

term_block:
| BEGIN term END                                    { $2.term_desc }
| LEFTPAR term RIGHTPAR                             { $2.term_desc }
| BEGIN END                                         { Ttuple [] }
| LEFTPAR RIGHTPAR                                  { Ttuple [] }
| LEFTBRC field_list1(term) RIGHTBRC                { Trecord $2 }
| LEFTBRC term_arg WITH field_list1(term) RIGHTBRC  { Tupdate ($2,$4) }

term_sub_:
| term_block                                        { $1 }
| uqualid DOT mk_term(term_block)                   { Tscope ($1, $3) }
| term_dot DOT lqualid_rich                         { Tidapp ($3,[$1]) }
| term_arg LEFTSQ term RIGHTSQ
    { Tidapp (get_op $startpos($2) $endpos($2), [$1;$3]) }
| term_arg LEFTSQ term LARROW term RIGHTSQ
    { Tidapp (set_op $startpos($2) $endpos($2), [$1;$3;$5]) }
| term_arg LEFTSQ term DOTDOT term RIGHTSQ
    { Tidapp (sub_op $startpos($2) $endpos($2), [$1;$3;$5]) }
| term_arg LEFTSQ term DOTDOT RIGHTSQ
    { Tidapp (above_op $startpos($2) $endpos($2), [$1;$3]) }
| term_arg LEFTSQ DOTDOT term RIGHTSQ
    { Tidapp (below_op $startpos($2) $endpos($2), [$1;$4]) }

field_list1(X):
| fl = semicolon_list1(separated_pair(lqualid, EQUAL, X)) { fl }

match_cases(X):
| cl = bar_list1(match_case(X)) { cl }

match_case(X):
| mc = separated_pair(pattern, ARROW, X) { mc }

quant_vars:
| binder_var+ cast? { List.map (fun (l,i) -> l, i, false, $2) $1 }

triggers:
| (* epsilon *)                                                         { [] }
| LEFTSQ separated_nonempty_list(BAR,comma_list1(single_term)) RIGHTSQ  { $2 }

%inline bin_op:
| ARROW   { Dterm.DTimplies }
| LRARROW { Dterm.DTiff }
| OR      { Dterm.DTor }
| BARBAR  { Dterm.DTor_asym }
| AND     { Dterm.DTand }
| AMPAMP  { Dterm.DTand_asym }
| BY      { Dterm.DTby }
| SO      { Dterm.DTso }

quant:
| FORALL  { Dterm.DTforall }
| EXISTS  { Dterm.DTexists }

numeral:
| INTEGER { Number.ConstInt (mk_int_const false $1) }
| REAL    { Number.ConstReal (mk_real_const false $1) }

(* Program declarations *)

prog_decl:
| VAL ghost kind labels(lident_rich) mk_expr(val_defn) { Dlet ($4, $2, $3, $5) }
| LET ghost kind labels(lident_rich) mk_expr(fun_defn) { Dlet ($4, $2, $3, $5) }
| LET ghost kind labels(lident_rich) const_defn        { Dlet ($4, $2, $3, $5) }
| LET REC with_list1(rec_defn)                         { Drec $3 }
| EXCEPTION labels(uident_nq)         { Dexn ($2, PTtuple [], Ity.MaskVisible) }
| EXCEPTION labels(uident_nq) return  { Dexn ($2, fst $3, snd $3) }

ghost:
| (* epsilon *) { false }
| GHOST         { true }

kind:
| (* epsilon *) { Expr.RKnone }
| FUNCTION      { Expr.RKfunc }
| CONSTANT      { Expr.RKfunc }
| PREDICATE     { Expr.RKpred }
| LEMMA         { Expr.RKlemma }

(* Function definitions *)

rec_defn:
| ghost kind labels(lident_rich) binders ret_opt spec EQUAL spec seq_expr
    { let id = mk_id return_id $startpos($7) $endpos($7) in
      let e = { $9 with expr_desc = Eoptexn (id, snd $5, $9) } in
      $3, $1, $2, $4, fst $5, snd $5, spec_union $6 $8, e }

fun_defn:
| binders ret_opt spec EQUAL spec seq_expr
    { let id = mk_id return_id $startpos($4) $endpos($4) in
      let e = { $6 with expr_desc = Eoptexn (id, snd $2, $6) } in
      Efun ($1, fst $2, snd $2, spec_union $3 $5, e) }

val_defn:
| params ret_opt spec
    { Eany ($1, Expr.RKnone, fst $2, snd $2, $3) }

const_defn:
| cast EQUAL seq_expr   { { $3 with expr_desc = Ecast ($3, $1) } }
| EQUAL seq_expr        { $2 }

(* Program expressions *)

mk_expr(X): d = X { mk_expr d $startpos $endpos }

seq_expr:
| contract_expr %prec below_SEMI  { $1 }
| contract_expr SEMICOLON         { $1 }
| contract_expr SEMICOLON seq_expr
    { mk_expr (Esequence ($1, $3)) $startpos $endpos }

contract_expr:
| assign_expr %prec prec_no_spec  { $1 }
| assign_expr single_spec spec
    { let d = Efun ([], None, Ity.MaskVisible, spec_union $2 $3, $1) in
      let d = Enamed (Lstr Vc.wb_label, mk_expr d $startpos $endpos) in
      mk_expr d $startpos $endpos }

assign_expr:
| expr %prec below_LARROW         { $1 }
| expr LARROW expr
    { let loc = floc $startpos $endpos in
      let rec down ll rl = match ll, rl with
        | {expr_desc = Eidapp (q, [e1])}::ll, e2::rl -> (e1,q,e2) :: down ll rl
        | {expr_desc = Eidapp (Qident id, [_;_]); expr_loc = loc}::_, _::_
          when id.id_str = mixfix "[]" -> Loc.errorm ~loc
            "Parallel array assignments are not allowed"
        | {expr_loc = loc}::_, _::_ -> Loc.errorm ~loc
            "Invalid left expression in an assignment"
        | [], [] -> []
        | _ -> Loc.errorm ~loc "Invalid parallel assignment" in
      let d = match $1.expr_desc, $3.expr_desc with
        | Eidapp (Qident id, [e1;e2]), _ when id.id_str = mixfix "[]" ->
            Eidapp (Qident {id with id_str = mixfix "[]<-"}, [e1;e2;$3])
        | Etuple ll, Etuple rl -> Eassign (down ll rl)
        | Etuple _, _ -> Loc.errorm ~loc "Invalid parallel assignment"
        | _, _ -> Eassign (down [$1] [$3]) in
      { expr_desc = d; expr_loc = loc } }

expr:
| single_expr %prec below_COMMA   { $1 }
| single_expr COMMA expr_list1
    { mk_expr (Etuple ($1::$3)) $startpos $endpos }

expr_list1:
| single_expr %prec below_COMMA   { [$1] }
| single_expr COMMA expr_list1    { $1::$3 }

single_expr: e = mk_expr(single_expr_)  { e }

single_expr_:
| expr_arg_
    { match $1 with (* break the infix relation chain *)
      | Einfix (l,o,r) -> Einnfix (l,o,r) | d -> d }
| single_expr AMPAMP single_expr
    { Eand ($1, $3) }
| single_expr BARBAR single_expr
    { Eor ($1, $3) }
| NOT single_expr
    { Enot $2 }
| prefix_op single_expr %prec prec_prefix_op
    { Eidapp (Qident $1, [$2]) }
| MINUS INTEGER
    { Econst (Number.ConstInt (mk_int_const true $2)) }
| MINUS REAL
    { Econst (Number.ConstReal (mk_real_const true $2)) }
| l = single_expr ; o = infix_op_1 ; r = single_expr
    { Einfix (l,o,r) }
| l = single_expr ; o = infix_op_234 ; r = single_expr
    { Eidapp (Qident o, [l;r]) }
| expr_arg located(expr_arg)+ (* FIXME/TODO: "expr expr_arg" *)
    { let join f (a,_,e) = mk_expr (Eapply (f,a)) $startpos e in
      (List.fold_left join $1 $2).expr_desc }
| IF seq_expr THEN contract_expr ELSE contract_expr
    { Eif ($2, $4, $6) }
| IF seq_expr THEN contract_expr %prec prec_no_else
    { Eif ($2, $4, mk_expr (Etuple []) $startpos $endpos) }
| LET ghost kind let_pattern EQUAL seq_expr IN seq_expr
    { let re_pat pat d = { pat with pat_desc = d } in
      let rec ghostify pat = match pat.pat_desc with
        (* let_pattern marks the opening variable with Ptuple [_] *)
        | Ptuple [{pat_desc = Pvar (id,_)}] -> re_pat pat (Pvar (id,$2))
        | Ptuple (p::pl) -> re_pat pat (Ptuple (ghostify p :: pl))
        | Pas (p,id,gh) -> re_pat pat (Pas (ghostify p, id, gh))
        | Por (p1,p2) -> re_pat pat (Por (ghostify p1, p2))
        | Pcast (p,t) -> re_pat pat (Pcast (ghostify p, t))
        | _ when $2 -> Loc.errorm ~loc:(floc $startpos($2) $endpos($2))
            "illegal ghost qualifier" (* $4 does not start with a Pvar *)
        | _ -> pat in
      let pat = ghostify $4 in
      let kind = match pat.pat_desc with
        | _ when $3 = Expr.RKnone -> $3
        | Pvar (_,_) | Pcast ({pat_desc = Pvar (_,_)},_) -> $3
        | _ -> Loc.errorm ~loc:(floc $startpos($3) $endpos($3))
            "illegal kind qualifier" in
      let cast ty = { $6 with expr_desc = Ecast ($6, ty) } in
      let pat, def = match pat.pat_desc with
        | Ptuple [] -> re_pat pat Pwild, cast (PTtuple [])
        | Pcast ({pat_desc = (Pvar _|Pwild)} as pat, ty) -> pat, cast ty
        | _ -> pat, $6 in
      match pat.pat_desc with
      | Pvar (id, gh) -> Elet (id, gh, kind, def, $8)
      | Pwild -> Elet (id_anonymous pat.pat_loc, false, kind, def, $8)
      | _ -> Ematch (def, [pat, $8]) }
| LET ghost kind labels(lident_op_id) EQUAL seq_expr IN seq_expr
    { Elet ($4, $2, $3, $6, $8) }
| LET ghost kind labels(lident_nq) mk_expr(fun_defn) IN seq_expr
    { Elet ($4, $2, $3, $5, $7) }
| LET ghost kind labels(lident_op_id) mk_expr(fun_defn) IN seq_expr
    { Elet ($4, $2, $3, $5, $7) }
| LET REC with_list1(rec_defn) IN seq_expr
    { Erec ($3, $5) }
| FUN binders spec ARROW spec seq_expr
    { let id = mk_id return_id $startpos($4) $endpos($4) in
      let e = { $6 with expr_desc = Eoptexn (id, Ity.MaskVisible, $6) } in
      Efun ($2, None, Ity.MaskVisible, spec_union $3 $5, e) }
| ANY return spec
    { Eany ([], Expr.RKnone, Some (fst $2), snd $2, $3) }
| VAL ghost kind labels(lident_rich) mk_expr(val_defn) IN seq_expr
    { Elet ($4, $2, $3, $5, $7) }
| MATCH seq_expr WITH ext_match_cases END
    { let bl, xl = $4 in
      if xl = [] then Ematch ($2, bl) else
      if bl = [] then Etry ($2, false, xl) else
      Etry (mk_expr (Ematch ($2, bl)) $startpos $endpos, true, xl) }
| EXCEPTION labels(uident) IN seq_expr
    { Eexn ($2, PTtuple [], Ity.MaskVisible, $4) }
| EXCEPTION labels(uident) return IN seq_expr
    { Eexn ($2, fst $3, snd $3, $5) }
| LABEL id = labels(uident) IN e = seq_expr
    { let cont e =
        let id = { id with id_str = id.id_str ^ continue_id } in
        { e with expr_desc = Eoptexn (id, Ity.MaskVisible, e) } in
      let rec over_loop e = { e with expr_desc = over_loop_desc e }
      and over_loop_desc e = match e.expr_desc with
        | Escope (q, e1) -> Escope (q, over_loop e1)
        | Enamed (l, e1) -> Enamed (l, over_loop e1)
        | Ecast (e1, t) -> Ecast (over_loop e1, t)
        | Eghost e1 -> Eghost (over_loop e1)
        | Esequence (e1, e2) -> Esequence (over_loop e1, e2)
        | Eoptexn (id, mask, e1) -> Eoptexn (id, mask, over_loop e1)
        | Ewhile (e1, inv, var, e2) ->
            let e = { e with expr_desc = Ewhile (e1, inv, var, cont e2) } in
            let id = { id with id_str = id.id_str ^ break_id } in
            Eoptexn (id, Ity.MaskVisible, e)
        | Efor (id, ef, dir, et, inv, e1) ->
            let e = { e with expr_desc = Efor (id,ef,dir,et,inv,cont e1) } in
            let id = { id with id_str = id.id_str ^ break_id } in
            Eoptexn (id, Ity.MaskVisible, e)
        | d -> d in
      Emark (id, over_loop e) }
| WHILE seq_expr DO loop_annotation seq_expr DONE
    { let id_b = mk_id break_id $startpos($3) $endpos($3) in
      let id_c = mk_id continue_id $startpos($3) $endpos($3) in
      let e = { $5 with expr_desc = Eoptexn (id_c, Ity.MaskVisible, $5) } in
      let e = mk_expr (Ewhile ($2, fst $4, snd $4, e)) $startpos $endpos in
      Eoptexn (id_b, Ity.MaskVisible, e) }
| FOR lident_nq EQUAL seq_expr for_direction seq_expr DO invariant* seq_expr DONE
    { let id_b = mk_id break_id $startpos($7) $endpos($7) in
      let id_c = mk_id continue_id $startpos($7) $endpos($7) in
      let e = { $9 with expr_desc = Eoptexn (id_c, Ity.MaskVisible, $9) } in
      let e = mk_expr (Efor ($2, $4, $5, $6, $8, e)) $startpos $endpos in
      Eoptexn (id_b, Ity.MaskVisible, e) }
| ABSURD
    { Eabsurd }
| RAISE uqualid expr_arg?
    { Eraise ($2, $3) }
| RAISE LEFTPAR uqualid expr_arg? RIGHTPAR
    { Eraise ($3, $4) }
| RETURN ioption(contract_expr)
    { let id = mk_id return_id $startpos($1) $endpos($1) in
      Eraise (Qident id, $2) }
| BREAK ioption(uident)
    { let id = match $2 with
        | Some id -> { id with id_str = id.id_str ^ break_id }
        | None -> mk_id break_id $startpos($1) $endpos($1) in
      Eraise (Qident id, None) }
| CONTINUE ioption(uident)
    { let id = match $2 with
        | Some id -> { id with id_str = id.id_str ^ continue_id }
        | None -> mk_id continue_id $startpos($1) $endpos($1) in
      Eraise (Qident id, None) }
| TRY seq_expr WITH bar_list1(exn_handler) END
    { Etry ($2, false, $4) }
| GHOST single_expr
    { Eghost $2 }
| assertion_kind LEFTBRC term RIGHTBRC
    { Eassert ($1, $3) }
| label single_expr %prec prec_named
    { Enamed ($1, $2) }
| single_expr cast
    { Ecast ($1, $2) }

expr_arg: e = mk_expr(expr_arg_) { e }
expr_dot: e = mk_expr(expr_dot_) { e }

expr_arg_:
| qualid                    { Eident $1 }
| numeral                   { Econst $1 }
| TRUE                      { Etrue }
| FALSE                     { Efalse }
| o = oppref ; a = expr_arg { Eidapp (Qident o, [a]) }
| expr_sub                  { $1 }

expr_dot_:
| lqualid                   { Eident $1 }
| o = oppref ; a = expr_dot { Eidapp (Qident o, [a]) }
| expr_sub                  { $1 }

expr_block:
| BEGIN single_spec spec seq_expr END
    { Efun ([], None, Ity.MaskVisible, spec_union $2 $3, $4) }
| BEGIN single_spec spec END
    { let e = mk_expr (Etuple []) $startpos $endpos in
      Efun ([], None, Ity.MaskVisible, spec_union $2 $3, e) }
| BEGIN seq_expr END                                { $2.expr_desc }
| LEFTPAR seq_expr RIGHTPAR                         { $2.expr_desc }
| BEGIN END                                         { Etuple [] }
| LEFTPAR RIGHTPAR                                  { Etuple [] }
| LEFTBRC field_list1(expr) RIGHTBRC                { Erecord $2 }
| LEFTBRC expr_arg WITH field_list1(expr) RIGHTBRC  { Eupdate ($2, $4) }

expr_pure:
| LEFTBRC qualid RIGHTBRC                           { Eidpur $2 }
| uqualid DOT LEFTBRC ident_rich RIGHTBRC           { Eidpur (Qdot ($1, $4)) }

expr_sub:
| expr_block                                        { $1 }
| expr_pure                                         { $1 }
| uqualid DOT mk_expr(expr_block)                   { Escope ($1, $3) }
| expr_dot DOT mk_expr(expr_pure)                   { Eapply ($3, $1) }
| expr_dot DOT lqualid_rich                         { Eidapp ($3, [$1]) }
| PURE LEFTBRC term RIGHTBRC                        { Epure $3 }
| expr_arg LEFTSQ expr RIGHTSQ
    { Eidapp (get_op $startpos($2) $endpos($2), [$1;$3]) }
| expr_arg LEFTSQ expr LARROW expr RIGHTSQ
    { Eidapp (set_op $startpos($2) $endpos($2), [$1;$3;$5]) }
| expr_arg LEFTSQ expr DOTDOT expr RIGHTSQ
    { Eidapp (sub_op $startpos($2) $endpos($2), [$1;$3;$5]) }
| expr_arg LEFTSQ expr DOTDOT RIGHTSQ
    { Eidapp (above_op $startpos($2) $endpos($2), [$1;$3]) }
| expr_arg LEFTSQ DOTDOT expr RIGHTSQ
    { Eidapp (below_op $startpos($2) $endpos($2), [$1;$4]) }

loop_annotation:
| (* epsilon *)
    { [], [] }
| invariant loop_annotation
    { let inv, var = $2 in $1 :: inv, var }
| variant loop_annotation
    { let inv, var = $2 in inv, variant_union $1 var }

ext_match_cases:
| ioption(BAR) ext_match_cases1  { $2 }

ext_match_cases1:
| match_case(seq_expr)  ext_match_cases0  { let bl,xl = $2 in $1::bl, xl }
| EXCEPTION exn_handler ext_match_cases0  { let bl,xl = $3 in bl, $2::xl }

ext_match_cases0:
| (* epsilon *)         { [], [] }
| BAR ext_match_cases1  { $2 }

exn_handler:
| uqualid pat_arg? ARROW seq_expr { $1, $2, $4 }

assertion_kind:
| ASSERT  { Expr.Assert }
| ASSUME  { Expr.Assume }
| CHECK   { Expr.Check }

for_direction:
| TO      { Expr.To }
| DOWNTO  { Expr.DownTo }

(* Specification *)

spec:
| (* epsilon *) %prec prec_no_spec  { empty_spec }
| single_spec spec                  { spec_union $1 $2 }

single_spec:
| REQUIRES LEFTBRC term RIGHTBRC
    { { empty_spec with sp_pre = [$3] } }
| ENSURES LEFTBRC ensures RIGHTBRC
    { { empty_spec with sp_post = [floc $startpos($3) $endpos($3), $3] } }
| RETURNS LEFTBRC match_cases(term) RIGHTBRC
    { { empty_spec with sp_post = [floc $startpos($3) $endpos($3), $3] } }
| RAISES LEFTBRC bar_list1(raises) RIGHTBRC
    { { empty_spec with sp_xpost = [floc $startpos($3) $endpos($3), $3] } }
| READS  LEFTBRC comma_list0(lqualid) RIGHTBRC
    { { empty_spec with sp_reads = $3; sp_checkrw = true } }
| WRITES LEFTBRC comma_list0(single_term) RIGHTBRC
    { { empty_spec with sp_writes = $3; sp_checkrw = true } }
| ALIAS LEFTBRC comma_list0(alias) RIGHTBRC
    { { empty_spec with sp_alias = $3; sp_checkrw = true } }
| RAISES LEFTBRC comma_list1(xsymbol) RIGHTBRC
    { { empty_spec with sp_xpost = [floc $startpos($3) $endpos($3), $3] } }
| DIVERGES
    { { empty_spec with sp_diverge = true } }
| variant
    { { empty_spec with sp_variant = $1 } }

alias:
| term WITH term  { $1, $3 }

ensures:
| term
    { let id = mk_id "result" $startpos $endpos in
      [mk_pat (Pvar (id,false)) $startpos $endpos, $1] }

raises:
| uqualid ARROW term
    { $1, Some (mk_pat (Ptuple []) $startpos($1) $endpos($1), $3) }
| uqualid pat_arg ARROW term
    { $1, Some ($2, $4) }

xsymbol:
| uqualid { $1, None }

invariant:
| INVARIANT LEFTBRC term RIGHTBRC { $3 }

variant:
| VARIANT LEFTBRC comma_list1(single_variant) RIGHTBRC { $3 }

single_variant:
| single_term preceded(WITH,lqualid)?  { $1, $2 }

ret_opt:
| (* epsilon *)     { None, Ity.MaskVisible }
| COLON return      { Some (fst $2), snd $2 }

return:
| ret_arg           { $1 }
| lqualid ty_arg+   { PTtyapp ($1, $2), Ity.MaskVisible }
| ret_arg ARROW ty  { PTarrow (fst $1, $3),
                      if Ity.mask_ghost (snd $1) then
                        raise Error else Ity.MaskVisible }
| GHOST ty          { $2, Ity.MaskGhost }

ret_arg:
| lqualid                               { PTtyapp ($1, []), Ity.MaskVisible }
| quote_lident                          { PTtyvar $1, Ity.MaskVisible }
| LEFTPAR RIGHTPAR                      { PTtuple [], Ity.MaskVisible }
| LEFTBRC ty RIGHTBRC                   { PTpure  $2, Ity.MaskVisible }
| LEFTPAR ret_sub RIGHTPAR              { PTparen (fst $2), snd $2 }
| LEFTPAR comma_list2(ret_sub) RIGHTPAR { PTtuple (List.map fst $2),
                                    Ity.MaskTuple (List.map snd $2) }

ret_sub:
| ty                { $1, Ity.MaskVisible }
| GHOST ty          { $2, Ity.MaskGhost }

(* Patterns *)

mk_pat(X): X { mk_pat $1 $startpos $endpos }

pattern: mk_pat(pattern_) { $1 }
pat_arg: mk_pat(pat_arg_) { $1 }

pattern_:
| pat_conj_                             { $1 }
| mk_pat(pat_conj_) BAR pattern         { Por ($1,$3) }

pat_conj_:
| pat_uni_                              { $1 }
| comma_list2(mk_pat(pat_uni_))         { Ptuple $1 }

pat_uni_:
| pat_arg_                              { $1 }
| uqualid pat_arg+                      { Papp ($1,$2) }
| mk_pat(pat_uni_) AS ghost labels(lident_nq)
                                        { Pas ($1,$4,$3) }
| mk_pat(pat_uni_) cast                 { Pcast ($1,$2) }

pat_arg_:
| pat_arg_shared_                       { $1 }
| labels(lident_nq)                     { Pvar ($1,false) }
| GHOST labels(lident_nq)               { Pvar ($2,true) }

pat_arg_shared_:
| UNDERSCORE                            { Pwild }
| uqualid                               { Papp ($1,[]) }
| LEFTPAR RIGHTPAR                      { Ptuple [] }
| LEFTPAR pattern_ RIGHTPAR             { $2 }
| LEFTBRC field_list1(pattern) RIGHTBRC { Prec $2 }

(* let-patterns that cannot start with "ghost" *)

let_pattern: mk_pat(let_pattern_) { $1 }

let_pattern_:
| let_pat_conj_                         { $1 }
| mk_pat(let_pat_conj_) BAR pattern     { Por ($1,$3) }

let_pat_conj_:
| let_pat_uni_                          { $1 }
| mk_pat(let_pat_uni_) COMMA comma_list1(mk_pat(pat_uni_))
                                        { Ptuple ($1::$3) }

let_pat_uni_:
| let_pat_arg_                          { $1 }
| uqualid pat_arg+                      { Papp ($1,$2) }
| mk_pat(let_pat_uni_) AS ghost labels(lident_nq)
                                        { Pas ($1,$4,$3) }
| mk_pat(let_pat_uni_) cast             { Pcast ($1,$2) }

let_pat_arg_:
| pat_arg_shared_ { $1 }
| labels(lident_nq)  { Ptuple [{pat_desc = Pvar ($1,false); pat_loc = $1.id_loc}] }

(* Idents *)

ident:
| uident { $1 }
| lident { $1 }

ident_nq:
| uident_nq { $1 }
| lident_nq { $1 }

uident:
| UIDENT          { mk_id $1 $startpos $endpos }
| UIDENT_QUOTE    { mk_id $1 $startpos $endpos }

uident_nq:
| UIDENT          { mk_id $1 $startpos $endpos }
| UIDENT_QUOTE    { let loc = floc $startpos($1) $endpos($1) in
                    Loc.errorm ~loc "Symbol %s cannot be user-defined" $1 }

lident:
| LIDENT          { mk_id $1 $startpos $endpos }
| lident_keyword  { mk_id $1 $startpos $endpos }
| LIDENT_QUOTE    { mk_id $1 $startpos $endpos }

lident_nq:
| LIDENT          { mk_id $1 $startpos $endpos }
| lident_keyword  { mk_id $1 $startpos $endpos }
| LIDENT_QUOTE    { let loc = floc $startpos($1) $endpos($1) in
                    Loc.errorm ~loc "Symbol %s cannot be user-defined" $1 }

lident_keyword:
| RANGE           { "range" }
| FLOAT           { "float" }

quote_lident:
| QUOTE_LIDENT  { mk_id $1 $startpos $endpos }

(* Idents + symbolic operation names *)

ident_rich:
| uident        { $1 }
| lident        { $1 }
| lident_op_id  { $1 }

lident_rich:
| lident_nq     { $1 }
| lident_op_id  { $1 }

lident_op_id:
| LEFTPAR lident_op RIGHTPAR  { mk_id $2 $startpos($2) $endpos($2) }
| LEFTPAR_STAR_RIGHTPAR
<<<<<<< HEAD
  { (* parentheses are removed from the location *)
    let s = $startpos and e = $endpos in
    let s = { s with Lexing.pos_cnum = s.Lexing.pos_cnum + 1 } in
    let e = { e with Lexing.pos_cnum = e.Lexing.pos_cnum - 1 } in
    mk_id (infix "*") s e }
=======
    { (* parentheses are removed from the location *)
      let s = let s = $startpos in { s with Lexing.pos_cnum = s.Lexing.pos_cnum + 1 } in
      let e = let e = $endpos   in { e with Lexing.pos_cnum = e.Lexing.pos_cnum - 1 } in
      mk_id (infix "*") s e }
>>>>>>> 96f69b5e

lident_op:
| op_symbol               { infix $1 }
| op_symbol UNDERSCORE    { prefix $1 }
| MINUS     UNDERSCORE    { prefix "-" }
| EQUAL                   { infix "=" }
| MINUS                   { infix "-" }
| OPPREF                  { prefix $1 }
| LEFTSQ RIGHTSQ          { mixfix "[]" }
| LEFTSQ LARROW RIGHTSQ   { mixfix "[<-]" }
| LEFTSQ RIGHTSQ LARROW   { mixfix "[]<-" }
| LEFTSQ UNDERSCORE DOTDOT UNDERSCORE RIGHTSQ { mixfix "[_.._]" }
| LEFTSQ            DOTDOT UNDERSCORE RIGHTSQ { mixfix "[.._]" }
| LEFTSQ UNDERSCORE DOTDOT            RIGHTSQ { mixfix "[_..]" }

op_symbol:
| OP1 { $1 }
| OP2 { $1 }
| OP3 { $1 }
| OP4 { $1 }
| LT  { "<" }
| GT  { ">" }

%inline oppref:
| o = OPPREF { mk_id (prefix o)  $startpos $endpos }

prefix_op:
| op_symbol { mk_id (prefix $1)  $startpos $endpos }
| MINUS     { mk_id (prefix "-") $startpos $endpos }

%inline infix_op_1:
| o = OP1   { mk_id (infix o)    $startpos $endpos }
| EQUAL     { mk_id (infix "=")  $startpos $endpos }
| LTGT      { mk_id (infix "<>") $startpos $endpos }
| LT        { mk_id (infix "<")  $startpos $endpos }
| GT        { mk_id (infix ">")  $startpos $endpos }

%inline infix_op_234:
| o = OP2   { mk_id (infix o)    $startpos $endpos }
| o = OP3   { mk_id (infix o)    $startpos $endpos }
| o = OP4   { mk_id (infix o)    $startpos $endpos }
| MINUS     { mk_id (infix "-")  $startpos $endpos }

(* Qualified idents *)

qualid:
| ident_rich                { Qident $1 }
| uqualid DOT ident_rich    { Qdot ($1, $3) }

lqualid_rich:
| lident                    { Qident $1 }
| lident_op_id              { Qident $1 }
| uqualid DOT lident        { Qdot ($1, $3) }
| uqualid DOT lident_op_id  { Qdot ($1, $3) }

lqualid:
| lident              { Qident $1 }
| uqualid DOT lident  { Qdot ($1, $3) }

uqualid:
| uident              { Qident $1 }
| uqualid DOT uident  { Qdot ($1, $3) }

(* Theory/Module names *)

tqualid:
| uident                { Qident $1 }
| any_qualid DOT uident { Qdot ($1, $3) }

any_qualid:
| sident                { Qident $1 }
| any_qualid DOT sident { Qdot ($1, $3) }

sident:
| ident   { $1 }
| STRING  { mk_id $1 $startpos $endpos }

(* Labels and position markers *)

labels(X): X label* { add_lab $1 $2 }

label:
| ATTRIBUTE { Lstr (Ident.create_label $1) }
| POSITION  { Lpos $1 }

(* Miscellaneous *)

bar_list1(X):
| ioption(BAR) ; xl = separated_nonempty_list(BAR, X) { xl }

with_list1(X):
| separated_nonempty_list(WITH, X)  { $1 }

comma_list2(X):
| X COMMA comma_list1(X) { $1 :: $3 }

comma_list1(X):
| separated_nonempty_list(COMMA, X) { $1 }

comma_list0(X):
| xl = separated_list(COMMA, X) { xl }

semicolon_list1(X):
| x = X ; ioption(SEMICOLON)                  { [x] }
| x = X ; SEMICOLON ; xl = semicolon_list1(X) { x :: xl }

located(X): X { $1, $startpos, $endpos }


(* Parsing of a list of qualified identifiers for the ITP *)
qualid_eof:
| qualid EOF { $1 }

qualid_comma_list_eof:
| comma_list1(qualid) EOF { $1 }

ident_comma_list_eof:
| comma_list1(ident) EOF { $1 }

(* TODO: Weird to not have any parser conflicts here *)
term_comma_list_eof:
| comma_list1(term) EOF { $1 }<|MERGE_RESOLUTION|>--- conflicted
+++ resolved
@@ -1170,18 +1170,10 @@
 lident_op_id:
 | LEFTPAR lident_op RIGHTPAR  { mk_id $2 $startpos($2) $endpos($2) }
 | LEFTPAR_STAR_RIGHTPAR
-<<<<<<< HEAD
-  { (* parentheses are removed from the location *)
-    let s = $startpos and e = $endpos in
-    let s = { s with Lexing.pos_cnum = s.Lexing.pos_cnum + 1 } in
-    let e = { e with Lexing.pos_cnum = e.Lexing.pos_cnum - 1 } in
-    mk_id (infix "*") s e }
-=======
     { (* parentheses are removed from the location *)
       let s = let s = $startpos in { s with Lexing.pos_cnum = s.Lexing.pos_cnum + 1 } in
       let e = let e = $endpos   in { e with Lexing.pos_cnum = e.Lexing.pos_cnum - 1 } in
       mk_id (infix "*") s e }
->>>>>>> 96f69b5e
 
 lident_op:
 | op_symbol               { infix $1 }
