
(** {1 Theory of integers}

This file provides the basic theory of integers, and several additional
theories for classical functions.

*)

(** {2 Integers and the basic operators} *)

theory Int

  let constant zero : int = 0
  let constant one  : int = 1

  val (=) (x y : int) : bool ensures { result <-> x = y }

  val function  (-_) int : int
  val function  (+)  int int : int
  val function  (*)  int int : int
  val predicate (<)  int int : bool

  let function  (-)  (x y : int) = x + -y
  let predicate (>)  (x y : int) = y < x
  let predicate (<=) (x y : int) = x < y || x = y
  let predicate (>=) (x y : int) = y <= x

  clone export algebra.OrderedUnitaryCommutativeRing with
    type t = int, constant zero = zero, constant one = one,
    function (-_) = (-_), function (+) = (+),
    function (*) = (*), predicate (<=) = (<=),
    lemma Refl, lemma Trans, lemma Antisymm, lemma Total,
    lemma NonTrivialRing, lemma ZeroLessOne

end

(** {2 Absolute Value} *)

theory Abs

  use import Int

  let function abs (x:int) : int = if x >= 0 then x else -x

  lemma Abs_le: forall x y:int. abs x <= y <-> -y <= x <= y

  lemma Abs_pos: forall x:int. abs x >= 0

(***
  lemma Abs_zero: forall x:int. abs x = 0 -> x = 0
*)

end

(** {2 Minimum and Maximum} *)

theory MinMax

  use import Int

  clone export relations.MinMax with
    type t = int, predicate le = (<=),
    goal TotalOrder.Refl, goal TotalOrder.Trans,
    goal TotalOrder.Antisymm, goal TotalOrder.Total

  let min (x y : int) : int
    ensures { result = min x y }
  = if x <= y then x else y

  let max (x y : int) : int
    ensures { result = max x y }
   = if x <= y then y else x


end

(** {2 The Basic Well-Founded Order on Integers} *)

theory Lex2

  use import Int

  predicate lt_nat (x y: int) = 0 <= y /\ x < y

  clone export relations.Lex with type t1 = int, type t2 = int,
    predicate rel1 = lt_nat, predicate rel2 = lt_nat

end

(** {2 Euclidean Division}

Division and modulo operators with the convention
that modulo is always non-negative.

It implies that division rounds down when divisor is positive, and
rounds up when divisor is negative.

*)

theory EuclideanDivision

  use import Int
  use import Abs

  function div (x y: int) : int
  function mod (x y: int) : int

  axiom Div_mod:
    forall x y:int. y <> 0 -> x = y * div x y + mod x y

  axiom Mod_bound:
    forall x y:int. y <> 0 -> 0 <= mod x y < abs y

  lemma Div_unique:
    forall x y q:int. y > 0 -> q * y <= x < q * y + y -> div x y = q

  lemma Div_bound:
    forall x y:int. x >= 0 /\ y > 0 -> 0 <= div x y <= x

  lemma Mod_1: forall x:int. mod x 1 = 0

  lemma Div_1: forall x:int. div x 1 = x

  lemma Div_inf: forall x y:int. 0 <= x < y -> div x y = 0

  lemma Div_inf_neg: forall x y:int. 0 < x <= y -> div (-x) y = -1

  lemma Mod_0: forall y:int. y <> 0 -> mod 0 y = 0

  lemma Div_1_left: forall y:int. y > 1 -> div 1 y = 0

  lemma Div_minus1_left: forall y:int. y > 1 -> div (-1) y = -1

  lemma Mod_1_left: forall y:int. y > 1 -> mod 1 y = 1

  lemma Mod_minus1_left: forall y:int. y > 1 -> mod (-1) y = y - 1

  lemma Div_mult: forall x y z:int [div (x * y + z) x].
          x > 0 ->
          div (x * y + z) x = y + div z x

  lemma Mod_mult: forall x y z:int [mod (x * y + z) x].
          x > 0 ->
          mod (x * y + z) x = mod z x

  val div (x y:int) : int
    requires { y <> 0 }
    ensures { result = div x y }

  val mod (x y:int) : int
    requires { y <> 0 }
    ensures { result = mod x y }


end

(** {2 Division by 2}

The particular case of Euclidean division by 2

*)

theory Div2

  use import Int

  lemma div2:
    forall x: int. exists y: int. x = 2*y \/ x = 2*y+1

end

(** {2 Computer Division}

Division and modulo operators with the same conventions as mainstream
programming language such as C, Java, OCaml, that is, division rounds
towards zero, and thus [mod x y] has the same sign as x

*)

theory ComputerDivision

  use import Int
  use import Abs

  function div (x y: int) : int
  function mod (x y: int) : int

  axiom Div_mod:
    forall x y:int. y <> 0 -> x = y * div x y + mod x y

  axiom Div_bound:
    forall x y:int. x >= 0 /\ y > 0 -> 0 <= div x y <= x

  axiom Mod_bound:
    forall x y:int. y <> 0 -> - abs y < mod x y < abs y

  axiom Div_sign_pos:
    forall x y:int. x >= 0 /\ y > 0 -> div x y >= 0

  axiom Div_sign_neg:
    forall x y:int. x <= 0 /\ y > 0 -> div x y <= 0

  axiom Mod_sign_pos:
    forall x y:int. x >= 0 /\ y <> 0 -> mod x y >= 0

  axiom Mod_sign_neg:
    forall x y:int. x <= 0 /\ y <> 0 -> mod x y <= 0

  lemma Rounds_toward_zero:
    forall x y:int. y <> 0 -> abs (div x y * y) <= abs x

  lemma Div_1: forall x:int. div x 1 = x

  lemma Mod_1: forall x:int. mod x 1 = 0

  lemma Div_inf: forall x y:int. 0 <= x < y -> div x y = 0

  lemma Mod_inf: forall x y:int. 0 <= x < y -> mod x y = x

  lemma Div_mult: forall x y z:int [div (x * y + z) x].
          x > 0 /\ y >= 0 /\ z >= 0 ->
          div (x * y + z) x = y + div z x

  lemma Mod_mult: forall x y z:int [mod (x * y + z) x].
          x > 0 /\ y >= 0 /\ z >= 0 ->
          mod (x * y + z) x = mod z x

  val div (x y:int) : int
    requires { y <> 0 }
    ensures { result = div x y }

  val mod (x y:int) : int
    requires { y <> 0 }
    ensures { result = mod x y }

end

(** {2 Generic Exponentiation of something to an integer exponent} *)

theory Exponentiation

  use import Int

  type t
  constant one : t
  function (*) t t : t
<<<<<<< HEAD

  clone export algebra.CommutativeMonoid
=======
  clone algebra.Monoid
>>>>>>> 3e625c03
    with type t = t, constant unit = one, function op = (*)

  (* TODO: implement with let rec once let cloning is done *)
  function power t int : t

  axiom Power_0 : forall x: t. power x 0 = one

  axiom Power_s : forall x: t, n: int. n >= 0 -> power x (n+1) = x * power x n

  lemma Power_s_alt: forall x: t, n: int. n > 0 -> power x n = x * power x (n-1)

  lemma Power_1 : forall x : t. power x 1 = x

  lemma Power_sum : forall x: t, n m: int. 0 <= n -> 0 <= m ->
    power x (n+m) = power x n * power x m

  lemma Power_mult : forall x:t, n m : int. 0 <= n -> 0 <= m ->
    power x (Int.(*) n m) = power (power x n) m

  lemma Power_mult2 : forall x y: t, n: int. 0 <= n ->
    power (x * y) n = power x n * power y n

(* TODO

  use import ComputerDivision

  lemma Power_even : forall x:t, n:int. n >= 0 -> mod n 2 = 0 ->
    power x n = power (x*x) (div n 2)

  lemma power_odd : forall x:t, n:int. n >= 0 -> mod n 2 <> 0 ->
    power x n = x * power (x*x) (div n 2)
*)

end

(** {2 Power of an integer to an integer } *)

theory Power

  use import Int

<<<<<<< HEAD
  (* TODO: remove once power is implemented in Exponentiation *)
  val function power int int : int

  clone export Exponentiation with
    type t = int, constant one = one,
    function (*) = (*), function power = power,
    goal Assoc, goal Comm, goal Unit_def_l, goal Unit_def_r
=======
  clone export Exponentiation with type t = int, constant one = one,
    function (*) = (*), goal Monoid.Assoc,
    goal Monoid.Unit_def_l, goal Monoid.Unit_def_r
>>>>>>> 3e625c03

  lemma Power_non_neg:
     forall x y. x >= 0 /\ y >= 0 -> power x y >= 0

  lemma Power_monotonic:
    forall x n m:int. 0 < x /\ 0 <= n <= m -> power x n <= power x m

end

(** {2 Number of integers satisfying a given predicate} *)

theory NumOf

  use import Int

  (** number of [n] such that [a <= n < b] and [p n] *)
  let rec function numof (p: int -> bool) (a b: int) : int
    variant { b - a }
  = if b <= a then 0 else
    if p (b - 1) then 1 + numof p a (b - 1)
                 else     numof p a (b - 1)

  lemma Numof_bounds :
    forall p : int -> bool, a b : int. a < b -> 0 <= numof p a b <= b - a
    (* direct when a>=b, by induction on b when a <= b *)

  lemma Numof_append :
    forall p : int -> bool, a b c : int.
    a <= b <= c -> numof p a c = numof p a b + numof p b c
    (* by induction on c *)

  lemma Numof_left_no_add :
    forall p : int -> bool, a b : int.
    a < b -> not p a -> numof p a b = numof p (a+1) b
    (* by Numof_append *)
  lemma Numof_left_add :
    forall p : int -> bool, a b : int.
    a < b -> p a -> numof p a b = 1 + numof p (a+1) b
    (* by Numof_append *)

  lemma Empty :
    forall p : int -> bool, a b : int.
    (forall n : int. a <= n < b -> not p n) -> numof p a b = 0
    (* by induction on b *)

  lemma Full :
    forall p : int -> bool, a b : int. a <= b ->
    (forall n : int. a <= n < b -> p n) -> numof p a b = b - a
    (* by induction on b *)

  lemma numof_increasing:
    forall p : int -> bool, i j k : int.
    i <= j <= k -> numof p i j <= numof p i k
    (* by Numof_append and Numof_non_negative *)

  lemma numof_strictly_increasing:
    forall p: int -> bool, i j k l: int.
    i <= j <= k < l -> p k -> numof p i j < numof p i l
    (* by Numof_append and numof_increasing *)

  lemma numof_change_any:
    forall p1 p2: int -> bool, a b: int.
    (forall j: int. a <= j < b -> p1 j -> p2 j) ->
    numof p2 a b >= numof p1 a b

  lemma numof_change_some:
    forall p1 p2: int -> bool, a b i: int. a <= i < b ->
    (forall j: int. a <= j < b -> p1 j -> p2 j) ->
    not (p1 i) -> p2 i ->
    numof p2 a b > numof p1 a b

  lemma numof_change_equiv:
    forall p1 p2: int -> bool, a b: int.
    (forall j: int. a <= j < b -> p1 j <-> p2 j) ->
    numof p2 a b = numof p1 a b

end

(** {2 Sum} *)

theory Sum

  use import Int

  (** sum of [f n] for [a <= n < b] *)
  let rec function sum (f: int -> int) (a b: int) : int
    variant { b - a }
  = if b <= a then 0 else sum f a (b - 1) + f (b - 1)

  lemma sum_left:
    forall f: int -> int, a b: int.
    a < b -> sum f a b = f a + sum f (a + 1) b

  lemma sum_ext:
    forall f g: int -> int, a b: int.
    (forall i. a <= i < b -> f i = g i) ->
    sum f a b = sum g a b

  lemma sum_le:
    forall f g: int -> int, a b: int.
    (forall i. a <= i < b -> f i <= g i) ->
    sum f a b <= sum g a b

  lemma sum_zero:
    forall f: int -> int, a b: int.
    (forall i. a <= i < b -> f i = 0) ->
    sum f a b = 0

  lemma sum_nonneg:
    forall f: int -> int, a b: int.
    (forall i. a <= i < b -> 0 <= f i) ->
    0 <= sum f a b

  lemma sum_decomp:
    forall f: int -> int, a b c: int. a <= b <= c ->
    sum f a c = sum f a b + sum f b c

end

(** {2 Factorial function} *)

theory Fact

  use import Int

  let rec function fact (n: int) : int
    requires { n >= 0 }
    variant  { n }
  = if n = 0 then 1 else n * fact (n-1)

end

(** {2 Generic iteration of a function} *)

theory Iter

  use import Int

  (** [iter k x] is [f^k(x)] *)
  let rec function iter (f: 'a -> 'a) (k: int) (x: 'a) : 'a
    requires { k >= 0 }
    variant  { k }
  = if k = 0 then x else iter f (k - 1) (f x)

  lemma iter_1: forall f, x: 'a. iter f 1 x = f x

  lemma iter_s: forall f, k, x: 'a. 0 < k -> iter f k x = f (iter f (k - 1) x)

end

(** {2 Integers extended with an infinite value} *)

theory IntInf

  use import Int

  type t = Finite int | Infinite

  let function add (x: t) (y: t) : t =
    match x with
      | Infinite -> Infinite
      | Finite x ->
        match y with
          | Infinite -> Infinite
          | Finite y -> Finite (x + y)
        end
    end

  let predicate eq (x y: t) =
    match x, y with
      | Infinite, Infinite -> true
      | Finite x, Finite y -> x = y
      | _, _ -> false
    end

  let predicate lt (x y: t) =
    match x with
      | Infinite -> false
      | Finite x ->
        match y with
          | Infinite -> true
          | Finite y -> x < y
        end
    end

  let predicate le (x y: t) = lt x y || eq x y

  clone export relations.TotalOrder with type t = t, predicate rel = le,
    lemma Refl, lemma Antisymm, lemma Trans, lemma Total

end

(** {2 Induction principle on integers}

This theory can be cloned with the wanted predicate, to perform an
induction, either on nonnegative integers, or more generally on
integers greater or equal a given bound.

*)

theory SimpleInduction

  use import Int

  predicate p int

  axiom base: p 0

  axiom induction_step: forall n:int. 0 <= n -> p n -> p (n+1)

  lemma SimpleInduction : forall n:int. 0 <= n -> p n

end

theory Induction

  use import Int

  predicate p int

  lemma Induction :
    (forall n:int. 0 <= n -> (forall k:int. 0 <= k < n -> p k) -> p n) ->
    forall n:int. 0 <= n -> p n

  constant bound : int

  lemma Induction_bound :
    (forall n:int. bound <= n ->
      (forall k:int. bound <= k < n -> p k) -> p n) ->
    forall n:int. bound <= n -> p n

end

theory Fibonacci "Fibonacci numbers"

  use import Int

  let rec function fib (n: int) : int
    requires { n >= 0 }
    variant  { n }
  = if n = 0 then 0 else
    if n = 1 then 1 else
    fib (n-1) + fib (n-2)

end<|MERGE_RESOLUTION|>--- conflicted
+++ resolved
@@ -244,12 +244,8 @@
   type t
   constant one : t
   function (*) t t : t
-<<<<<<< HEAD
-
-  clone export algebra.CommutativeMonoid
-=======
-  clone algebra.Monoid
->>>>>>> 3e625c03
+
+  clone export algebra.Monoid
     with type t = t, constant unit = one, function op = (*)
 
   (* TODO: implement with let rec once let cloning is done *)
@@ -291,19 +287,13 @@
 
   use import Int
 
-<<<<<<< HEAD
   (* TODO: remove once power is implemented in Exponentiation *)
   val function power int int : int
 
   clone export Exponentiation with
     type t = int, constant one = one,
     function (*) = (*), function power = power,
-    goal Assoc, goal Comm, goal Unit_def_l, goal Unit_def_r
-=======
-  clone export Exponentiation with type t = int, constant one = one,
-    function (*) = (*), goal Monoid.Assoc,
-    goal Monoid.Unit_def_l, goal Monoid.Unit_def_r
->>>>>>> 3e625c03
+    goal Assoc, goal Unit_def_l, goal Unit_def_r
 
   lemma Power_non_neg:
      forall x y. x >= 0 /\ y >= 0 -> power x y >= 0
