--- conflicted
+++ resolved
@@ -26,10 +26,9 @@
    "forall"; "exists"; "not"; "true"; "false"; "if"; "then"; "else";
    "let"; "in"; "match"; "with"; "as"; "epsilon" ]
 
-<<<<<<< HEAD
 let label_coercion = create_label "coercion"
-=======
-    module type Printer = sig
+
+module type Printer = sig
 
     val forget_all : unit -> unit     (* flush id_unique *)
     val forget_tvs : unit -> unit     (* flush id_unique for type vars *)
@@ -82,7 +81,6 @@
 
   end
 
->>>>>>> bb20ba6d
 
 let debug_print_labels =
   Debug.register_info_flag
