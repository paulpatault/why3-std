####################################################################
#                                                                  #
#  The Why3 Verification Platform   /   The Why3 Development Team  #
#  Copyright 2010-2016   --   INRIA - CNRS - Paris-Sud University  #
#                                                                  #
#  This software is distributed under the terms of the GNU Lesser  #
#  General Public License version 2.1, with the special exception  #
#  on linking described in file LICENSE.                           #
#                                                                  #
####################################################################

VERBOSEMAKE ?= @enable_verbose_make@

ifeq ($(VERBOSEMAKE),yes)
  SHOW = @true
  HIDE =
else
  SHOW = @echo
  HIDE = @
endif

# install the binaries
DESTDIR =

prefix	    = @prefix@
exec_prefix = @exec_prefix@
datarootdir = @datarootdir@

BINDIR  = $(DESTDIR)@bindir@
LIBDIR  = $(DESTDIR)@libdir@
DATADIR = $(DESTDIR)@datarootdir@
MANDIR  = $(DESTDIR)@mandir@
TOOLDIR = $(LIBDIR)/why3/commands

# OS specific stuff
EXE   = @EXE@

# other variables
CC        = @CC@
MKDIR_P   = @MKDIR_P@
INSTALL   = @INSTALL@
INSTALL_DATA = @INSTALL_DATA@
OCAMLC    = @OCAMLC@
OCAMLOPT  = @OCAMLOPT@
OCAMLDEP  = @OCAMLDEP@
OCAMLLEX  = @OCAMLLEX@
OCAMLYACC = @OCAMLYACC@
OCAMLDOC  = @OCAMLDOC@
OCAMLLIB  = @OCAMLLIB@
OCAMLINSTALLLIB  = $(DESTDIR)@OCAMLINSTALLLIB@
OCAMLBEST = @OCAMLBEST@
OCAMLVERSION = @OCAMLVERSION@
COQC      = @COQC@
COQDEP    = @COQDEP@
COQCAMLP  = @COQCAMLP@
COQCAMLPLIB = @COQCAMLPLIB@
FRAMAC_LIBDIR = $(DESTDIR)@FRAMAC_LIBDIR@

ifeq (@enable_menhirLib@,yes)
MENHIR	  = @MENHIR@ --table
else
MENHIR	  = @MENHIR@
endif

DEPFLAGS  = -slash -I lib/why3
ifeq (@OCAMLBEST@,opt)
# the semantics of the -native flag changed in ocaml 4.03.0
#DEPFLAGS += -native
endif

RUBBER = @RUBBER@
HEVEA = @HEVEA@
HACHA = @HACHA@
EMACS = @EMACS@

#PSVIEWER  = @PSVIEWER@
#PDFVIEWER = @PDFVIEWER@

INCLUDES = @ZIPINCLUDE@ @MENHIRINCLUDE@

# warnings are enabled and non fatal by default, except:
# - disabled:
#   4    Fragile pattern matching: matching that will remain complete even
#        if additional constructors are added to one of the variant types
#        matched.
#   9    Missing fields in a record pattern.
#   41   Ambiguous constructor or label name.
#   44   Open statement shadows an already defined identifier.
#   45   Open statement shadows an already defined label or constructor.
#   50   Unexpected documentation comment.
#   52   The argument of this constructor should not be matched against a
#        constant pattern; the actual value of the argument could change
#        in the future.
# - fatal:
#   5    Partially applied function: expression whose result has function
#        type and is ignored.
#   48   Implicit elimination of optional arguments.

WARNINGS = A-4-9-41-44-45-50-52@5@48

OFLAGS = -w $(WARNINGS) -dtypes -g -I lib/why3 $(INCLUDES)
BFLAGS = -w $(WARNINGS) -dtypes -g -I lib/why3 $(INCLUDES)

OLINKFLAGS = -linkall $(EXTCMXA)
BLINKFLAGS = -linkall $(EXTCMA)

ifeq (@enable_profiling@,yes)
OFLAGS += -g -p
endif

ifeq (@enable_bin_annot@,yes)
OFLAGS += -bin-annot
BFLAGS += -bin-annot
endif

# see http://caml.inria.fr/mantis/view.php?id=4991
CMIHACK = -intf-suffix .cmi

# external libraries common to all binaries

EXTOBJS = @MENHIRLIB@
EXTLIBS = str unix nums dynlink @ZIPLIB@

EXTCMA	= $(addsuffix .cma,$(EXTLIBS)) $(addsuffix .cmo,$(EXTOBJS))
EXTCMXA = $(addsuffix .cmxa,$(EXTLIBS)) $(addsuffix .cmx,$(EXTOBJS))

INSTALLED_LIB_EXTS = a cma cmx cmi cmxa cmxs
COMPILED_LIB_EXTS = $(INSTALLED_LIB_EXTS) o cmo cmt cmti annot dep conflicts

TOTARGET = > "$@" || (RV=$$?; rm -f "$@"; exit $${RV})

###############
# main target
###############

all: @OCAMLBEST@
plugins: plugins.@OCAMLBEST@
opt: plugins.opt
byte: plugins.byte

ifeq (@enable_local@,yes)
all: install_local
endif

.PHONY: byte opt clean depend all install install_local install_no_local
.PHONY: plugins plugins.byte plugins.opt

CLEANDIRS =
CLEANLIBS =
GENERATED =

##############
# Why3 library
##############

LIBGENERATED = src/util/config.ml \
	       src/util/rc.ml src/util/lexlib.ml \
	       src/util/json_parser.mli src/util/json_parser.ml \
	       src/util/json_lexer.ml \
	       src/parser/lexer.ml \
	       src/parser/parser.mli src/parser/parser.ml \
	       src/driver/driver_parser.mli src/driver/driver_parser.ml \
	       src/driver/driver_lexer.ml \
               src/driver/parse_smtv2_model_parser.mli src/driver/parse_smtv2_model_parser.ml \
               src/driver/parse_smtv2_model_lexer.ml \
	       src/session/compress.ml src/session/xml.ml \
	       src/session/strategy_parser.ml \
	       lib/ocaml/why3__BigInt_compat.ml

LIB_UTIL = config bigInt util opt lists strings \
	   extmap extset exthtbl weakhtbl \
	   hashcons stdlib exn_printer pp \
	   json_base json_parser json_lexer \
	   debug loc \
	   lexlib print_tree cmdline warning sysutil rc plugin bigInt number pqueue

LIB_CORE = ident ty term pattern decl theory \
	   task pretty dterm env trans printer model_parser

LIB_DRIVER = prove_client call_provers driver_ast driver_parser driver_lexer driver \
	     whyconf autodetection \
             parse_smtv2_model_parser parse_smtv2_model_lexer parse_smtv2_model

LIB_MLW = ity expr dexpr pdecl pmodule

LIB_PARSER = ptree glob parser typing lexer

LIB_TRANSFORM = simplify_formula inlining split_goal induction \
		detect_polymorphism reduction_engine compute \
		eliminate_definition eliminate_algebraic \
		eliminate_inductive eliminate_let eliminate_if \
		libencoding discriminate encoding encoding_select \
		encoding_guards_full encoding_tags_full \
		encoding_guards encoding_tags encoding_twin \
		encoding_sort simplify_array filter_trigger \
		introduction abstraction close_epsilon lift_epsilon \
		eliminate_epsilon intro_projections_counterexmp \
		intro_vc_vars_counterexmp prepare_for_counterexmp \
		eval_match instantiate_predicate smoke_detector \
<<<<<<< HEAD
		induction_pr prop_curry \
		args_wrapper case
=======
		induction_pr prop_curry eliminate_literal
>>>>>>> 7c1e9071

LIB_PRINTER = cntexmp_printer alt_ergo why3printer smtv1 smtv2 coq pvs isabelle \
	      simplify gappa cvc3 yices mathematica

LIB_WHYML = mlw_ty mlw_expr mlw_decl mlw_pretty mlw_wp mlw_module \
	    mlw_dexpr mlw_typing mlw_driver mlw_exec mlw_ocaml \
	    mlw_main mlw_interp

LIB_SESSION = compress xml termcode session session_itp \
              session_tools strategy strategy_parser controller_itp \
	      session_scheduler server_utils itp_communication \
	      itp_server json_util

LIBMODULES =  $(addprefix src/util/, $(LIB_UTIL)) \
	      $(addprefix src/core/, $(LIB_CORE)) \
	      $(addprefix src/driver/, $(LIB_DRIVER)) \
	      $(addprefix src/mlw/, $(LIB_MLW)) \
	      $(addprefix src/parser/, $(LIB_PARSER)) \
	      $(addprefix src/transform/, $(LIB_TRANSFORM)) \
	      $(addprefix src/printer/, $(LIB_PRINTER)) \
	      $(addprefix src/whyml/, $(LIB_WHYML)) \
	      $(addprefix src/session/, $(LIB_SESSION))

LIBDIRS = util core driver mlw parser transform printer whyml session
LIBINCLUDES = $(addprefix -I src/, $(LIBDIRS))

LIBDEP = $(addsuffix .dep, $(LIBMODULES))
LIBCMO = $(addsuffix .cmo, $(LIBMODULES))
LIBCMX = $(addsuffix .cmx, $(LIBMODULES))

$(LIBDEP): DEPFLAGS += $(LIBINCLUDES)
$(LIBCMO) $(LIBCMX): INCLUDES += $(LIBINCLUDES)
$(LIBCMX): OFLAGS += -for-pack Why3

$(LIBDEP): $(LIBGENERATED)

# Zarith

ifeq (@enable_zarith@,yes)
lib/ocaml/why3__BigInt_compat.ml: config.status lib/ocaml/why3__BigInt_zarith.ml
	cp lib/ocaml/why3__BigInt_zarith.ml $@
else
lib/ocaml/why3__BigInt_compat.ml: config.status lib/ocaml/why3__BigInt_num.ml
	cp lib/ocaml/why3__BigInt_num.ml $@
endif

# Ocamlzip

ifeq (@enable_zip@,yes)
src/session/compress.ml: config.status src/session/compress_z.ml
	cp src/session/compress_z.ml $@
else
src/session/compress.ml: config.status src/session/compress_none.ml
	cp src/session/compress_none.ml $@
endif

# hide deprecated warnings for strings

src/util/strings.cmo:: WARNINGS:=$(WARNINGS)-3
src/util/strings.cmx:: WARNINGS:=$(WARNINGS)-3

# build targets

byte: lib/why3/why3.cma
opt:  lib/why3/why3.cmxa

lib/why3/why3.cma: lib/why3/why3.cmo
lib/why3/why3.cmxa: lib/why3/why3.cmx

lib/why3/why3.cmo: $(LIBCMO)
	$(SHOW) 'Linking  $@'
	$(HIDE)$(OCAMLC) $(BFLAGS) -pack -o $@ $^

lib/why3/why3.cmx: $(LIBCMX) lib/why3/why3.cmo
	$(SHOW) 'Linking  $@'
	$(HIDE)$(OCAMLOPT) $(OFLAGS) $(CMIHACK) -pack -o $@ $(filter %.cmx, $^)

# clean and depend

ifneq "$(MAKECMDGOALS:clean%=clean)" "clean"
-include $(LIBDEP)
endif

depend: $(LIBDEP)

CLEANDIRS += src $(addprefix src/, $(LIBDIRS))
CLEANLIBS += lib/why3/why3session lib/why3/why3
GENERATED += $(LIBGENERATED)

###############
# installation
###############

clean_old_install::
	rm -rf $(LIBDIR)/why3
	rm -rf $(DATADIR)/why3
	rm -rf $(OCAMLINSTALLLIB)/why3


install_no_local:: clean_old_install
	$(MKDIR_P) $(BINDIR)
	$(MKDIR_P) $(LIBDIR)/why3
	$(MKDIR_P) $(TOOLDIR)
	$(MKDIR_P) $(DATADIR)/why3
	$(MKDIR_P) $(DATADIR)/why3/images
	$(MKDIR_P) $(DATADIR)/why3/vim
	$(MKDIR_P) $(DATADIR)/why3/vim/ftdetect
	$(MKDIR_P) $(DATADIR)/why3/vim/syntax
	$(MKDIR_P) $(DATADIR)/why3/lang
	$(MKDIR_P) $(DATADIR)/why3/theories
	$(MKDIR_P) $(DATADIR)/why3/modules/mach
	$(MKDIR_P) $(DATADIR)/why3/drivers
	$(INSTALL_DATA) theories/*.why $(DATADIR)/why3/theories
	$(INSTALL_DATA) modules/*.mlw $(DATADIR)/why3/modules
	$(INSTALL_DATA) modules/mach/*.mlw $(DATADIR)/why3/modules/mach
	$(INSTALL_DATA) drivers/*.drv drivers/*.gen $(DATADIR)/why3/drivers
	$(INSTALL_DATA) LICENSE $(DATADIR)/why3/
	$(INSTALL_DATA) share/provers-detection-data.conf $(DATADIR)/why3/
	for i in share/images/*.rc; do \
	     d=`basename $$i .rc`; \
	     $(INSTALL_DATA) $$i $(DATADIR)/why3/images; \
	     $(MKDIR_P) $(DATADIR)/why3/images/$$d; \
	     $(INSTALL_DATA) share/images/$$d/* $(DATADIR)/why3/images/$$d; \
	done
	$(INSTALL_DATA) share/images/*.png $(DATADIR)/why3/images
	$(INSTALL_DATA) share/why3session.dtd $(DATADIR)/why3
	$(INSTALL_DATA) share/Makefile.config $(DATADIR)/why3
	$(INSTALL_DATA) share/vim/ftdetect/why3.vim $(DATADIR)/why3/vim/ftdetect/why3.vim
	$(INSTALL_DATA) share/vim/syntax/why3.vim $(DATADIR)/why3/vim/syntax/why3.vim
	$(INSTALL_DATA) share/lang/why3.lang $(DATADIR)/why3/lang/why3.lang

install_no_local_lib::
	$(MKDIR_P) $(OCAMLINSTALLLIB)/why3
	$(INSTALL_DATA) $(wildcard $(addprefix lib/why3/why3., $(INSTALLED_LIB_EXTS))) \
		lib/why3/META $(OCAMLINSTALLLIB)/why3

ifeq (@enable_local@,yes)
install install-lib:
	@echo "Why3 is configured in local installation mode."
	@echo "To install Why3, run ./configure --disable-local ; make ; make install"
else
install: clean_old_install install_no_local
install-lib: install_no_local_lib
endif

install-all: install install-lib

##################
# Uninstallation
##################

uninstall: clean_old_install

##################
# Why3 emacs mode
##################

%.elc: %.el
	$(EMACS) --batch --no-init-file -f batch-byte-compile $<

clean_old_install::
	rm -f $(DATADIR)/emacs/site-lisp/why3.el
	rm -f $(DATADIR)/emacs/site-lisp/why3.elc

install_no_local::
	$(MKDIR_P) $(DATADIR)/emacs/site-lisp/
	$(INSTALL_DATA) share/emacs/why3.el $(DATADIR)/emacs/site-lisp/why3.el
ifeq (@enable_emacs_compilation@,yes)
	$(INSTALL_DATA) share/emacs/why3.elc $(DATADIR)/emacs/site-lisp/why3.elc
endif

ifeq (@enable_emacs_compilation@,yes)
all: share/emacs/why3.elc
endif


##################
# Why3 plugins
##################

PLUGGENERATED = plugins/tptp/tptp_lexer.ml \
		plugins/tptp/tptp_parser.ml plugins/tptp/tptp_parser.mli \
		plugins/python/py_lexer.ml \
		plugins/python/py_parser.ml plugins/python/py_parser.mli \
		plugins/parser/dimacs.ml \

PLUG_PARSER = genequlin dimacs
PLUG_PRINTER =
PLUG_TRANSFORM =
PLUG_TPTP = tptp_ast tptp_parser tptp_typing tptp_lexer tptp_printer
PLUG_PYTHON = py_ast py_parser py_lexer py_main

PLUGINS = genequlin dimacs tptp python

TPTPMODULES = $(addprefix plugins/tptp/, $(PLUG_TPTP))
PYTHONMODULES = $(addprefix plugins/python/, $(PLUG_PYTHON))

TPTPCMO = $(addsuffix .cmo, $(TPTPMODULES))
TPTPCMX = $(addsuffix .cmx, $(TPTPMODULES))

PYTHONCMO = $(addsuffix .cmo, $(PYTHONMODULES))
PYTHONCMX = $(addsuffix .cmx, $(PYTHONMODULES))

ifeq (@enable_hypothesis_selection@,yes)
PLUG_TRANSFORM += hypothesis_selection
PLUGINS += hypothesis_selection

lib/plugins/hypothesis_selection.cmxs: INCLUDES += -I @OCAMLGRAPHLIB@
lib/plugins/hypothesis_selection.cmo:  INCLUDES += -I @OCAMLGRAPHLIB@
lib/plugins/hypothesis_selection.cmxs: OFLAGS += graph.cmxa
lib/plugins/hypothesis_selection.cmo:  BFLAGS += graph.cmo
endif

PLUGMODULES = $(addprefix plugins/parser/, $(PLUG_PARSER)) \
	      $(addprefix plugins/printer/, $(PLUG_PRINTER)) \
	      $(addprefix plugins/transform/, $(PLUG_TRANSFORM)) \
	      $(TPTPMODULES) $(PYTHONMODULES)

PLUGDEP = $(addsuffix .dep, $(PLUGMODULES))
PLUGCMO = $(addsuffix .cmo, $(PLUGMODULES))
PLUGCMX = $(addsuffix .cmx, $(PLUGMODULES))

PLUGDIRS = parser printer transform tptp python
PLUGINCLUDES = $(addprefix -I plugins/, $(PLUGDIRS))

$(PLUGDEP): DEPFLAGS += $(PLUGINCLUDES)
$(PLUGCMO) $(PLUGCMX): INCLUDES += $(PLUGINCLUDES)

$(PLUGDEP): $(PLUGGENERATED)

LIBPLUGCMO =  $(addsuffix .cmo,  $(addprefix lib/plugins/, $(PLUGINS)))
LIBPLUGCMXS = $(addsuffix .cmxs, $(addprefix lib/plugins/, $(PLUGINS)))

plugins.byte: $(LIBPLUGCMO)
plugins.opt : $(LIBPLUGCMXS)

lib/plugins/%.cmxs: plugins/parser/%.cmx
	$(SHOW) 'Linking  $@'
	$(HIDE)$(OCAMLOPT) $(OFLAGS) -shared -o $@ $<

lib/plugins/%.cmo: plugins/parser/%.cmo
	$(SHOW) 'Linking  $@'
	$(HIDE)$(OCAMLC) $(BFLAGS) -pack -o $@ $<

lib/plugins/%.cmxs: plugins/printer/%.cmx
	$(SHOW) 'Linking  $@'
	$(HIDE)$(OCAMLOPT) $(OFLAGS) -shared -o $@ $<

lib/plugins/%.cmo: plugins/printer/%.cmo
	$(SHOW) 'Linking  $@'
	$(HIDE)$(OCAMLC) $(BFLAGS) -pack -o $@ $<

lib/plugins/%.cmxs: plugins/transform/%.cmx
	$(SHOW) 'Linking  $@'
	$(HIDE)$(OCAMLOPT) $(OFLAGS) -shared -o $@ $<

lib/plugins/%.cmo: plugins/transform/%.cmo
	$(SHOW) 'Linking  $@'
	$(HIDE)$(OCAMLC) $(BFLAGS) -pack -o $@ $<

lib/plugins/tptp.cmxs: $(TPTPCMX)
	$(SHOW) 'Linking  $@'
	$(HIDE)$(OCAMLOPT) $(OFLAGS) -shared -o $@ $^

lib/plugins/tptp.cmo: $(TPTPCMO)
	$(SHOW) 'Linking  $@'
	$(HIDE)$(OCAMLC) $(BFLAGS) -pack -o $@ $^

lib/plugins/python.cmxs: $(PYTHONCMX)
	$(SHOW) 'Linking  $@'
	$(HIDE)$(OCAMLOPT) $(OFLAGS) -shared -o $@ $^

lib/plugins/python.cmo: $(PYTHONCMO)
	$(SHOW) 'Linking  $@'
	$(HIDE)$(OCAMLC) $(BFLAGS) -pack -o $@ $^

# depend and clean targets

ifneq "$(MAKECMDGOALS:clean%=clean)" "clean"
-include $(PLUGDEP)
endif

depend: $(PLUGDEP)

CLEANDIRS += plugins $(addprefix plugins/, $(PLUGDIRS)) lib/plugins
GENERATED += $(PLUGGENERATED)

install_no_local::
	$(MKDIR_P) $(LIBDIR)/why3/plugins
	$(INSTALL_DATA) $(wildcard $(LIBPLUGCMO) $(LIBPLUGCMXS)) $(LIBDIR)/why3/plugins

###############
# Why3 commands
###############

TOOLSGENERATED = src/tools/why3wc.ml

TOOLS_BIN = why3config why3execute why3extract why3prove \
	    why3realize why3replay why3wc

TOOLS_FILES = main $(TOOLS_BIN)

TOOLSMODULES = $(addprefix src/tools/, $(TOOLS_FILES))

TOOLSDEP = $(addsuffix .dep, $(TOOLSMODULES))
TOOLSCMO = $(addsuffix .cmo, $(TOOLSMODULES))
TOOLSCMX = $(addsuffix .cmx, $(TOOLSMODULES))

$(TOOLSDEP): DEPFLAGS += -I src/tools
$(TOOLSCMO) $(TOOLSCMX): INCLUDES += -I src/tools

$(TOOLSDEP): $(TOOLSGENERATED)

byte: bin/why3.byte $(TOOLS_BIN:%=bin/%.byte)
opt:  bin/why3.opt  $(TOOLS_BIN:%=bin/%.opt)

bin/why3.opt: lib/why3/why3.cmxa src/tools/main.cmx
bin/why3.byte: lib/why3/why3.cma src/tools/main.cmo
bin/why3config.opt: lib/why3/why3.cmxa src/tools/why3config.cmx
bin/why3config.byte: lib/why3/why3.cma src/tools/why3config.cmo
bin/why3execute.opt: lib/why3/why3.cmxa src/tools/why3execute.cmx
bin/why3execute.byte: lib/why3/why3.cma src/tools/why3execute.cmo
bin/why3extract.opt: lib/why3/why3.cmxa src/tools/why3extract.cmx
bin/why3extract.byte: lib/why3/why3.cma src/tools/why3extract.cmo
bin/why3prove.opt: lib/why3/why3.cmxa src/tools/why3prove.cmx
bin/why3prove.byte: lib/why3/why3.cma src/tools/why3prove.cmo
bin/why3realize.opt: lib/why3/why3.cmxa src/tools/why3realize.cmx
bin/why3realize.byte: lib/why3/why3.cma src/tools/why3realize.cmo
bin/why3replay.opt: lib/why3/why3.cmxa src/tools/why3replay.cmx
bin/why3replay.byte: lib/why3/why3.cma src/tools/why3replay.cmo
bin/why3wc.opt: src/tools/why3wc.cmx
bin/why3wc.byte: src/tools/why3wc.cmo

clean_old_install::
	rm -f $(TOOLS_BIN:%=$(TOOLDIR)/%$(EXE)) $(BINDIR)/why3$(EXE)
	rm -f $(BINDIR)/why3bench$(EXE) $(BINDIR)/why3replayer$(EXE)

install_no_local::
	$(INSTALL) bin/why3.@OCAMLBEST@ $(BINDIR)/why3$(EXE)
	$(INSTALL) bin/why3config.@OCAMLBEST@  $(TOOLDIR)/why3config$(EXE)
	$(INSTALL) bin/why3execute.@OCAMLBEST@ $(TOOLDIR)/why3execute$(EXE)
	$(INSTALL) bin/why3extract.@OCAMLBEST@ $(TOOLDIR)/why3extract$(EXE)
	$(INSTALL) bin/why3prove.@OCAMLBEST@   $(TOOLDIR)/why3prove$(EXE)
	$(INSTALL) bin/why3realize.@OCAMLBEST@ $(TOOLDIR)/why3realize$(EXE)
	$(INSTALL) bin/why3replay.@OCAMLBEST@  $(TOOLDIR)/why3replay$(EXE)
	$(INSTALL) bin/why3wc.@OCAMLBEST@      $(TOOLDIR)/why3wc$(EXE)

install_local:: bin/why3 $(addprefix bin/,$(TOOLS_BIN))

bin/%:	bin/%.@OCAMLBEST@
	ln -sf $(notdir $<) $@

install_local:: share/drivers share/modules share/theories

share/drivers:
	ln -snf ../drivers share/drivers

share/modules:
	ln -snf ../modules share/modules

share/theories:
	ln -snf ../theories share/theories

ifneq "$(MAKECMDGOALS:clean%=clean)" "clean"
-include $(TOOLSDEP)
endif

depend: $(TOOLSDEP)

CLEANDIRS += src/tools
GENERATED += $(TOOLSGENERATED)

clean::
	rm -f bin/why3*

##############
# test targets
##############

%.gui: %.why bin/why3ide.opt
	bin/why3ide.opt $*.why

%: %.mlw bin/why3.opt
	bin/why3.opt $*.mlw

%: %.why bin/why3.opt
	bin/why3.opt $*.why

%.gui: %.mlw bin/why3ide.opt
	bin/why3ide.opt $*.mlw

%.type: %.mlw bin/why3ide.opt
	bin/why3.opt --type-only $*.mlw

##############
# Why3server #
##############

SERVER_MODULES := logging arraylist options queue readbuf request \
		  writebuf server-unix server-win

CPULIM_MODULES := cpulimit-unix cpulimit-win

SERVER_O := $(addprefix src/server/, $(addsuffix .o, $(SERVER_MODULES)))

CPULIM_O := $(addprefix src/server/, $(addsuffix .o, $(CPULIM_MODULES)))

TOOLS = lib/why3server$(EXE) lib/why3cpulimit$(EXE)

all: $(TOOLS)

lib/why3server$(EXE): $(SERVER_O)
	$(CC) -Wall -o $@ $^

lib/why3cpulimit$(EXE): $(CPULIM_O)
	$(CC) -Wall -o $@ $^

%.o: %.c
	$(CC) -Wall -O -g -o $@ -c $<

install_no_local::
	$(MKDIR_P) $(LIBDIR)/why3
	$(INSTALL) lib/why3server$(EXE) $(LIBDIR)/why3/why3server$(EXE)
	$(INSTALL) lib/why3cpulimit$(EXE) $(LIBDIR)/why3/why3cpulimit$(EXE)
	$(INSTALL) lib/why3-call-pvs $(LIBDIR)/why3/why3-call-pvs

clean::
	rm -f $(SERVER_O) $(CPULIM_O) $(TOOLS)

##########
# gallery
##########

# we export exactly the programs that have a why3session.xml file

.PHONY: gallery

gallery:: gallery-simple gallery-subs

.PHONY: gallery-simple

gallery-simple::
	@if test "$(GALLERYDIR)" = ""; then echo "set GALLERYDIR first"; exit 1; fi
	@for x in examples/*/why3session.xml ; do \
	  d=`dirname $$x`; \
	  f=`basename $$d`; \
	  why3 session html $$x; \
	  echo "exporting $$f"; \
	  mkdir -p $(GALLERYDIR)/$$f; \
	  cp examples/$$f.mlw examples/$$f/why3session.html $(GALLERYDIR)/$$f/; \
	  rm -f $(GALLERYDIR)/$$f/$$f.zip; \
	  cd examples/; \
	  zip -r $(GALLERYDIR)/$$f/$$f.zip $$f.mlw $$f; \
	  cd ..; \
	done

.PHONY: gallery-subs

GALLERYSUBS=WP_revisited verifythis_2016_matrix_multiplication avl double_wp

gallery-subs::
	@if test "$(GALLERYDIR)" = ""; then echo "set GALLERYDIR first"; exit 1; fi
	@for d in $(GALLERYSUBS) ; do \
	  echo "exporting examples/$$d"; \
	  rm -f $(GALLERYDIR)/$$d/$$d.zip; \
	  cd examples/$$d; \
	  why3 -L . doc --stdlib-url http://why3.lri.fr/stdlib/ *.mlw -o $(GALLERYDIR)/$$d; \
	  cd ..; \
	  zip -r $(GALLERYDIR)/$$d/$$d.zip $$d; \
	  cd ..; \
	done


%-gallery::
	@if test "$(GALLERYDIR)" = ""; then echo "set GALLERYDIR first"; exit 1; fi
	x=$*/why3session.xml; \
	d=`dirname $$x`; \
	f=`basename $$d`; \
	why3 session html $$d; \
	rm $$d/*.bak; \
	echo "exporting $$f"; \
	mkdir -p $(GALLERYDIR)/$$f; \
	if test -f examples/$$f.mlw; then cp examples/$$f.mlw $(GALLERYDIR)/$$f/; fi; \
	if test -f examples/$$f.why; then cp examples/$$f.why $(GALLERYDIR)/$$f/; fi; \
	cp examples/$$f/why3session.html $(GALLERYDIR)/$$f/; \
	rm -f $(GALLERYDIR)/$$f/$$f.zip; \
	cd examples/; \
	zip -r $(GALLERYDIR)/$$f/$$f.zip $$f.mlw $$f

########
# XML DTD validation
########

.PHONY: xml-validate

xml-validate:
	@for x in `find examples/ -name why3session.xml`; do \
	  xmllint --noout --valid $$x 2>&1 | head -1; \
	done

xml-validate-local:
	@for x in `find examples/ -name why3session.xml`; do \
	  xmllint --noout --dtdvalid share/why3session.dtd $$x 2>&1 | head -1; \
	done

###############
# IDE
###############

ifeq (@enable_ide@,yes)

IDE_FILES = gconfig ide_utils why3ide

IDEMODULES = $(addprefix src/ide/, $(IDE_FILES))

IDEDEP = $(addsuffix .dep, $(IDEMODULES))
IDECMO = $(addsuffix .cmo, $(IDEMODULES))
IDECMX = $(addsuffix .cmx, $(IDEMODULES))

$(IDEDEP): DEPFLAGS += -I src/ide
$(IDECMO) $(IDECMX): INCLUDES += -I src/ide

# build targets

byte: bin/why3ide.byte
opt:  bin/why3ide.opt

bin/why3ide.opt bin/why3ide.byte: INCLUDES += -I @LABLGTK2LIB@
bin/why3ide.opt bin/why3ide.byte: EXTLIBS += lablgtk lablgtksourceview2

bin/why3ide.opt: lib/why3/why3.cmxa src/ide/resetgc.o $(IDECMX)
	$(SHOW) 'Linking  $@'
	$(HIDE)$(OCAMLOPT) $(OFLAGS) -o $@ $(OLINKFLAGS) $^

bin/why3ide.byte: lib/why3/why3.cma src/ide/resetgc.o $(IDECMO)
	$(SHOW) 'Linking  $@'
	$(HIDE)$(OCAMLC) $(BFLAGS) -o $@ $(BLINKFLAGS) -custom $^

src/ide/resetgc.o: src/ide/resetgc.c
	$(SHOW) 'Ocamlc   $<'
	$(HIDE)$(OCAMLC) -c -ccopt "-Wall -o $@" $<

# depend and clean targets

ifneq "$(MAKECMDGOALS:clean%=clean)" "clean"
-include $(IDEDEP)
endif

depend: $(IDEDEP)

CLEANDIRS += src/ide

clean_old_install::
	rm -f $(BINDIR)/why3ide$(EXE)

install_no_local::
	$(INSTALL) bin/why3ide.@OCAMLBEST@ $(TOOLDIR)/why3ide$(EXE)

install_local:: bin/why3ide

endif


###############
# WEBSERV
###############

WEBSERV_FILES = wserver why3web

WEBSERVMODULES = $(addprefix src/ide/, $(WEBSERV_FILES))

WEBSERVDEP = $(addsuffix .dep, $(WEBSERVMODULES))
WEBSERVCMO = $(addsuffix .cmo, $(WEBSERVMODULES))
WEBSERVCMX = $(addsuffix .cmx, $(WEBSERVMODULES))

$(WEBSERVDEP): DEPFLAGS += -I src/ide
$(WEBSERVCMO) $(WEBSERVCMX): INCLUDES += -I src/ide

# build targets

byte: bin/why3webserver.byte
opt:  bin/why3webserver.opt

bin/why3webserver.opt: lib/why3/why3.cmxa $(WEBSERVCMX)
	$(SHOW) 'Linking  $@'
	$(HIDE)$(OCAMLOPT) $(OFLAGS) -o $@ $(OLINKFLAGS) $^

bin/why3webserver.byte: lib/why3/why3.cma $(WEBSERVCMO)
	$(SHOW) 'Linking  $@'
	$(HIDE)$(OCAMLC) $(BFLAGS) -o $@ $(BLINKFLAGS) -custom $^

# depend and clean targets

ifneq "$(MAKECMDGOALS:clean%=clean)" "clean"
-include $(WEBSERVDEP)
endif

depend: $(WEBSERVDEP)

CLEANDIRS += src/ide

clean_old_install::
	rm -f $(BINDIR)/why3webserver$(EXE)

install_no_local::
	$(INSTALL) bin/why3webserver.@OCAMLBEST@ $(TOOLDIR)/why3webserver$(EXE)

install_local:: bin/why3webserver


###############
# Session
###############

SESSION_FILES = why3session_lib why3session_copy why3session_info \
		why3session_latex why3session_html why3session_rm \
		why3session_output why3session_run why3session_csv \
		why3session_main

SESSIONMODULES = $(addprefix src/why3session/, $(SESSION_FILES))

SESSIONDEP = $(addsuffix .dep, $(SESSIONMODULES))
SESSIONCMO = $(addsuffix .cmo, $(SESSIONMODULES))
SESSIONCMX = $(addsuffix .cmx, $(SESSIONMODULES))

$(SESSIONDEP): DEPFLAGS += -I src/why3session
$(SESSIONCMO) $(SESSIONCMX): INCLUDES += -I src/why3session

# build targets

byte: bin/why3session.byte
opt:  bin/why3session.opt

bin/why3session.opt: lib/why3/why3.cmxa $(SESSIONCMX)
	$(SHOW) 'Linking  $@'
	$(HIDE)$(OCAMLOPT) $(OFLAGS) -o $@ $(OLINKFLAGS) $^

bin/why3session.byte: lib/why3/why3.cma $(SESSIONCMO)
	$(SHOW) 'Linking  $@'
	$(HIDE)$(OCAMLC) $(BFLAGS) -o $@ $(BLINKFLAGS) $^

# depend and clean targets

ifneq "$(MAKECMDGOALS:clean%=clean)" "clean"
-include $(SESSIONDEP)
endif

depend: $(SESSIONDEP)

CLEANDIRS += src/why3session

clean_old_install::
	rm -f $(BINDIR)/why3session$(EXE)

install_no_local::
	$(INSTALL) bin/why3session.@OCAMLBEST@ $(TOOLDIR)/why3session$(EXE)

install_local:: bin/why3session

###############
# Why3 Shell
###############

SHELL_FILES = unix_scheduler why3shell

SHELLMODULES = $(addprefix src/why3shell/, $(SHELL_FILES))

SHELLDEP = $(addsuffix .dep, $(SHELLMODULES))
SHELLCMO = $(addsuffix .cmo, $(SHELLMODULES))
SHELLCMX = $(addsuffix .cmx, $(SHELLMODULES))

$(SHELLDEP): DEPFLAGS += -I src/why3shell
$(SHELLCMO) $(SHELLCMX): INCLUDES += -I src/why3shell

# build targets

byte: bin/why3shell.byte
opt:  bin/why3shell.opt

bin/why3shell.opt: lib/why3/why3.cmxa $(SHELLCMX)
	$(SHOW) 'Linking  $@'
	$(HIDE)$(OCAMLOPT) $(OFLAGS) -o $@ $(OLINKFLAGS) $^

bin/why3shell.byte: lib/why3/why3.cma $(SHELLCMO)
	$(SHOW) 'Linking  $@'
	$(HIDE)$(OCAMLC) $(BFLAGS) -o $@ $(BLINKFLAGS) $^

# depend and clean targets

ifneq "$(MAKECMDGOALS:clean%=clean)" "clean"
-include $(SHELLDEP)
endif

depend: $(SHELLDEP)

CLEANDIRS += src/why3shell

clean_old_install::
	rm -f $(BINDIR)/why3shell$(EXE)

install_no_local::
	$(INSTALL) bin/why3shell.@OCAMLBEST@ $(TOOLDIR)/why3shell$(EXE)

install_local:: bin/why3shell


##############
# Coq plugin
##############

ifeq (@enable_coq_tactic@,yes)

COQPGENERATED = src/coq-tactic/why3tac.ml

COQP_FILES = why3tac

COQPMODULES = $(addprefix src/coq-tactic/, $(COQP_FILES))

COQPDEP = $(addsuffix .dep, $(COQPMODULES))
COQPCMO = $(addsuffix .cmo, $(COQPMODULES))
COQPCMX = $(addsuffix .cmx, $(COQPMODULES))

COQPTREES = engine interp intf kernel lib library ltac parsing pretyping printing proofs tactics toplevel
COQPINCLUDES = -I src/coq-tactic -I $(COQCAMLPLIB) $(addprefix -I @COQLIB@/, $(COQPTREES)) @ZIPINCLUDE@

$(COQPDEP): DEPFLAGS += -I src/coq-tactic
$(COQPCMO) $(COQPCMX): INCLUDES += $(COQPINCLUDES)
$(COQPCMO) $(COQPCMX): BFLAGS += -rectypes
$(COQPCMX): OFLAGS += -rectypes

$(COQPDEP): $(COQPGENERATED)

byte: src/coq-tactic/.why3-vo-byte
opt:  src/coq-tactic/.why3-vo-opt

lib/coq-tactic/why3tac.cmxs: OFLAGS += $(addsuffix .cmxa, @ZIPLIB@)
lib/coq-tactic/why3tac.cmxs: OFLAGS += $(addsuffix .cmx,  @MENHIRLIB@)

lib/coq-tactic/why3tac.cma:  BFLAGS += $(addsuffix .cma,  @ZIPLIB@)
lib/coq-tactic/why3tac.cma:  BFLAGS += $(addsuffix .cmo,  @MENHIRLIB@)

lib/coq-tactic/why3tac.cmxs: lib/why3/why3.cmxa $(COQPCMX)
lib/coq-tactic/why3tac.cma: lib/why3/why3.cma $(COQPCMO)

src/coq-tactic/why3tac.ml: src/coq-tactic/why3tac.ml4
	$(SHOW) 'Camlp    $<'
	$(HIDE)$(COQCAMLP) pr_dump.cmo @COQPPLIBS@ pa_macro.cmo -D@coq_compat_version@ -impl $^ -o $@

COQRTAC = -R lib/coq-tactic Why3 -R lib/coq Why3

ifeq (@coq_compat_version@,COQ86)
COQRTAC += -I lib/coq-tactic
endif

src/coq-tactic/.why3-vo-byte: lib/coq-tactic/Why3.v lib/coq/BuiltIn.vo lib/coq-tactic/why3tac.cma
	$(SHOW) 'Coqc     $<'
	$(HIDE)WHY3CONFIG="" $(COQC) -byte $(COQRTAC) $< && \
	    touch src/coq-tactic/.why3-vo-byte

src/coq-tactic/.why3-vo-opt: lib/coq-tactic/Why3.v lib/coq/BuiltIn.vo lib/coq-tactic/why3tac.cmxs
	$(SHOW) 'Coqc     $<'
	$(HIDE)WHY3CONFIG="" $(COQC) -opt $(COQRTAC) $< && \
	    touch src/coq-tactic/.why3-vo-opt

# depend and clean targets

ifneq "$(MAKECMDGOALS:clean%=clean)" "clean"
-include $(COQPDEP)
endif

depend: $(COQPDEP)

CLEANDIRS += src/coq-tactic
CLEANLIBS += lib/coq-tactic/why3tac
GENERATED += $(COQPGENERATED)

clean::
	rm -f lib/coq-tactic/*.vo lib/coq-tactic/*.glob
	rm -f src/coq-tactic/.why3-vo-*

install_no_local::
	$(MKDIR_P) $(LIBDIR)/why3/coq-tactic
	$(INSTALL_DATA) lib/coq-tactic/* $(LIBDIR)/why3/coq-tactic

endif

####################
# Coq realizations
####################

ifeq (@enable_coq_support@,yes)

ifeq (@enable_coq_libs@,yes)


COQVERSIONSPECIFIC=bv/BV_Gen.v

COQVERSIONSPECIFICTARGETS=$(addprefix lib/coq/, $(COQVERSIONSPECIFIC))
COQVERSIONSPECIFICSOURCES=$(addsuffix .@coq_compat_version@, $(COQVERSIONSPECIFICTARGETS))

$(COQVERSIONSPECIFICTARGETS): $(COQVERSIONSPECIFICSOURCES)
	for i in $(COQVERSIONSPECIFIC); do \
		cp lib/coq/$$i.@coq_compat_version@ lib/coq/$$i ; \
	done

clean::
	rm -f $(COQVERSIONSPECIFICTARGETS)


COQLIBS_INT_FILES = Abs ComputerDivision Div2 EuclideanDivision Int MinMax Power NumOf
COQLIBS_INT_ALL_FILES = Exponentiation $(COQLIBS_INT_FILES)
COQLIBS_INT = $(addprefix lib/coq/int/, $(COQLIBS_INT_ALL_FILES))

COQLIBS_BOOL_FILES = Bool
COQLIBS_BOOL = $(addprefix lib/coq/bool/, $(COQLIBS_BOOL_FILES))

ifeq (@enable_coq_fp_libs@,yes)
COQLIBS_REAL_FILES = Abs ExpLog FromInt MinMax PowerInt PowerReal Real RealInfix Square Trigonometry Truncate
else
COQLIBS_REAL_FILES = Abs ExpLog FromInt MinMax PowerInt PowerReal Real RealInfix Square Trigonometry
endif
COQLIBS_REAL = $(addprefix lib/coq/real/, $(COQLIBS_REAL_FILES))

COQLIBS_NUMBER_FILES = Divisibility Gcd Parity Prime Coprime
COQLIBS_NUMBER = $(addprefix lib/coq/number/, $(COQLIBS_NUMBER_FILES))

COQLIBS_SET_FILES = Set
COQLIBS_SET = $(addprefix lib/coq/set/, $(COQLIBS_SET_FILES))

COQLIBS_MAP_FILES = Map Const Occ MapPermut MapInjection
COQLIBS_MAP = $(addprefix lib/coq/map/, $(COQLIBS_MAP_FILES))

COQLIBS_LIST_FILES = List Length Mem Nth NthLength HdTl NthHdTl Append NthLengthAppend Reverse HdTlNoOpt NthNoOpt RevAppend Combine Distinct NumOcc Permut
COQLIBS_LIST = $(addprefix lib/coq/list/, $(COQLIBS_LIST_FILES))

COQLIBS_OPTION_FILES = Option
COQLIBS_OPTION = $(addprefix lib/coq/option/, $(COQLIBS_OPTION_FILES))

COQLIBS_SEQ_FILES = Seq
COQLIBS_SEQ = $(addprefix lib/coq/seq/, $(COQLIBS_SEQ_FILES))

COQLIBS_BV_FILES = Pow2int BV_Gen
COQLIBS_BV = $(addprefix lib/coq/bv/, $(COQLIBS_BV_FILES))

ifeq (@enable_coq_fp_libs@,yes)
COQLIBS_FP_FILES = Rounding SingleFormat Single DoubleFormat Double
COQLIBS_FP_ALL_FILES = GenFloat $(COQLIBS_FP_FILES)
COQLIBS_FP = $(addprefix lib/coq/floating_point/, $(COQLIBS_FP_ALL_FILES))

COQLIBS_IEEEFLOAT_FILES = GenericFloat
COQLIBS_IEEEFLOAT = $(addprefix lib/coq/ieee_float/, $(COQLIBS_IEEEFLOAT_FILES))
endif

COQLIBS_FILES = lib/coq/BuiltIn lib/coq/HighOrd $(COQLIBS_INT) $(COQLIBS_BOOL) $(COQLIBS_REAL) $(COQLIBS_NUMBER) $(COQLIBS_SET) $(COQLIBS_MAP) $(COQLIBS_LIST) $(COQLIBS_OPTION) $(COQLIBS_SEQ) $(COQLIBS_FP)  $(COQLIBS_BV) $(COQLIBS_IEEEFLOAT)

drivers/coq-realizations.aux: Makefile
	$(SHOW) 'Generate $@'
	$(HIDE)(echo "(* generated automatically at compilation time *)"; \
	echo 'theory BuiltIn meta "realized_theory" "BuiltIn", "" end'; \
	echo 'theory HighOrd meta "realized_theory" "HighOrd", "" end'; \
	for f in $(COQLIBS_INT_FILES); do \
	echo 'theory int.'"$$f"' meta "realized_theory" "int.'"$$f"'", "" end'; done; \
	for f in $(COQLIBS_BOOL_FILES); do \
	echo 'theory bool.'"$$f"' meta "realized_theory" "bool.'"$$f"'", "" end'; done; \
	for f in $(COQLIBS_REAL_FILES); do \
	echo 'theory real.'"$$f"' meta "realized_theory" "real.'"$$f"'", "" end'; done; \
	for f in $(COQLIBS_NUMBER_FILES); do \
	echo 'theory number.'"$$f"' meta "realized_theory" "number.'"$$f"'", "" end'; done; \
	for f in $(COQLIBS_SET_FILES); do \
	echo 'theory set.'"$$f"' meta "realized_theory" "set.'"$$f"'", "" end'; done; \
	for f in $(COQLIBS_MAP_FILES); do \
	echo 'theory map.'"$$f"' meta "realized_theory" "map.'"$$f"'", "" end'; done; \
	for f in $(COQLIBS_LIST_FILES); do \
	echo 'theory list.'"$$f"' meta "realized_theory" "list.'"$$f"'", "" end'; done; \
	for f in $(COQLIBS_OPTION_FILES); do \
	echo 'theory option.'"$$f"' meta "realized_theory" "option.'"$$f"'", "" end'; done; \
	for f in $(COQLIBS_SEQ_FILES); do \
	echo 'theory seq.'"$$f"' meta "realized_theory" "seq.'"$$f"'", "" end'; done; \
	for f in $(COQLIBS_BV_FILES); do \
	echo 'theory bv.'"$$f"' meta "realized_theory" "bv.'"$$f"'", "" end'; done; \
	for f in $(COQLIBS_IEEEFLOAT_FILES); do \
	echo 'theory ieee_float.'"$$f"' meta "realized_theory" "ieee_float.'"$$f"'", "" end'; done; \
	for f in $(COQLIBS_FP_FILES); do \
	echo 'theory floating_point.'"$$f"' meta "realized_theory" "floating_point.'"$$f"'", "" end'; done; \
	) > $@

install_no_local::
	$(MKDIR_P) $(LIBDIR)/why3/coq
	$(INSTALL_DATA) lib/coq/BuiltIn.vo lib/coq/HighOrd.vo $(LIBDIR)/why3/coq/
	$(MKDIR_P) $(LIBDIR)/why3/coq/int
	$(INSTALL_DATA) $(addsuffix .vo, $(COQLIBS_INT)) $(LIBDIR)/why3/coq/int/
	$(MKDIR_P) $(LIBDIR)/why3/coq/bool
	$(INSTALL_DATA) $(addsuffix .vo, $(COQLIBS_BOOL)) $(LIBDIR)/why3/coq/bool/
	$(MKDIR_P) $(LIBDIR)/why3/coq/real
	$(INSTALL_DATA) $(addsuffix .vo, $(COQLIBS_REAL)) $(LIBDIR)/why3/coq/real/
	$(MKDIR_P) $(LIBDIR)/why3/coq/number
	$(INSTALL_DATA) $(addsuffix .vo, $(COQLIBS_NUMBER)) $(LIBDIR)/why3/coq/number/
	$(MKDIR_P) $(LIBDIR)/why3/coq/set
	$(INSTALL_DATA) $(addsuffix .vo, $(COQLIBS_SET)) $(LIBDIR)/why3/coq/set/
	$(MKDIR_P) $(LIBDIR)/why3/coq/map
	$(INSTALL_DATA) $(addsuffix .vo, $(COQLIBS_MAP)) $(LIBDIR)/why3/coq/map/
	$(MKDIR_P) $(LIBDIR)/why3/coq/list
	$(INSTALL_DATA) $(addsuffix .vo, $(COQLIBS_LIST)) $(LIBDIR)/why3/coq/list/
	$(MKDIR_P) $(LIBDIR)/why3/coq/option
	$(INSTALL_DATA) $(addsuffix .vo, $(COQLIBS_OPTION)) $(LIBDIR)/why3/coq/option/
	$(MKDIR_P) $(LIBDIR)/why3/coq/seq
	$(INSTALL_DATA) $(addsuffix .vo, $(COQLIBS_SEQ)) $(LIBDIR)/why3/coq/seq/
	$(MKDIR_P) $(LIBDIR)/why3/coq/bv
	$(INSTALL_DATA) $(addsuffix .vo, $(COQLIBS_BV)) $(LIBDIR)/why3/coq/bv/
ifeq (@enable_coq_fp_libs@,yes)
	$(MKDIR_P) $(LIBDIR)/why3/coq/floating_point
	$(INSTALL_DATA) $(addsuffix .vo, $(COQLIBS_FP)) $(LIBDIR)/why3/coq/floating_point/
	$(MKDIR_P) $(LIBDIR)/why3/coq/ieee_float
	$(INSTALL_DATA) $(addsuffix .vo, $(COQLIBS_IEEEFLOAT)) $(LIBDIR)/why3/coq/ieee_float/
endif

update-coq: remove-coq-headers update-coq-int update-coq-bool update-coq-real update-coq-number update-coq-set update-coq-map update-coq-list update-coq-option update-coq-fp update-coq-seq update-coq-bv update-coq-ieee_float headers-coq

update-coq-int: bin/why3realize.@OCAMLBEST@ drivers/coq-realizations.aux theories/int.why
	for f in $(COQLIBS_INT_ALL_FILES); do WHY3CONFIG="" bin/why3realize.@OCAMLBEST@ -L theories -D drivers/coq-realize.drv -T int.$$f -o lib/coq/int/; done

update-coq-bool: bin/why3realize.@OCAMLBEST@ drivers/coq-realizations.aux theories/bool.why
	for f in $(COQLIBS_BOOL_FILES); do WHY3CONFIG="" bin/why3realize.@OCAMLBEST@ -L theories -D drivers/coq-realize.drv -T bool.$$f -o lib/coq/bool/; done

update-coq-real: bin/why3realize.@OCAMLBEST@ drivers/coq-realizations.aux theories/real.why
	for f in $(COQLIBS_REAL_FILES); do WHY3CONFIG="" bin/why3realize.@OCAMLBEST@ -L theories -D drivers/coq-realize.drv -T real.$$f -o lib/coq/real/; done

update-coq-number: bin/why3realize.@OCAMLBEST@ drivers/coq-realizations.aux theories/number.why
	for f in $(COQLIBS_NUMBER_FILES); do WHY3CONFIG="" bin/why3realize.@OCAMLBEST@ -L theories -D drivers/coq-realize.drv -T number.$$f -o lib/coq/number/; done

update-coq-set: bin/why3realize.@OCAMLBEST@ drivers/coq-realizations.aux theories/set.why
	for f in $(COQLIBS_SET_FILES); do WHY3CONFIG="" bin/why3realize.@OCAMLBEST@ -L theories -D drivers/coq-realize.drv -T set.$$f -o lib/coq/set/; done

update-coq-map: bin/why3realize.@OCAMLBEST@ drivers/coq-realizations.aux theories/map.why
	for f in $(COQLIBS_MAP_FILES); do WHY3CONFIG="" bin/why3realize.@OCAMLBEST@ -L theories -D drivers/coq-realize.drv -T map.$$f -o lib/coq/map/; done

update-coq-list: bin/why3realize.@OCAMLBEST@ drivers/coq-realizations.aux theories/list.why
	for f in $(COQLIBS_LIST_FILES); do WHY3CONFIG="" bin/why3realize.@OCAMLBEST@ -L theories -D drivers/coq-realize.drv -T list.$$f -o lib/coq/list/; done

update-coq-option: bin/why3realize.@OCAMLBEST@ drivers/coq-realizations.aux theories/option.why
	for f in $(COQLIBS_OPTION_FILES); do WHY3CONFIG="" bin/why3realize.@OCAMLBEST@ -L theories -D drivers/coq-realize.drv -T option.$$f -o lib/coq/option/; done

update-coq-seq: bin/why3realize.@OCAMLBEST@ drivers/coq-realizations.aux theories/seq.why
	for f in $(COQLIBS_SEQ_FILES); do WHY3CONFIG="" bin/why3realize.@OCAMLBEST@ -L theories -D drivers/coq-realize.drv -T seq.$$f -o lib/coq/seq/; done

update-coq-bv: bin/why3realize.@OCAMLBEST@ drivers/coq-realizations.aux theories/bv.why
	for f in $(COQLIBS_BV_FILES); do WHY3CONFIG="" bin/why3realize.@OCAMLBEST@ -L theories -D drivers/coq-realize.drv -T bv.$$f -o lib/coq/bv/; done

update-coq-ieee_float: bin/why3realize.@OCAMLBEST@ drivers/coq-realizations.aux theories/ieee_float.why
	for f in $(COQLIBS_IEEEFLOAT_FILES); do WHY3CONFIG="" bin/why3realize.@OCAMLBEST@ -L theories -D drivers/coq-realize.drv -T ieee_float.$$f -o lib/coq/ieee_float/; done

update-coq-fp: bin/why3realize.@OCAMLBEST@ drivers/coq-realizations.aux theories/floating_point.why
	for f in $(COQLIBS_FP_FILES); do WHY3CONFIG="" bin/why3realize.@OCAMLBEST@ -L theories -D drivers/coq-realize.drv -T floating_point.$$f -o lib/coq/floating_point/; done

else

drivers/coq-realizations.aux: Makefile
	$(SHOW) 'Generate $@'
	$(HIDE)echo "(* generated automatically at compilation time *)" > $@

COQLIBS_FILES = lib/coq/BuiltIn lib/coq/HighOrd

endif

COQV  = $(addsuffix .v,  $(COQLIBS_FILES))
COQVO = $(addsuffix .vo, $(COQLIBS_FILES))
COQVD = $(addsuffix .vd, $(COQLIBS_FILES))

%.vo: %.v
	$(SHOW) 'Coqc     $<'
	$(HIDE)$(COQC) -R lib/coq Why3 $<

%.vd: %.v
	$(SHOW) 'Coqdep   $<'
	$(HIDE)$(COQDEP) -R lib/coq Why3 $< $(TOTARGET)

all: $(COQVO)

ifneq "$(MAKECMDGOALS:clean%=clean)" "clean"
ifneq "$(MAKECMDGOALS:update-coq%=update-coq)" "update-coq"
-include $(COQVD)
endif
endif

depend: $(COQVD)

clean-coq:
	rm -f $(COQVO) $(COQVD) $(addsuffix .glob, $(COQLIBS_FILES))

clean:: clean-coq

else

drivers/coq-realizations.aux: Makefile
	$(SHOW) 'Generate $@'
	$(HIDE)echo "(* generated automatically at compilation time *)" > $@

endif

all: drivers/coq-realizations.aux

install_no_local::
	$(INSTALL_DATA) drivers/coq-realizations.aux $(DATADIR)/why3/drivers/

clean::
	rm -f drivers/coq-realizations.aux

####################
# PVS realizations
####################

ifeq (@enable_pvs_libs@,yes)

PVSLIBS_INT_FILES = Int Abs MinMax ComputerDivision EuclideanDivision
PVSLIBS_INT = $(addprefix lib/pvs/int/, $(PVSLIBS_INT_FILES))

PVSLIBS_REAL_FILES = Abs FromInt MinMax Real Square ExpLog Trigonometry \
                     PowerInt
 # RealInfix
PVSLIBS_REAL = $(addprefix lib/pvs/real/, $(PVSLIBS_REAL_FILES))

PVSLIBS_LIST_FILES =
  # Nth
PVSLIBS_LIST = $(addprefix lib/pvs/int/, $(PVSLIBS_LIST_FILES))

PVSLIBS_NUMBER_FILES = # Divisibility Gcd Parity Prime
PVSLIBS_NUMBER = $(addprefix lib/pvs/number/, $(PVSLIBS_NUMBER_FILES))

PVSLIBS_FP_FILES = Rounding SingleFormat Single DoubleFormat Double
PVSLIBS_FP_ALL_FILES = $(PVSLIBS_FP_FILES)
PVSLIBS_FP = $(addprefix lib/pvs/floating_point/, $(PVSLIBS_FP_ALL_FILES))

PVSLIBS_FILES = $(PVSLIBS_INT) $(PVSLIBS_REAL) $(PVSLIBS_LIST) \
                $(PVSLIBS_NUMBER) $(PVSLIBS_FP)

drivers/pvs-realizations.aux: Makefile
	$(SHOW) 'Generate $@'
	$(HIDE)(echo "(* generated automatically at compilation time *)"; \
	for f in $(PVSLIBS_INT_FILES); do \
	echo 'theory int.'"$$f"' meta "realized_theory" "int.'"$$f"'", "" end'; done; \
	for f in $(PVSLIBS_REAL_FILES); do \
	echo 'theory real.'"$$f"' meta "realized_theory" "real.'"$$f"'", "" end'; done; \
	for f in $(PVSLIBS_LIST_FILES); do \
	echo 'theory list.'"$$f"' meta "realized_theory" "list.'"$$f"'", "" end'; done; \
	for f in $(PVSLIBS_NUMBER_FILES); do \
	echo 'theory number.'"$$f"' meta "realized_theory" "number.'"$$f"'", "" end'; done; \
	for f in $(PVSLIBS_FP_FILES); do \
	echo 'theory floating_point.'"$$f"' meta "realized_theory" "floating_point.'"$$f"'", "" end'; done; \
	) > $@

install_no_local::
	$(MKDIR_P) $(LIBDIR)/why3/pvs/int
	$(INSTALL_DATA) $(addsuffix .pvs, $(PVSLIBS_INT)) $(LIBDIR)/why3/pvs/int/
	$(INSTALL_DATA) $(addsuffix .prf, $(PVSLIBS_INT)) $(LIBDIR)/why3/pvs/int/
	$(MKDIR_P) $(LIBDIR)/why3/pvs/real
	$(INSTALL_DATA) $(addsuffix .pvs, $(PVSLIBS_REAL)) $(LIBDIR)/why3/pvs/real/
	$(INSTALL_DATA) $(addsuffix .prf, $(PVSLIBS_REAL)) $(LIBDIR)/why3/pvs/real/
	$(MKDIR_P) $(LIBDIR)/why3/pvs/floating_point/
	$(INSTALL_DATA) $(addsuffix .pvs, $(PVSLIBS_FP)) $(LIBDIR)/why3/pvs/floating_point/
	$(INSTALL_DATA) drivers/pvs-realizations.aux $(DATADIR)/why3/drivers/

update-pvs: bin/why3realize.@OCAMLBEST@ drivers/pvs-realizations.aux
	for f in $(PVSLIBS_INT_FILES); do WHY3CONFIG="" bin/why3realize.@OCAMLBEST@ -L theories -D drivers/pvs-realize.drv -T int.$$f -o lib/pvs/int/; done
	for f in $(PVSLIBS_REAL_FILES); do WHY3CONFIG="" bin/why3realize.@OCAMLBEST@ -L theories -D drivers/pvs-realize.drv -T real.$$f -o lib/pvs/real/; done
	for f in $(PVSLIBS_LIST_FILES); do WHY3CONFIG="" bin/why3realize.@OCAMLBEST@ -L theories -D drivers/pvs-realize.drv -T list.$$f -o lib/pvs/list/; done
	for f in $(PVSLIBS_NUMBER_FILES); do WHY3CONFIG="" bin/why3realize.@OCAMLBEST@ -L theories -D drivers/pvs-realize.drv -T number.$$f -o lib/pvs/number/; done
	for f in $(PVSLIBS_FP_FILES); do WHY3CONFIG="" bin/why3realize.@OCAMLBEST@ -L theories -D drivers/pvs-realize.drv -T floating_point.$$f -o lib/pvs/floating_point/; done

else

drivers/pvs-realizations.aux: Makefile
	$(SHOW) 'Generate $@'
	$(HIDE)echo "(* generated automatically at compilation time *)" > $@

install_no_local::
	$(INSTALL_DATA) drivers/pvs-realizations.aux $(DATADIR)/why3/drivers/

endif

all: drivers/pvs-realizations.aux

clean::
	rm -f drivers/pvs-realizations.aux

#######################
# Isabelle realizations
#######################

ifeq (@enable_isabelle_libs@,yes)

ISABELLEVERSIONSPECIFIC=why3.ML Why3_Bool.thy Why3_BV.thy Why3_Int.thy Why3_List.thy Why3_Number.thy Why3_Set.thy

ISABELLEVERSIONSPECIFICTARGETS=$(addprefix lib/isabelle/, $(ISABELLEVERSIONSPECIFIC))
ISABELLEVERSIONSPECIFICSOURCES=$(addsuffix .@ISABELLEVERSION@, $(ISABELLEVERSIONSPECIFICTARGETS))

ISABELLEREALIZEDRV=drivers/isabelle@ISABELLEVERSION@-realize.drv

$(ISABELLEVERSIONSPECIFICTARGETS): $(ISABELLEVERSIONSPECIFICSOURCES)
	for i in $(ISABELLEVERSIONSPECIFIC); do \
		cp lib/isabelle/$$i.@ISABELLEVERSION@ lib/isabelle/$$i ; \
	done

clean::
	rm -f $(ISABELLEVERSIONSPECIFICTARGETS)

ISABELLELIBS_INT_FILES = Abs ComputerDivision Div2 EuclideanDivision Int MinMax Power
ISABELLELIBS_INT = $(addsuffix .xml, $(addprefix lib/isabelle/int/, $(ISABELLELIBS_INT_FILES)))

ISABELLELIBS_BOOL_FILES = Bool
ISABELLELIBS_BOOL = $(addsuffix .xml, $(addprefix lib/isabelle/bool/, $(ISABELLELIBS_BOOL_FILES)))

ISABELLELIBS_REAL_FILES = Real RealInfix Abs MinMax FromInt Truncate Square ExpLog Trigonometry PowerInt # not yet realized : PowerReal Hyperbolic Polar
ISABELLELIBS_REAL = $(addsuffix .xml, $(addprefix lib/isabelle/real/, $(ISABELLELIBS_REAL_FILES)))

ISABELLELIBS_NUMBER_FILES = Divisibility Gcd Parity Prime Coprime
ISABELLELIBS_NUMBER = $(addsuffix .xml, $(addprefix lib/isabelle/number/, $(ISABELLELIBS_NUMBER_FILES)))

ISABELLELIBS_SET_FILES = Set Fset
ISABELLELIBS_SET = $(addsuffix .xml, $(addprefix lib/isabelle/set/, $(ISABELLELIBS_SET_FILES)))

ISABELLELIBS_MAP_FILES = Map Const Occ MapPermut MapInjection
ISABELLELIBS_MAP = $(addsuffix .xml, $(addprefix lib/isabelle/map/, $(ISABELLELIBS_MAP_FILES)))

ISABELLELIBS_LIST_FILES = List Length Mem Nth NthNoOpt NthLength HdTl NthHdTl Append NthLengthAppend Reverse HdTlNoOpt RevAppend Combine Distinct NumOcc Permut
ISABELLELIBS_LIST = $(addsuffix .xml, $(addprefix lib/isabelle/list/, $(ISABELLELIBS_LIST_FILES)))

ISABELLELIBS_BV_FILES = Pow2int BV8 BV16 BV32 BV64 BVConverter_32_64 BVConverter_16_64 BVConverter_8_64 BVConverter_16_32 BVConverter_8_32 BVConverter_8_16
ISABELLELIBS_BV = $(addsuffix .xml, $(addprefix lib/isabelle/bv/, $(ISABELLELIBS_BV_FILES)))

drivers/isabelle-realizations.aux: Makefile
	$(SHOW) 'Generate $@'
	$(HIDE)(echo "(* generated automatically at compilation time *)"; \
	echo 'theory BuiltIn meta "realized_theory" "BuiltIn", "" end'; \
	for f in $(ISABELLELIBS_INT_FILES); do \
	echo 'theory int.'"$$f"' meta "realized_theory" "int.'"$$f"'", "" end'; done; \
	for f in $(ISABELLELIBS_BOOL_FILES); do \
	echo 'theory bool.'"$$f"' meta "realized_theory" "bool.'"$$f"'", "" end'; done; \
	for f in $(ISABELLELIBS_REAL_FILES); do \
	echo 'theory real.'"$$f"' meta "realized_theory" "real.'"$$f"'", "" end'; done; \
	for f in $(ISABELLELIBS_NUMBER_FILES); do \
	echo 'theory number.'"$$f"' meta "realized_theory" "number.'"$$f"'", "" end'; done; \
	for f in $(ISABELLELIBS_SET_FILES); do \
	echo 'theory set.'"$$f"' meta "realized_theory" "set.'"$$f"'", "" end'; done; \
	for f in $(ISABELLELIBS_MAP_FILES); do \
	echo 'theory map.'"$$f"' meta "realized_theory" "map.'"$$f"'", "" end'; done; \
	for f in $(ISABELLELIBS_LIST_FILES); do \
	echo 'theory list.'"$$f"' meta "realized_theory" "list.'"$$f"'", "" end'; done; \
	for f in $(ISABELLELIBS_OPTION_FILES); do \
	echo 'theory option.'"$$f"' meta "realized_theory" "option.'"$$f"'", "" end'; done; \
	for f in $(ISABELLELIBS_BV_FILES); do \
	echo 'theory bv.'"$$f"' meta "realized_theory" "bv.'"$$f"'", "" end'; done; \
	) > $@

ifeq (@enable_local@,yes)
  ISABELLE_TARGET_DIR=`pwd`/lib/isabelle
else
  ISABELLE_TARGET_DIR=$(LIBDIR)/why3/isabelle
endif

lib/isabelle/last_build: $(ISABELLEVERSIONSPECIFICTARGETS) $(ISABELLELIBS_INT) $(ISABELLELIBS_BOOL) $(ISABELLELIBS_REAL) $(ISABELLELIBS_NUMBER) $(ISABELLELIBS_SET) $(ISABELLELIBS_MAP) $(ISABELLELIBS_LIST) $(ISABELLELIBS_OPTION) $(ISABELLELIBS_BV)
ifneq (@enable_local@,yes)
	cp -r lib/isabelle "$(LIBDIR)/why3"
endif
	@(if isabelle components -l | grep -q "$(ISABELLE_TARGET_DIR)$$"; then \
	    echo "Building the Why3 heap for Isabelle/HOL:"; \
	    isabelle build -bc Why3; \
	    touch $@; \
	  else \
	    echo "[Warning] Cannot pre-build the Isabelle heap because"; \
	    echo "  the Isabelle component configuration does not contain"; \
	    echo "  [$(ISABELLE_TARGET_DIR)]"; \
	  fi)

install_no_local::
	$(INSTALL_DATA) drivers/isabelle-realizations.aux $(DATADIR)/why3/drivers/

install_no_local:: lib/isabelle/last_build

install_local:: lib/isabelle/last_build

update-isabelle: $(ISABELLELIBS_INT) $(ISABELLELIBS_BOOL) $(ISABELLELIBS_REAL) $(ISABELLELIBS_NUMBER) $(ISABELLELIBS_SET) $(ISABELLELIBS_MAP) $(ISABELLELIBS_LIST) $(ISABELLELIBS_OPTION) $(ISABELLELIBS_BV)

$(ISABELLELIBS_INT): bin/why3realize.@OCAMLBEST@ drivers/isabelle-realizations.aux \
  $(ISABELLEREALIZEDRV) drivers/isabelle-common.gen theories/int.why
	mkdir -p lib/isabelle/int
	WHY3CONFIG="" bin/why3realize.@OCAMLBEST@ -L theories -D $(ISABELLEREALIZEDRV) -T int.$(notdir $(basename $@)) -o lib/isabelle/int/

$(ISABELLELIBS_BOOL): bin/why3realize.@OCAMLBEST@ drivers/isabelle-realizations.aux \
  $(ISABELLEREALIZEDRV) drivers/isabelle-common.gen theories/bool.why
	mkdir -p lib/isabelle/bool
	WHY3CONFIG="" bin/why3realize.@OCAMLBEST@ -L theories -D $(ISABELLEREALIZEDRV) -T bool.$(notdir $(basename $@)) -o lib/isabelle/bool/

$(ISABELLELIBS_REAL): bin/why3realize.@OCAMLBEST@ drivers/isabelle-realizations.aux \
  $(ISABELLEREALIZEDRV) drivers/isabelle-common.gen theories/real.why
	mkdir -p lib/isabelle/real
	WHY3CONFIG="" bin/why3realize.@OCAMLBEST@ -L theories -D $(ISABELLEREALIZEDRV) -T real.$(notdir $(basename $@)) -o lib/isabelle/real/

$(ISABELLELIBS_NUMBER): bin/why3realize.@OCAMLBEST@ drivers/isabelle-realizations.aux \
  $(ISABELLEREALIZEDRV) drivers/isabelle-common.gen theories/number.why
	mkdir -p lib/isabelle/number
	WHY3CONFIG="" bin/why3realize.@OCAMLBEST@ -L theories -D $(ISABELLEREALIZEDRV) -T number.$(notdir $(basename $@)) -o lib/isabelle/number/

$(ISABELLELIBS_SET): bin/why3realize.@OCAMLBEST@ drivers/isabelle-realizations.aux \
  $(ISABELLEREALIZEDRV) drivers/isabelle-common.gen theories/set.why
	mkdir -p lib/isabelle/set
	WHY3CONFIG="" bin/why3realize.@OCAMLBEST@ -L theories -D $(ISABELLEREALIZEDRV) -T set.$(notdir $(basename $@)) -o lib/isabelle/set/

$(ISABELLELIBS_MAP): bin/why3realize.@OCAMLBEST@ drivers/isabelle-realizations.aux \
  $(ISABELLEREALIZEDRV) drivers/isabelle-common.gen theories/map.why
	mkdir -p lib/isabelle/map
	WHY3CONFIG="" bin/why3realize.@OCAMLBEST@ -L theories -D $(ISABELLEREALIZEDRV) -T map.$(notdir $(basename $@)) -o lib/isabelle/map/

$(ISABELLELIBS_LIST): bin/why3realize.@OCAMLBEST@ drivers/isabelle-realizations.aux \
  $(ISABELLEREALIZEDRV) drivers/isabelle-common.gen theories/list.why
	mkdir -p lib/isabelle/list
	WHY3CONFIG="" bin/why3realize.@OCAMLBEST@ -L theories -D $(ISABELLEREALIZEDRV) -T list.$(notdir $(basename $@)) -o lib/isabelle/list/

$(ISABELLELIBS_OPTION): bin/why3realize.@OCAMLBEST@ drivers/isabelle-realizations.aux \
  $(ISABELLEREALIZEDRV) drivers/isabelle-common.gen theories/option.why
	mkdir -p lib/isabelle/option
	WHY3CONFIG="" bin/why3realize.@OCAMLBEST@ -L theories -D $(ISABELLEREALIZEDRV) -T option.$(notdir $(basename $@)) -o lib/isabelle/option/

$(ISABELLELIBS_BV): bin/why3realize.@OCAMLBEST@ drivers/isabelle-realizations.aux \
  $(ISABELLEREALIZEDRV) drivers/isabelle-common.gen theories/bv.why
	mkdir -p lib/isabelle/bv
	WHY3CONFIG="" bin/why3realize.@OCAMLBEST@ -L theories -D $(ISABELLEREALIZEDRV) -T bv.$(notdir $(basename $@)) -o lib/isabelle/bv/

# do not update isabelle realizations systematically
# all: update-isabelle

clean::
	rm -f lib/isabelle/*/*.xml

else

drivers/isabelle-realizations.aux: Makefile
	$(SHOW) 'Generate $@'
	$(HIDE)echo "(* generated automatically at compilation time *)" > $@

install_no_local::
	$(INSTALL_DATA) drivers/isabelle-realizations.aux $(DATADIR)/why3/drivers/

endif

all: drivers/isabelle-realizations.aux

clean::
	rm -f drivers/isabelle-realizations.aux

#######################
# Ocaml realizations
#######################

OCAMLLIBS_FILES = why3__BigInt_compat why3__BigInt why3__IntAux why3__Array \
	          why3__Matrix

OCAMLLIBS_MODULES := $(addprefix lib/ocaml/, $(OCAMLLIBS_FILES))

OCAMLLIBS_DEP = $(addsuffix .dep, $(OCAMLLIBS_MODULES))
OCAMLLIBS_CMO = $(addsuffix .cmo, $(OCAMLLIBS_MODULES))
OCAMLLIBS_CMX = $(addsuffix .cmx, $(OCAMLLIBS_MODULES))

$(OCAMLLIBS_DEP): DEPFLAGS += -I src/util -I lib/ocaml @BIGINTINCLUDE@
$(OCAMLLIBS_CMO) $(OCAMLLIBS_CMX): INCLUDES += -I src/util -I lib/ocaml @BIGINTINCLUDE@
$(OCAMLLIBS_CMX): OFLAGS += -for-pack Why3extract

byte: $(OCAMLLIBS_CMO)
opt:  $(OCAMLLIBS_CMX)

byte: lib/why3/why3extract.cma
opt:  lib/why3/why3extract.cmxa

lib/why3/why3extract.cma: lib/why3/why3extract.cmo
lib/why3/why3extract.cmxa: lib/why3/why3extract.cmx

lib/why3/why3extract.cmo: $(OCAMLLIBS_CMO)
	$(SHOW) 'Linking  $@'
	$(HIDE)$(OCAMLC) $(BFLAGS) -pack -o $@ $^

lib/why3/why3extract.cmx: $(OCAMLLIBS_CMX) lib/why3/why3extract.cmo
	$(SHOW) 'Linking  $@'
	$(HIDE)$(OCAMLOPT) $(OFLAGS) $(CMIHACK) -pack -o $@ $(filter %.cmx, $^)

install_no_local_lib::
	$(MKDIR_P) $(OCAMLINSTALLLIB)/why3
	$(INSTALL_DATA) $(wildcard $(addprefix lib/why3/why3extract., $(INSTALLED_LIB_EXTS))) \
	  $(OCAMLINSTALLLIB)/why3

ifneq "$(MAKECMDGOALS:clean%=clean)" "clean"
-include $(OCAMLLIBS_DEP)
endif

$(OCAMLLIBS_DEP): lib/ocaml/why3__BigInt_compat.ml

depend: $(OCAMLLIBS_DEP)

CLEANDIRS += lib/ocaml
CLEANLIBS += lib/why3/why3extract

################
# Jessie3 plugin
################

ifeq (@enable_frama_c@,yes)

nobyte: jessie.byte
noopt: jessie.opt

jessie.byte: src/jessie/Makefile lib/why3/why3.cma
	@$(MAKE) -C src/jessie Jessie3.cma

jessie.opt: src/jessie/Makefile lib/why3/why3.cmxa
	@$(MAKE) -C src/jessie Jessie3.cmxs

install_no_local::
	$(MKDIR_P) $(FRAMAC_LIBDIR)/plugins/
	$(INSTALL_DATA) $(wildcard $(addprefix src/jessie/Jessie3., $(INSTALLED_LIB_EXTS))) \
	  $(FRAMAC_LIBDIR)/plugins/

clean::
	$(MAKE) -C src/jessie clean

endif

#########
# why3doc
#########

WHY3DOCGENERATED = src/why3doc/doc_lexer.ml

WHY3DOC_FILES = doc_html doc_def doc_lexer doc_main

WHY3DOCMODULES = $(addprefix src/why3doc/, $(WHY3DOC_FILES))

WHY3DOCDEP = $(addsuffix .dep, $(WHY3DOCMODULES))
WHY3DOCCMO = $(addsuffix .cmo, $(WHY3DOCMODULES))
WHY3DOCCMX = $(addsuffix .cmx, $(WHY3DOCMODULES))

$(WHY3DOCDEP): DEPFLAGS += -I src/why3doc
$(WHY3DOCCMO) $(WHY3DOCCMX): INCLUDES += -I src/why3doc

$(WHY3DOCDEP): $(WHY3DOCGENERATED)

# build targets

byte: bin/why3doc.byte
opt:  bin/why3doc.opt

bin/why3doc.opt: lib/why3/why3.cmxa $(WHY3DOCCMX)
	$(SHOW) 'Linking  $@'
	$(HIDE)$(OCAMLOPT) $(OFLAGS) -o $@ $(OLINKFLAGS) $^

bin/why3doc.byte: lib/why3/why3.cma $(WHY3DOCCMO)
	$(SHOW) 'Linking  $@'
	$(HIDE)$(OCAMLC) $(BFLAGS) -o $@ $(BLINKFLAGS) $^

# depend and clean targets

ifneq "$(MAKECMDGOALS:clean%=clean)" "clean"
-include $(WHY3DOCDEP)
endif

depend: $(WHY3DOCDEP)

CLEANDIRS += src/why3doc
GENERATED += $(WHY3DOCGENERATED)

clean_old_install::
	rm -f $(BINDIR)/why3doc$(EXE)

install_no_local::
	$(INSTALL) bin/why3doc.@OCAMLBEST@ $(TOOLDIR)/why3doc$(EXE)

install_local:: bin/why3doc

#########
# trywhy3
#########

ifeq ($(DEBUGJS),yes)
 JSOO_DEBUG=--pretty --debug-info --source-map
 JS_MAPS=alt_ergo_worker.map  trywhy3.map  why3_worker.map
else
 JSOO_DEBUG=
 JS_MAPS=
endif

ALTERGODIR=src/trywhy3/alt-ergo

<<<<<<< HEAD
JSOCAMLCW=ocamlfind ocamlc -package js_of_ocaml -package js_of_ocaml.ppx \
        -I src/ide

JSOCAMLC=ocamlfind ocamlc -package js_of_ocaml -package js_of_ocaml.syntax \
=======
JSOCAMLC=ocamlfind ocamlc -package js_of_ocaml -g -package js_of_ocaml.syntax \
>>>>>>> 7c1e9071
        -syntax camlp4o -I src/trywhy3 \
	-I $(ALTERGODIR)/src/util \
	-I $(ALTERGODIR)/src/structures \
	-I $(ALTERGODIR)/src/parsing \
	-I $(ALTERGODIR)/src/preprocess \
	-I $(ALTERGODIR)/src/theories \
	-I $(ALTERGODIR)/src/instances \
	-I $(ALTERGODIR)/src/sat \
	-I $(ALTERGODIR)/src/main

ALTERGOMODS=util/config util/version util/emap util/myUnix util/myDynlink \
	util/myZip util/util util/lists util/numsNumbers util/numbers \
	util/timers util/options util/gc_debug util/loc util/hashcons \
	util/hstring \
	structures/exception structures/symbols structures/ty \
	structures/parsed structures/typed structures/term structures/literal \
	structures/formula structures/explanation structures/errors \
	util/profiling_default util/profiling \
	parsing/why_parser parsing/why_lexer \
	preprocess/existantial preprocess/triggers preprocess/why_typing \
	preprocess/cnf \
	instances/matching instances/instances \
	theories/polynome theories/ac theories/uf theories/use \
	theories/intervals theories/inequalities theories/intervalCalculus \
	theories/arith theories/records theories/bitv theories/arrays \
	theories/sum theories/combine theories/ccx theories/theory \
	sat/sat_solvers \
	main/frontend

ALTERGOCMO=$(addprefix $(ALTERGODIR)/src/, $(addsuffix .cmo,$(ALTERGOMODS)))
TRYWHY3CMO=lib/why3/why3.cma
TRYWHY3FILES=trywhy3.js trywhy3.html trywhy3.css \
	README examples/ \
	trywhy3_custom.css gen_index.sh fontawesome/css/font-awesome.min.css \
	fontawesome/fonts/FontAwesome.otf fontawesome/fonts/fontawesome-webfont.svg \
	fontawesome/fonts/fontawesome-webfont.woff fontawesome/fonts/fontawesome-webfont.eot \
	fontawesome/fonts/fontawesome-webfont.ttf  fontawesome/fonts/fontawesome-webfont.woff2 \
	ace-builds/src-min-noconflict/ace.js ace-builds/src-min-noconflict/mode-why3.js \
	ace-builds/src-min-noconflict/theme-chrome.js $(JS_MAPS)

trywhy3_package: trywhy3
	tar czf trywhy3.tar.gz -C src $(addprefix trywhy3/, $(TRYWHY3FILES))

trywhy3: src/trywhy3/trywhy3.js src/trywhy3/why3_worker.js src/trywhy3/alt_ergo_worker.js

src/trywhy3/trywhy3.js: src/trywhy3/trywhy3.byte src/trywhy3/why3_worker.js src/trywhy3/alt_ergo_worker.js src/trywhy3/examples/*.mlw
	js_of_ocaml --extern-fs $(JSOO_DEBUG) -I src/trywhy3 \
		--file=why3_worker.js:/ \
		--file=alt_ergo_worker.js:/ \
	        --file=examples/index.txt:/examples/index.txt \
		`find src/trywhy3/examples \( -name "*.mlw" -o -name "*.why" \) -printf " --file=examples/%P:/examples/%P"` \
	+weak.js +nat.js $<

src/trywhy3/trywhy3.byte: src/trywhy3/worker_proto.cmo src/trywhy3/trywhy3.cmo
	$(JSOCAMLC) $(BFLAGS) -o $@ -linkpkg $(BLINKFLAGS) $^

src/trywhy3/why3_worker.js: src/trywhy3/why3_worker.byte
	js_of_ocaml $(JSOO_DEBUG) --extern-fs -I . -I src/trywhy3 --file=trywhy3.conf:/ \
		--file=try_alt_ergo.drv:/ \
		`find theories modules \( -name "*.mlw" -o -name "*.why" \) -printf " --file=%p:/%p"` \
	+weak.js +nat.js $<

src/trywhy3/why3_worker.byte: $(TRYWHY3CMO) src/trywhy3/worker_proto.cmo src/trywhy3/why3_worker.cmo
	$(JSOCAMLC) $(BFLAGS) -o $@ -linkpkg $(BLINKFLAGS) $^

src/ide/why3js_ocaml.cmo: src/ide/why3js_ocaml.ml
	$(JSOCAMLCW) $(BFLAGS) -c $<

src/ide/why3js_ocaml.byte: $(TRYWHY3CMO) src/ide/why3js_ocaml.cmo
	$(JSOCAMLCW) $(BFLAGS) -o $@ -linkpkg $(BLINKFLAGS) $^

src/ide/why3js_ocaml.js: src/ide/why3js_ocaml.byte
	js_of_ocaml +weak.js +nat.js +dynlink.js +toplevel.js $<

src/ide/why3_js.cmo: src/ide/why3_js.ml
	$(JSOCAMLCW) $(BFLAGS) -c $<

src/ide/why3_js.byte: $(TRYWHY3CMO) src/ide/why3_js.cmo
	$(JSOCAMLCW) $(BFLAGS) -o $@ -linkpkg $(BLINKFLAGS) $^

src/ide/why3_js.js: src/ide/why3_js.byte
	js_of_ocaml +weak.js +nat.js +dynlink.js +toplevel.js $<

new_src_ide: lib/why3/why3.cma bin/why3webserver.opt src/ide/why3_js.js

src/trywhy3/alt_ergo_worker.js: src/trywhy3/alt_ergo_worker.byte
	js_of_ocaml $(JSOO_DEBUG) +weak.js +nat.js +dynlink.js +toplevel.js $<

src/trywhy3/alt_ergo_worker.byte: $(ALTERGOCMO) src/trywhy3/worker_proto.cmo src/trywhy3/alt_ergo_worker.cmo
	$(JSOCAMLC) -I +ocplib-simplex $(BFLAGS) -o $@ -linkpkg $(BLINKFLAGS) ocplibSimplex.cma $^

src/trywhy3/alt_ergo_worker.cmo: src/trywhy3/worker_proto.cmo
src/trywhy3/why3_worker.cmo: src/trywhy3/worker_proto.cmo
src/trywhy3/trywhy3.cmo: src/trywhy3/worker_proto.cmo

src/trywhy3/%.cmo: src/trywhy3/%.ml
	$(JSOCAMLC) $(BFLAGS) -c $<

src/trywhy3/%.cmi: src/trywhy3/%.mli
	$(JSOCAMLC) $(BFLAGS) -c $<

clean::
	rm -f src/trywhy3/trywhy3.js src/trywhy3/trywhy3.byte src/trywhy3/trywhy3.cm* \
	 src/trywhy3/why3_worker.js src/trywhy3/why3_worker.byte src/trywhy3/why3_worker.cm* \
         src/trywhy3/alt_ergo_worker.js src/trywhy3/alt_ergo_worker.byte src/trywhy3/alt_ergo_worker.cm* \
         src/trywhy3/worker_proto.cm* trywhy3.tar.gz

CLEANDIRS += src/trywhy3

########
# bench
########

.PHONY: bench test

bench:: bin/why3.@OCAMLBEST@ bin/why3config.@OCAMLBEST@ plugins $(TOOLS) \
  share/Makefile.config bin/why3extract
	$(MAKE) test-api-logic.@OCAMLBEST@
	$(MAKE) test-api-mlw-tree.@OCAMLBEST@
	$(MAKE) test-api-mlw.@OCAMLBEST@
	$(MAKE) test-session.@OCAMLBEST@
	$(MAKE) test-ocaml-extraction
	# desactivé car requiert findlib
	# if test -d examples/runstrat ; then \
	#  $(MAKE) test-runstrat.@OCAMLBEST@ ; fi
	bash bench/bench ".@OCAMLBEST@"
	@if test "@enable_coq_tactic@" = "yes"; then \
	   echo "=== checking the Coq tactic ==="; \
	   $(MAKE) test-coq-tactic.@OCAMLBEST@; fi

###############
# test targets
###############

test-itp.opt: src/printer/itp.ml lib/why3/why3.cmxa
	$(if $(QUIET),@echo 'Ocamlopt $<' &&) \
	$(OCAMLOPT) -o $@ -I lib/why3 $(INCLUDES) $(EXTCMXA) lib/why3/why3.cmxa $<

test-api-logic.byte: examples/use_api/logic.ml lib/why3/why3.cma
	$(SHOW) 'Ocaml    $<'
	$(HIDE)ocaml -I lib/why3 $(INCLUDES) $(EXTCMA) lib/why3/why3.cma $< > /dev/null \
	|| (rm -f test-api-logic.byte; printf "Test of Why3 API calls failed. Please fix it"; exit 2)
	@rm -f test-api-logic.byte;

test-api-logic.opt: examples/use_api/logic.ml lib/why3/why3.cmxa
	$(SHOW) 'Ocamlopt $<'
	$(HIDE)($(OCAMLOPT) -o $@ -I lib/why3 $(INCLUDES) $(EXTCMXA) lib/why3/why3.cmxa $< \
	&& ./test-api-logic.opt > /dev/null) \
	|| (rm -f test-api-logic.opt; printf "Test of Why3 API calls failed. Please fix it"; exit 2)
	@rm -f test-api-logic.opt

test-api-mlw-tree.byte: examples/use_api/mlw_tree.ml lib/why3/why3.cma
	$(SHOW) 'Ocaml    $<'
	$(HIDE)ocaml -I lib/why3 $(INCLUDES) $(EXTCMA) lib/why3/why3.cma $< > /dev/null\
	|| (rm -f test-api-mlw-tree.byte; printf "Test of Why3 API calls failed. Please fix it"; exit 2)
	@rm -f test-api-mlw-tree.byte;

test-api-mlw-tree.opt: examples/use_api/mlw_tree.ml lib/why3/why3.cmxa
	$(SHOW) 'Ocamlopt $<'
	$(HIDE)($(OCAMLOPT) -o $@ -I lib/why3 $(INCLUDES) $(EXTCMXA) lib/why3/why3.cmxa $< \
	&& ./test-api-mlw-tree.opt > /dev/null) \
	|| (rm -f test-api-mlw-tree.opt; printf "Test of Why3 API calls failed. Please fix it"; exit 2)
	@rm -f test-api-mlw-tree.opt

test-api-mlw.byte: examples/use_api/mlw.ml lib/why3/why3.cma
	$(SHOW) 'Ocaml    $<'
	$(HIDE)ocaml -I lib/why3 $(INCLUDES) $(EXTCMA) lib/why3/why3.cma $< \
	|| (rm -f test-api-mlw.byte; printf "Test of Why3 API calls failed. Please fix it"; exit 2)
	@rm -f test-api-mlw.byte;

test-api-mlw.opt: examples/use_api/mlw.ml lib/why3/why3.cmxa
	$(SHOW) 'Ocamlopt $<'
	$(HIDE)($(OCAMLOPT) -o $@ -I lib/why3 $(INCLUDES) $(EXTCMXA) lib/why3/why3.cmxa $< \
	&& ./test-api-mlw.opt > /dev/null) \
	|| (rm -f test-api-mlw.opt; printf "Test of Why3 API calls failed. Please fix it"; exit 2)
	@rm -f test-api-mlw.opt

#test-shape: lib/why3/why3.cma
#	ocaml -I lib/why3 $(INCLUDES) $(EXTCMA) $? examples/test_shape.ml

test-session.byte: examples/use_api/create_session.ml lib/why3/why3.cma
	$(SHOW) 'Ocaml    $<'
	$(HIDE)ocaml -I lib/why3 $(INCLUDES) $(EXTCMA) lib/why3/why3.cma $< > /dev/null\
	|| (rm -f why3session.xml why3shapes why3shapes.gz;  \
	printf "Test of Why3 API calls for Session module failed. Please fix it"; exit 2)
	@rm -f why3session.xml why3shapes why3shapes.gz

test-session.opt: examples/use_api/create_session.ml lib/why3/why3.cmxa
	$(SHOW) 'Ocamlopt $<'
	$(HIDE)($(OCAMLOPT) -o $@ -I lib/why3 $(INCLUDES) $(EXTCMXA) lib/why3/why3.cmxa  $< \
	&& ./test-session.opt > /dev/null) \
	|| (rm -f test-session.opt why3session.xml why3shapes why3shapes.gz; \
	printf "Test of Why3 API calls for Session module failed. Please fix it"; exit 2)
	@rm -f test-session.opt why3session.xml why3shapes why3shapes.gz

test-coq-tactic.byte: src/coq-tactic/.why3-vo-byte
	$(COQC) -byte $(COQRTAC) bench/coq-tactic/test.v

test-coq-tactic.opt: src/coq-tactic/.why3-vo-opt
	$(COQC) -opt $(COQRTAC) bench/coq-tactic/test.v

#only test the compilation of runstrat
test-runstrat.byte: lib/why3/why3.cma lib/why3/META
	OCAMLPATH=$(PWD)/lib $(MAKE) -C examples/use_api/runstrat clean
	OCAMLPATH=$(PWD)/lib $(MAKE) -C examples/use_api/runstrat byte

test-runstrat.opt: lib/why3/why3.cmxa lib/why3/META
	OCAMLPATH=$(PWD)/lib $(MAKE) -C examples/use_api/runstrat clean
	OCAMLPATH=$(PWD)/lib $(MAKE) -C examples/use_api/runstrat opt

test-runstrat: test-runstrat.$(OCAMLBEST)

test-ocaml-extraction: bin/why3.opt bin/why3extract.opt lib/why3/why3extract.cmxa
	@echo "driver ocaml32"
	@mkdir -p tests/test-extraction
	@cd tests ; ../bin/why3extract.opt -D ocaml32 \
	  test_extraction.mlw -o test-extraction
	@cd tests/test-extraction/ ; \
	  $(OCAMLOPT) @BIGINTINCLUDE@ -I ../../lib/why3 \
	  @BIGINTLIB@.cmxa why3extract.cmxa \
	  ref__Refint.ml test_extraction__TestExtraction.ml main.ml
	@tests/test-extraction/a.out
	@echo "driver ocaml64"
	@cd tests ; ../bin/why3extract.opt -D ocaml64 \
	  test_extraction.mlw -o test-extraction
	@cd tests/test-extraction/ ; \
	  $(OCAMLOPT) @BIGINTINCLUDE@ -I ../../lib/why3 \
	  @BIGINTLIB@.cmxa why3extract.cmxa \
	  ref__Refint.ml test_extraction__TestExtraction.ml main.ml
	@tests/test-extraction/a.out

################
# documentation
################

.PHONY: doc

ifeq (@enable_doc@,yes)

doc: doc/manual.pdf doc/html/index.html

BNF = qualid label constant operator term type formula theory theory2 \
	why_file spec expr expr2 module whyml_file term_old_at
BNFTEX = $(addprefix doc/, $(addsuffix _bnf.tex, $(BNF)))

doc/%_bnf.tex: doc/%.bnf doc/bnf$(EXE)
	doc/bnf$(EXE) $< > $@

doc/bnf$(EXE): doc/bnf.mll
	$(OCAMLLEX) $<
	$(OCAMLC) -o $@ doc/bnf.ml

DOC = api glossary ide intro exec macros manpages install \
      manual starting syntax syntaxref technical version whyml \
      itp pvs coq coq_tactic isabelle

DOCTEX = $(addprefix doc/, $(addsuffix .tex, $(DOC)))

doc/manual.pdf: $(BNFTEX) $(DOCTEX) doc/manual.bib share/provers-detection-data.conf
	cd doc; $(RUBBER) --warn all --pdf manual.tex

CLEANDIRS += doc
GENERATED += doc/bnf.ml

ifeq (@enable_html_doc@,yes)

# the dependency on the pdf ensures the bbl was built
doc/html/manual.html: doc/manual.pdf doc/fix.hva
	cd doc; rm -rf html; mkdir -p html
	cp doc/*.png doc/manual.bbl doc/html/
	cd doc; $(HEVEA) -o html/manual.html -fix -O fix.hva makeidx.hva manual.tex

doc/html/index.html: doc/html/manual.html
	cd doc; $(HACHA) -tocbis -o html/index.html html/manual.html

else

doc/html/index.html:

endif

clean::
	rm -rf doc/bnf$(EXE) $(BNFTEX) doc/html doc/manual.image.out; \
	cd doc; $(RUBBER) --pdf --clean manual.tex

else

doc:

endif

##########
# API DOC
##########

.PHONY: apidoc apidot

MODULESTODOC = \
	util/util util/opt util/lists util/strings \
	util/extmap util/extset util/exthtbl \
	util/weakhtbl util/stdlib util/rc util/debug \
	core/ident core/ty core/term core/decl core/theory \
	core/env core/task \
	driver/whyconf driver/call_provers driver/driver \
	session/session session/session_tools session/session_scheduler \
	whyml/mlw_ty whyml/mlw_expr whyml/mlw_decl whyml/mlw_module \
	whyml/mlw_wp

FILESTODOC = $(addsuffix .mli, $(addprefix src/, $(MODULESTODOC)))

doc/apidoc:
	mkdir -p doc/apidoc

apidoc: doc/apidoc $(FILESTODOC)
	$(OCAMLDOC) -d doc/apidoc -html -t "Why3 API documentation" \
		-keep-code $(INCLUDES) $(LIBINCLUDES) -I lib/why3 $(FILESTODOC)

# could we include also the dependency graph ? -- someone
# At least we can give a way to create it -- francois

apidot: doc/apidoc/dg.svg doc/apidoc/dg.png

#The sed remove configuration for dot that gives bad result
doc/apidoc/dg.dot: doc/apidoc $(FILESTODOC)
	$(OCAMLDOC) -o doc/apidoc/dg.dot.tmp -dot $(INCLUDES) \
		$(LIBINCLUDES) -I lib/why3 $(FILESTODOC)
	sed -e "s/  \(size\|ratio\|rotate\|fontsize\).*$$//" doc/apidoc/dg.dot.tmp > doc/apidoc/dg.dot
	rm -f doc/apidoc/dg.dot.tmp

doc/apidoc/dg.svg: doc/apidoc/dg.dot
	dot -T svg $< > $@

doc/apidoc/dg.png: doc/apidoc/dg.dot
	dot -T png $< > $@

# what is this ? api doc is in why3.lri.fr/api instead...
# install_apidoc: apidoc
# 	rsync -av doc/apidoc/ marche@scm.gforge.inria.fr:/home/groups/why3/htdocs/apidoc/

doc/apidoc.tex: $(FILESTODOC)
	$(OCAMLDOC) -o doc/apidoc.tex -latex -noheader -notrailer $(INCLUDES) \
		$(LIBINCLUDES) -I lib/why3 $(FILESTODOC)

clean::
	rm -f doc/apidoc/*

##########
# Install rules that require root, and thus appear last in the file!
##########

clean_old_install::
	if test -d /etc/bash_completion.d -a -w /etc/bash_completion.d; then rm -f /etc/bash_completion.d/why3; fi

install_no_local::
	if test -d /etc/bash_completion.d -a -w /etc/bash_completion.d; then \
	  $(INSTALL_DATA) share/bash/why3 /etc/bash_completion.d; \
	fi


##########
# Stdlib formatted with why3doc
##########

.PHONY: stdlibdoc

STDLIBS = algebra \
	bag \
	bintree \
	bool \
	bv \
	floating_point \
	graph \
	int \
	list \
	map \
	number \
	option \
	pigeon \
	real \
	relations \
	seq \
	set \
	sum
# function ? tptp ?

STDMODS = array \
	hashtbl \
	impset \
	matrix \
	pqueue \
	queue \
	random \
	ref \
	stack \
	string

STDMACS = array int

STDLIBFILES = $(addsuffix .why, $(addprefix theories/, $(STDLIBS)))
STDMODFILES = $(addsuffix .mlw, $(addprefix modules/, $(STDMODS)))
STDMACFILES = $(addsuffix .mlw, $(addprefix modules/mach/, $(STDMACS)))

stdlibdoc: $(STDLIBFILES) $(STDMODFILES) bin/why3doc.@OCAMLBEST@
	mkdir -p doc/stdlibdoc
	rm -f doc/stdlibdoc/style.css
	WHY3CONFIG="" bin/why3doc.@OCAMLBEST@ -L theories -L modules \
          -o doc/stdlibdoc --title "Why3 Standard Library" \
	  $(STDLIBFILES) $(STDMODFILES) $(STDMACFILES)
	cd doc/stdlibdoc; \
	  for f in theories.*.html; \
	    do mv "$$f" "$${f#theories.}"; done; \
	  for f in modules.*.html; \
	    do mv "$$f" "$${f#modules.}"; done
	sed -i -e "s#theories.##g" -e "s#modules.##g" doc/stdlibdoc/index.html


clean::
	rm -f doc/stdlibdoc/*

################
# generic rules
################

%.cmi: %.mli
	$(SHOW) 'Ocamlc   $<'
	$(HIDE)$(OCAMLC) -c $(BFLAGS) $<

# suppress "unused rec" warning for Menhir-produced files
%.cmo: %.ml %.mly
	$(SHOW) 'Ocamlc   $<'
	$(HIDE)$(OCAMLC) -c $(BFLAGS) -w -39 $<

# suppress "unused rec" warning for Menhir-produced files
%.cmx: %.ml %.mly
	$(SHOW) 'Ocamlopt $<'
	$(HIDE)$(OCAMLOPT) -c $(OFLAGS) -w -39 $(CMIHACK) $<

%.cmo: %.ml
	$(SHOW) 'Ocamlc   $<'
	$(HIDE)$(OCAMLC) -c $(BFLAGS) $<

%.cmx: %.ml %.mli
	$(SHOW) 'Ocamlopt $<'
	$(HIDE)$(OCAMLOPT) -c $(OFLAGS) $<

# the generic rule cannot be applied since ocaml would confuse
# lib/why3/why3extract.cmi for the interface (!!!)
# same for ocaml/lablgtk2/gMain.cmi on case-insensitive filesystems
src/tools/why3extract.cmx src/ide/gmain.cmx: %.cmx: %.ml
	$(SHOW) 'Ocamlopt $<'
	$(HIDE)$(OCAMLOPT) -c $(OFLAGS) $<

%.cmx: %.ml
	$(SHOW) 'Ocamlopt $<'
	$(HIDE)$(OCAMLOPT) -c $(OFLAGS) $(CMIHACK) $<

%.cma:
	$(SHOW) 'Linking  $@'
	$(HIDE)$(OCAMLC) -a $(BFLAGS) -o $@ $^

%.cmxa:
	$(SHOW) 'Linking  $@'
	$(HIDE)$(OCAMLOPT) -a $(OFLAGS) -o $@ $^

%.cmxs:
	$(SHOW) 'Linking  $@'
	$(HIDE)$(OCAMLOPT) -shared $(OFLAGS) -o $@ $^

%.ml: %.mll
	$(SHOW) 'Ocamllex $<'
	$(HIDE)$(OCAMLLEX) $<

%.ml %.mli: %.mly
	$(SHOW) 'Menhir $<'
	$(HIDE)$(MENHIR) --explain --strict $<

%.dep: %.ml %.mli
	$(SHOW) 'Ocamldep $<'
	$(HIDE)$(OCAMLDEP) $(DEPFLAGS) $< $<i $(TOTARGET)

%.dep: %.ml
	$(SHOW) 'Ocamldep $<'
	$(HIDE)($(OCAMLDEP) $(DEPFLAGS) $<; \
	        echo '$*.cmx : $*.cmi'; \
	        echo '$*.cmi : $*.cmo') $(TOTARGET)

%.opt:
	$(SHOW) 'Linking  $@'
	$(HIDE)$(OCAMLOPT) $(OFLAGS) -o $@ $(OLINKFLAGS) $^

%.byte:
	$(SHOW) 'Linking  $@'
	$(HIDE)$(OCAMLC) $(BFLAGS) -o $@ $(BLINKFLAGS) $^

# .ml4.ml:
# 	$(CAMLP4) pr_o.cmo -impl $< > $@

# jc/jc_ai.ml: jc/jc_annot_inference.ml jc/jc_annot_fail.ml Makefile
# 	if test "@enable_apron@" = "yes" ; then \
# 	  echo "# 1 \"jc/jc_annot_inference.ml\"" > jc/jc_ai.ml; \
# 	  cat jc/jc_annot_inference.ml >> jc/jc_ai.ml; \
# 	else \
# 	  echo "# 1 \"jc/jc_annot_fail.ml\"" > jc/jc_ai.ml; \
# 	  cat jc/jc_annot_fail.ml >> jc/jc_ai.ml; \
# 	fi

# %_why.v: %.mlw $(BINARY)
# 	$(BINARY) -coq $*.mlw

# %_why.pvs: %.mlw $(BINARY)
# 	$(BINARY) -pvs $*.mlw

# Emacs tags
############

tags:
	find src -regex ".*\.ml[^#]*" | grep -v ".svn" | sort -r | xargs \
	etags "--regex-ocaml=/let[ \t]+\([^ \t]+\)/\1/" \
	      "--regex-ocaml=/let[ \t]+rec[ \t]+\([^ \t]+\)/\1/" \
	      "--regex-ocaml=/and[ \t]+\([^ \t]+\)/\1/" \
	      "--regex-ocaml=/type[ \t]+\([^ \t]+\)/\1/" \
	      "--regex-ocaml=/exception[ \t]+\([^ \t]+\)/\1/" \
	      "--regex-ocaml=/val[ \t]+\([^ \t]+\)/\1/" \
	      "--regex-ocaml=/module[ \t]+\([^ \t]+\)/\1/"

otags:
	find \( -name '*.ml' -or -name '*.mli' \) -print0 | xargs -0 otags
#	otags src/*.mli src/*.ml c/*.mli c/*.ml intf/*.mli intf/*.ml

# the previous seems broken. This one is intented for vi(m) users, but could
# be adapted for emacs (remove the -vi option ?)
otags-vi:
	find \( -name '*.ml' -or -name '*.mli' \) -print0 | xargs -0 otags -vi

wc:
	ocamlwc -p src/*.ml* src/*/*.ml*

#dep: depend
#	cat .depend* | ocamldot | dot -Tpdf > dep.pdf
#	$(PDFVIEWER) dep.pdf

# distrib
#########

NAME = why3-@VERSION@
# see .gitattributes for the list of files that are not distributed
MORE_DIST = configure install-sh doc/manual.pdf

dist: $(MORE_DIST)
	rm -rf distrib/$(NAME)/ distrib/$(NAME).tar.gz
	rm -rf distrib/$(EXTRANAME)/ distrib/$(EXTRANAME).tar.gz
	mkdir -p distrib/
	git archive --format tar --prefix $(NAME)/ HEAD | tar x -C distrib/
	for f in $(MORE_DIST); do cp $$f distrib/$(NAME)/$$f; done
	cd distrib; tar cf $(NAME).tar $(NAME); gzip -f --best $(NAME).tar


###############
# file headers
###############

headers: headers-coq
	headache -c misc/headache_config.txt -h misc/header.txt \
		Makefile.in configure.in \
		src/*/*.ml src/*/*.ml[iyl4] \
		plugins/*/*.ml plugins/*/*.ml[ily] \
		lib/coq-tactic/*.v lib/coq/*.v \
		src/server/*.c src/server/*.h \
		src/ide/resetgc.c \
		examples/use_api/*.ml

headers-coq:
	headache -c misc/headache_config.txt -h misc/header.txt \
		lib/coq/*/*.v

remove-coq-headers:
	headache -r -c misc/headache_config.txt lib/coq/*/*.v

#########
# myself
#########

Makefile: Makefile.in config.status
	./config.status chmod --file $@

src/jessie/Makefile: src/jessie/Makefile.in config.status
	./config.status chmod --file $@

src/config.sh: src/config.sh.in config.status
	./config.status chmod --file $@

.merlin: .merlin.in config.status
	./config.status chmod --file $@

src/util/config.ml share/Makefile.config: src/config.sh
	$(SHOW) 'Generate $@'
	$(HIDE)BINDIR=$(BINDIR) LIBDIR=$(LIBDIR) DATADIR=$(DATADIR) src/config.sh

clean::
	rm -f share/Makefile.config

doc/version.tex: doc/version.tex.in config.status
	./config.status chmod --file $@

config.status: configure
	./config.status --recheck

all: lib/why3/META .merlin

lib/why3/META: lib/why3/META.in config.status
	./config.status chmod --file $@

configure: configure.in Version
	autoconf -f

###################
# clean and depend
###################

.PHONY: distclean

distclean: clean
	rm -f config.status config.cache config.log .merlin \
	    Makefile src/util/config.ml doc/version.tex \
	    src/jessie/Makefile src/config.sh lib/why3/META

depend:
	rm -f $^
	$(MAKE) $^

clean::
	rm -f $(GENERATED)
	$(foreach d,$(CLEANDIRS),rm -f $(addprefix $(d)/*.,$(COMPILED_LIB_EXTS));)
	$(foreach p,$(CLEANLIBS),rm -f $(addprefix $(p).,$(COMPILED_LIB_EXTS));)

##################################################################
# Building the Why3 platform with ocamlbuild (OCaml 3.10 needed) #
##################################################################

# There used to be targets here but they are no longer useful.

# To build using Ocamlbuild:
# 1) Run "make Makefile" to ensure that the generated files (config.ml, ...)
# are generated.
# 2) Run Ocamlbuild with any target to generate the sanitization script.
# 3) Run ./sanitize to delete the generated files that shouldn't be generated
# (i.e. all lexers and parsers).
# 4) Run Ocamlbuild with the target you need, for example:
# ocamlbuild jc/jc_main.native

# You can also use the Makefile ./build.makefile which has some handy targets.<|MERGE_RESOLUTION|>--- conflicted
+++ resolved
@@ -197,12 +197,9 @@
 		eliminate_epsilon intro_projections_counterexmp \
 		intro_vc_vars_counterexmp prepare_for_counterexmp \
 		eval_match instantiate_predicate smoke_detector \
-<<<<<<< HEAD
 		induction_pr prop_curry \
-		args_wrapper case
-=======
-		induction_pr prop_curry eliminate_literal
->>>>>>> 7c1e9071
+		args_wrapper case \
+		eliminate_literal
 
 LIB_PRINTER = cntexmp_printer alt_ergo why3printer smtv1 smtv2 coq pvs isabelle \
 	      simplify gappa cvc3 yices mathematica
@@ -1592,14 +1589,10 @@
 
 ALTERGODIR=src/trywhy3/alt-ergo
 
-<<<<<<< HEAD
 JSOCAMLCW=ocamlfind ocamlc -package js_of_ocaml -package js_of_ocaml.ppx \
         -I src/ide
 
 JSOCAMLC=ocamlfind ocamlc -package js_of_ocaml -package js_of_ocaml.syntax \
-=======
-JSOCAMLC=ocamlfind ocamlc -package js_of_ocaml -g -package js_of_ocaml.syntax \
->>>>>>> 7c1e9071
         -syntax camlp4o -I src/trywhy3 \
 	-I $(ALTERGODIR)/src/util \
 	-I $(ALTERGODIR)/src/structures \
