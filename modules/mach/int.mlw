
(** {1 Arithmetic for programs} *)

(** {2 Integer Division}

It is checked that divisor is not null.

*)

module Int

  use export int.Int
  use export int.ComputerDivision

  let (/) (x: int) (y: int)
    requires { "expl:check division by zero" y <> 0 }
    ensures  { result = div x y }
  = div x y

  let (%) (x: int) (y: int)
    requires { "expl:check modulo by zero" y <> 0 }
    ensures  { result = mod x y }
  = mod x y

end

(** {2 Machine integers}

  Bounded integers, typically n-bit signed and unsigned integers, go
  here. We first introduce a generic theory [Bounded_int] of bounded
  integers, with minimal and maximal values (resp. [min] and [max]).
  Then we instantiate it to get 32-bit and 64-bit signed and unsigned integers
  ([Int32], [UInt32], [Int64], and [UInt64]) as well as 31-bit and 63-bit signed
  integers ([Int31] and [Int63]) to be used in OCaml programs.

*)

module Bounded_int

  use import int.Int

  type t

  constant min : int
  constant max : int

  function to_int (n:t) : int
  meta coercion function to_int

  val to_int (n:t) : int
    ensures { result = n }

  predicate in_bounds (n:int) = min <= n <= max

  axiom to_int_in_bounds: forall n:t. in_bounds n

  val of_int (n:int) : t
    requires { "expl:integer overflow" in_bounds n }
    ensures  { result = n }

  val (+) (a:t) (b:t) : t
    requires { "expl:integer overflow" in_bounds (a + b) }
    ensures   { result = a + b }

  val (-) (a:t) (b:t) : t
    requires { "expl:integer overflow" in_bounds (a - b) }
    ensures  { result = a - b }

  val ( * ) (a:t) (b:t) : t
    requires { "expl:integer overflow" in_bounds (a * b) }
    ensures  { result = a * b }

  val (-_) (a:t) : t
    requires { "expl:integer overflow" in_bounds (- a) }
    ensures  { result = - a }

  axiom extensionality: forall x y: t. to_int x = to_int y -> x = y

  val (=) (a:t) (b:t) : bool
    ensures { to_int a = to_int b -> result }
    ensures { result -> a = b }

  val (<=) (a:t) (b:t) : bool
    ensures  { result <-> to_int a <= to_int b }

  val (<) (a:t) (b:t) : bool
    ensures  { result <-> to_int a < to_int b }

  val (>=) (a:t) (b:t) : bool
    ensures  { result <-> to_int a >= to_int b }

  val (>) (a:t) (b:t) : bool
    ensures  { result <-> to_int a > to_int b }

  use import int.ComputerDivision

  val (/) (a:t) (b:t) : t
    requires { "expl:division by zero" b <> 0 }
    requires { "expl:integer overflow" in_bounds (div a b) }
    ensures  { result = div a b }

  val (%) (a:t) (b:t) : t
    requires { "expl:division by zero" b <> 0 }
    requires { "expl:integer overflow" in_bounds (mod a b) }
    ensures  { result = mod a b }

end

module Unsigned

  use import int.Int
  use import int.EuclideanDivision

  let constant min_unsigned : int = 0

  clone export Bounded_int with
    constant min = min_unsigned

  constant zero_unsigned : t

  axiom zero_unsigned_is_zero : to_int zero_unsigned = 0

  val add_mod (x y:t) : t
    ensures { to_int result = mod (to_int x + to_int y) (max+1) }

  val add_with_carry (x y:t) (c:t) : (t,t)
    requires { 0 <= to_int c <= 1 }
    returns { (r,d) ->
      to_int r + (max+1) * to_int d =
      to_int x + to_int y + to_int c
      /\ 0 <= to_int d <= 1 }

  val sub_mod (x y:t) : t
    ensures { to_int result = mod (to_int x - to_int y) (max+1) }

  val sub_with_borrow (x y:t) (b:t) : (t,t)
    requires { 0 <= to_int b <= 1 }
    returns { (r, d) ->
      to_int r - (max+1) * to_int d  =
      to_int x - to_int y - to_int b
      /\ 0 <= to_int d <= 1 }

  val add3 (x y z:t) : (t,t)
    returns { (r,d) ->
      to_int r + (max+1) * to_int d =
      to_int x + to_int y + to_int z
      /\ 0 <= to_int d <= 2 }

  val mul_mod (x y:t) : t
    ensures { to_int result = mod (to_int x * to_int y) (max+1) }

  val mul_double (x y:t) : (t,t)
    returns { (r,d) ->
      to_int r + (max+1) * to_int d =
      to_int x * to_int y }

end

module Int31

  use import int.Int

  type int31 = < range -0x4000_0000 0x3fff_ffff >

  let constant min_int31 : int = - 0x4000_0000
  let constant max_int31 : int =   0x3fff_ffff
  function to_int (x : int31) : int = int31'int x

  clone export Bounded_int with
    type t = int31,
    constant min = int31'minInt,
    constant max = int31'maxInt,
    function to_int = int31'int,
    lemma to_int_in_bounds,
    lemma extensionality

(*  use bv.BV31

  val to_bv (x: int31) : BV31.t
    ensures { BV31.to_int result = to_int x }
  val of_bv (x: BV31.t) : int31
    ensures { to_int result = BV31.to_int x }
*)
end

module Int32

  use import int.Int

  type int32 = < range -0x8000_0000 0x7fff_ffff >

  let constant min_int32 : int = - 0x8000_0000
  let constant max_int32 : int =   0x7fff_ffff
  function to_int (x : int32) : int = int32'int x

  clone export Bounded_int with
    type t = int32,
    constant min = int32'minInt,
    constant max = int32'maxInt,
    function to_int = int32'int,
    lemma to_int_in_bounds,
    lemma extensionality

  use bv.BV32

  val to_bv (x: int32) : BV32.t
    ensures { BV32.to_int result = to_int x }
  val of_bv (x: BV32.t) : int32
    ensures { to_int result = BV32.to_int x }

end

module UInt32

  use import int.Int
<<<<<<< HEAD
  use import int.EuclideanDivision
  use import int.Power
  use import Int32

  type uint32

  let constant max_uint32 : int = 0xffff_ffff
  let constant length : int = 32
  let constant radix : int = max_uint32 + 1

  (*lemma pow2_length : radix = power 2 32*)
=======

  type uint32 = < range 0 0xffff_ffff >

  let constant max_uint32 : int = 0xffff_ffff
  function to_int (x : uint32) : int = uint32'int x
>>>>>>> 26335a9a

  clone export Unsigned with
    type t = uint32,
    constant max = uint32'maxInt,
    function to_int = uint32'int,
    lemma zero_unsigned_is_zero,
    lemma to_int_in_bounds,
    lemma extensionality

  val lsld (x cnt:uint32) : (uint32,uint32)
    requires { 0 < to_int cnt < 32 }
    returns { (r,d) -> to_int r + (max_uint32+1) * to_int d =
              (power 2 (to_int cnt)) * to_int x }

  val lsl (x cnt:uint32) : uint32
    requires { 0 <= to_int cnt < 32 }
    requires { (power 2 (to_int cnt)) * to_int x <= max_uint32 }
    ensures { to_int result = (power 2 (to_int cnt)) * to_int x }

  val lsr (x cnt:uint32) : uint32
    requires { 0 <= to_int cnt < 32 }
    requires { mod (to_int x) (power 2 (to_int cnt)) = 0 }
    ensures { to_int x = (power 2 (to_int cnt)) * to_int result }

  val div2by1 (l h d:uint32) : uint32
    requires { to_int h < to_int d }
    (* this pre implies d > 0 and also
       l + (max+1)*h < (max+1)+(max+1)*h
                     = (max+1)*(h+1)
       thus
       (l + (max+1)*h)/d < (max+1)*(h+1)/d
                         <= max+1   (since h < d)
       thus the result is <= max, no overflow
    *)
    ensures { to_int result
            = div (to_int l + (max_uint32+1) * to_int h) (to_int d) }

  val predicate is_msb_set (x:uint32) : bool
    ensures { result <-> 2 * to_int x > max_uint32 }

  val count_leading_zeros (x:uint32) : int32
    requires { to_int x > 0 }
    ensures { (power 2 (Int32.to_int result)) * to_int x <= max_uint32 }
    ensures { 2 * (power 2 (Int32.to_int result)) * to_int x > max_uint32 }
    ensures { 0 <= Int32.to_int result < 32 }

  val of_int32(x:int32) : uint32
    requires { Int32.to_int x >= 0 }
    ensures { to_int result = Int32.to_int x }

(*  use bv.BV32

  val to_bv (x: uint32) : BV32.t
    ensures { BV32.to_uint result = to_int x }
  val of_bv (x: BV32.t) : uint32
    ensures { to_int result = BV32.to_uint x }
*)
end

module Int63

  use import int.Int

  type int63 = < range -0x4000_0000_0000_0000 0x3fff_ffff_ffff_ffff >

  let constant min_int63 : int = - 0x4000_0000_0000_0000
  let constant max_int63 : int =   0x3fff_ffff_ffff_ffff
  function to_int (x : int63) : int = int63'int x

  clone export Bounded_int with
    type t = int63,
    constant min = int63'minInt,
    constant max = int63'maxInt,
    function to_int = int63'int,
    lemma to_int_in_bounds,
    lemma extensionality

  let constant zero = of_int 0
  let constant one = of_int 1
  let constant max_int = of_int max_int63
  let constant min_int = of_int min_int63

(*  use bv.BV63

  val to_bv (x: int63) : BV63.t
    ensures { BV63.to_int result = to_int x }
  val of_bv (x: BV63.t) : int63
    ensures { to_int result = BV63.to_int x }
*)
end

module Refint63

  use import int.Int
  use import Int63
  use export ref.Ref

  let incr (r: ref int63) : unit
    requires { "expl:integer overflow" to_int !r < max_int63 }
    ensures  { to_int !r = to_int (old !r) + 1 }
  = r := !r + of_int 1
  let decr (r: ref int63) : unit
    requires { "expl:integer overflow" min_int63 < to_int !r }
    ensures  { to_int !r = to_int (old !r) - 1 }
  = r := !r - of_int 1

  let (+=) (r: ref int63) (v: int63) : unit
    requires { "expl:integer overflow" in_bounds (to_int !r + to_int v) }
    ensures { to_int !r = to_int (old !r) + to_int v }
  = r := !r + v

  let (-=) (r: ref int63) (v: int63) : unit
    requires { "expl:integer overflow" in_bounds (to_int !r - to_int v) }
    ensures  { to_int !r = to_int (old !r) - to_int v }
  = r := !r - v

  let ( *= ) (r: ref int63) (v: int63) : unit
    requires { "expl:integer overflow" in_bounds (to_int !r * to_int v) }
    ensures { to_int !r = to_int (old !r) * to_int v }
  = r := !r * v

end

module MinMax63

  use import int.Int
  use import Int63

  let min (x y: int63) : int63
    ensures { result = if to_int x <= to_int y then x else y }
  = if x <= y then x else y

  let max (x y: int63) : int63
    ensures { result = if to_int x >= to_int y then x else y }
  = if x >= y then x else y

end


(** {2 Mutable states of pseudo-random generators}

  Basically a reference containing a pure generator. *)

module State63

  use import int.Int
  use import Int63

  type state = private mutable { }

  val create (seed: int63) : state

  val init (s: state) (seed: int63) : unit writes {s}

  val self_init (s: state) : unit writes {s}

  val random_bool (s: state) : bool writes {s}

  val random_int63 (s: state) (n: int63) : int63 writes {s}
    requires { 0 < n }
    ensures  { 0 <= result < n }

end

(** {2 A global pseudo-random generator} *)

module Random63

  use import int.Int
  use import Int63
  use import State63

  val s: state

  let init (seed: int63) = init s seed

  let self_init () = self_init s

  let random_bool ()
    writes { s }
  = random_bool s

  let random_int63 (n: int63) : int63
    requires { 0 < n } (* FIXME: n should be less than 2^30 *)
    writes   { s }
    ensures  { 0 <= result < n }
  = random_int63 s n

end

module Int64

  use import int.Int

  type int64 = < range -0x8000_0000_0000_0000 0x7fff_ffff_ffff_ffff >

  let constant min_int64 : int = - 0x8000_0000_0000_0000
  let constant max_int64 : int =   0x7fff_ffff_ffff_ffff
  function to_int (x : int64) : int = int64'int x

  clone export Bounded_int with
    type t = int64,
    constant min = int64'minInt,
    constant max = int64'maxInt,
    function to_int = int64'int,
    lemma to_int_in_bounds,
    lemma extensionality

(*  use bv.BV64

  val to_bv (x: int64) : BV64.t
    ensures { BV64.to_int result = to_int x }
  val of_bv (x: BV64.t) : int64
    ensures { to_int result = BV64.to_int x }
*)
end

module UInt64

  use import int.Int
  use import int.EuclideanDivision
  use import int.Power
  use import Int32

  type uint64 = < range 0 0xffff_ffff_ffff_ffff >

<<<<<<< HEAD
  let constant max_uint64 : int =  0xffffffffffffffff
  let constant length : int = 64
  let constant radix : int = max_uint64 + 1

  (*lemma pow2_length : radix64 = power 2 64*)
=======
  constant max_uint64 : int = uint64'maxInt
  function to_int (x : uint64) : int = uint64'int x
>>>>>>> 26335a9a

  clone export Unsigned with
    type t = uint64,
    constant max = uint64'maxInt,
    function to_int = uint64'int,
    lemma zero_unsigned_is_zero,
    lemma to_int_in_bounds,
    lemma extensionality

 val lsld (x cnt:uint64) : (uint64,uint64)
    requires { 0 < to_int cnt < 64 }
    returns { (r,d) -> to_int r + (max_uint64+1) * to_int d =
              (power 2 (to_int cnt)) * to_int x }

  val lsl (x cnt:uint64) : uint64
    requires { 0 <= to_int cnt < 64 }
    requires { (power 2 (to_int cnt)) * to_int x <= max_uint64 }
    ensures { to_int result = (power 2 (to_int cnt)) * to_int x }

  val lsr (x cnt:uint64) : uint64
    requires { 0 <= to_int cnt < 64 }
    requires { mod (to_int x) (power 2 (to_int cnt)) = 0 }
    ensures { to_int x = (power 2 (to_int cnt)) * to_int result }

  val div2by1 (l h d:uint64) : uint64
    requires { to_int h < to_int d }
    (* this pre implies d > 0 and also
       l + (max+1)*h < (max+1)+(max+1)*h
                     = (max+1)*(h+1)
       thus
       (l + (max+1)*h)/d < (max+1)*(h+1)/d
                         <= max+1   (since h < d)
       thus the result is <= max, no overflow
    *)
    ensures { to_int result
            = div (to_int l + (max_uint64+1) * to_int h) (to_int d) }

  val predicate is_msb_set (x:uint64) : bool
    ensures { result <-> 2 * to_int x > max_uint64 }

  val count_leading_zeros (x:uint64) : int32
    requires { to_int x > 0 }
    ensures { (power 2 (Int32.to_int result)) * to_int x <= max_uint64 }
    ensures { 2 * (power 2 (Int32.to_int result)) * to_int x > max_uint64 }
    ensures { 0 <= Int32.to_int result < 64 }

  val of_int32(x:int32) : uint64
    requires { Int32.to_int x >= 0 }
    ensures { to_int result = Int32.to_int x }

(*  use bv.BV64

  val to_bv (x: uint64) : BV64.t
    ensures { BV64.to_uint result = to_int x }
  val of_bv (x: BV64.t) : uint64
    ensures { to_int result = BV64.to_uint x }
*)
end<|MERGE_RESOLUTION|>--- conflicted
+++ resolved
@@ -213,25 +213,16 @@
 module UInt32
 
   use import int.Int
-<<<<<<< HEAD
   use import int.EuclideanDivision
   use import int.Power
   use import Int32
 
-  type uint32
+  type uint32 = < range 0 0xffff_ffff >
 
   let constant max_uint32 : int = 0xffff_ffff
   let constant length : int = 32
   let constant radix : int = max_uint32 + 1
-
-  (*lemma pow2_length : radix = power 2 32*)
-=======
-
-  type uint32 = < range 0 0xffff_ffff >
-
-  let constant max_uint32 : int = 0xffff_ffff
   function to_int (x : uint32) : int = uint32'int x
->>>>>>> 26335a9a
 
   clone export Unsigned with
     type t = uint32,
@@ -458,16 +449,11 @@
 
   type uint64 = < range 0 0xffff_ffff_ffff_ffff >
 
-<<<<<<< HEAD
-  let constant max_uint64 : int =  0xffffffffffffffff
+  let constant max_uint64 : int = 0xffff_ffff_ffff_ffff
   let constant length : int = 64
   let constant radix : int = max_uint64 + 1
 
-  (*lemma pow2_length : radix64 = power 2 64*)
-=======
-  constant max_uint64 : int = uint64'maxInt
   function to_int (x : uint64) : int = uint64'int x
->>>>>>> 26335a9a
 
   clone export Unsigned with
     type t = uint64,
