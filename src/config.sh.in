#!/bin/sh

config=src/util/config.ml
makefileconfig=share/Makefile.config

bindir="\"$BINDIR\""
libdir="\"$LIBDIR/why3\""
datadir="\"$DATADIR/why3\""
ocamllib="\"@OCAMLINSTALLLIB@/why3\""
localdir="None"

if [ "@enable_relocation@" = "yes" ]; then
    libdir='Filename.concat (Filename.concat (Filename.dirname
        (Filename.dirname Sys.executable_name)) "lib") "why3"'
    datadir='Filename.concat (Filename.concat (Filename.dirname
        (Filename.dirname Sys.executable_name)) "share") "why3"'
    localdir="None"
elif [ "@enable_local@" = "yes" ]; then
    bindir="\"@LOCALDIR@/bin\""
    libdir="\"@LOCALDIR@/lib\""
    datadir="\"@LOCALDIR@/share\""
    ocamllib="\"@LOCALDIR@/lib/why3\""
    localdir="Some \"@LOCALDIR@\""
fi

echo "
let version   = \"@VERSION@\"

let libdir    = $libdir
let datadir   = $datadir
let localdir  = $localdir
" > $config

echo "
OCAMLBEST   = @OCAMLBEST@
BIGINTLIB   = @BIGINTLIB@
MPFRLIB     = @MLMPFR@
<<<<<<< HEAD
INFERLIB    = @INFERLIB@
INCLUDE     = @BIGINTINCLUDE@ -I \"$ocamllib\"
INCLUDEALL  = @BIGINTINCLUDE@ @ZIPINCLUDE@ @MENHIRINCLUDE@ -I \"$ocamllib\"
=======
INCLUDE     = @BIGINTINCLUDE@ -I $ocamllib
INCLUDEALL  = @BIGINTINCLUDE@ @ZIPINCLUDE@ @MENHIRINCLUDE@ -I $ocamllib
>>>>>>> f35c7970
" > $makefileconfig

if [ "@enable_relocation@" = "no" ]; then

echo "
BINDIR      = $bindir
LIBDIR      = $libdir
DATADIR     = $datadir
" >> $makefileconfig

fi<|MERGE_RESOLUTION|>--- conflicted
+++ resolved
@@ -35,14 +35,9 @@
 OCAMLBEST   = @OCAMLBEST@
 BIGINTLIB   = @BIGINTLIB@
 MPFRLIB     = @MLMPFR@
-<<<<<<< HEAD
 INFERLIB    = @INFERLIB@
-INCLUDE     = @BIGINTINCLUDE@ -I \"$ocamllib\"
-INCLUDEALL  = @BIGINTINCLUDE@ @ZIPINCLUDE@ @MENHIRINCLUDE@ -I \"$ocamllib\"
-=======
 INCLUDE     = @BIGINTINCLUDE@ -I $ocamllib
 INCLUDEALL  = @BIGINTINCLUDE@ @ZIPINCLUDE@ @MENHIRINCLUDE@ -I $ocamllib
->>>>>>> f35c7970
 " > $makefileconfig
 
 if [ "@enable_relocation@" = "no" ]; then
