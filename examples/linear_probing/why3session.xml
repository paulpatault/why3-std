<?xml version="1.0" encoding="UTF-8"?>
<!DOCTYPE why3session PUBLIC "-//Why3//proof session v5//EN"
"http://why3.lri.fr/why3session.dtd">
<why3session shape_version="4">
<prover id="0" name="CVC3" version="2.4.1" timelimit="5" steplimit="0" memlimit="1000"/>
<prover id="1" name="Alt-Ergo" version="1.30" timelimit="5" steplimit="0" memlimit="1000"/>
<prover id="2" name="CVC4" version="1.4" timelimit="5" steplimit="0" memlimit="1000"/>
<prover id="3" name="Z3" version="4.5.0" timelimit="5" steplimit="0" memlimit="1000"/>
<prover id="4" name="Z3" version="4.6.0" timelimit="1" steplimit="0" memlimit="1000"/>
<prover id="6" name="Alt-Ergo" version="2.0.0" timelimit="1" steplimit="0" memlimit="1000"/>
<prover id="7" name="CVC4" version="1.5" timelimit="1" steplimit="0" memlimit="1000"/>
<file name="../linear_probing.mlw" proved="true">
<theory name="HashedTypeWithDummy" proved="true">
 <goal name="VC neq" expl="VC for neq" proved="true">
 <proof prover="1"><result status="valid" time="0.00" steps="1"/></proof>
 </goal>
 <goal name="VC dummy" expl="VC for dummy" proved="true">
 <proof prover="1"><result status="valid" time="0.00" steps="1"/></proof>
 </goal>
</theory>
<theory name="LinearProbing" proved="true">
 <goal name="VC bucket" expl="VC for bucket" proved="true">
 <proof prover="1"><result status="valid" time="0.01" steps="14"/></proof>
 </goal>
<<<<<<< HEAD
 <goal name="NumOfDummy.VC numof_eq" expl="VC for numof_eq" proved="true">
 <proof prover="2"><result status="valid" time="4.82"/></proof>
 </goal>
 <goal name="NumOfDummy.VC dummy_const" expl="VC for dummy_const" proved="true">
 <proof prover="1"><result status="valid" time="0.10" steps="251"/></proof>
 </goal>
 <goal name="VC numof_update" expl="VC for numof_update" proved="true">
 <proof prover="1"><result status="valid" time="0.64" steps="1438"/></proof>
 </goal>
 <goal name="VC t" expl="VC for t" proved="true">
 <transf name="exists" proved="true" arg1="0">
  <goal name="VC t.0" proved="true">
  <transf name="exists" proved="true" arg1="(make 1 dummy)">
   <goal name="VC t.0.0" proved="true">
   <transf name="exists" proved="true" arg1="(fun (_:keym1) -&gt; False)">
    <goal name="VC t.0.0.0" proved="true">
    <transf name="exists" proved="true" arg1="(fun (_:keym1) -&gt; 0)">
     <goal name="VC t.0.0.0.0" proved="true">
     <proof prover="7"><result status="valid" time="0.05"/></proof>
     </goal>
    </transf>
    </goal>
   </transf>
=======
 <goal name="NumOfDummy.WP_parameter numof_eq" expl="VC for numof_eq" proved="true">
 <transf name="split_goal_right" proved="true" >
  <goal name="WP_parameter numof_eq.0" expl="variant decrease" proved="true">
  <proof prover="0" timelimit="5"><result status="valid" time="0.01" steps="7"/></proof>
  </goal>
  <goal name="WP_parameter numof_eq.1" expl="precondition" proved="true">
  <proof prover="0" timelimit="5"><result status="valid" time="0.02" steps="7"/></proof>
  </goal>
  <goal name="WP_parameter numof_eq.2" expl="precondition" proved="true">
  <proof prover="0" timelimit="5"><result status="valid" time="0.02" steps="11"/></proof>
  </goal>
  <goal name="WP_parameter numof_eq.3" expl="postcondition" proved="true">
  <proof prover="4"><result status="valid" time="0.06"/></proof>
  </goal>
  <goal name="WP_parameter numof_eq.4" expl="postcondition" proved="true">
  <proof prover="4" timelimit="5"><result status="valid" time="0.04"/></proof>
  </goal>
 </transf>
 </goal>
 <goal name="NumOfDummy.WP_parameter dummy_const" expl="VC for dummy_const" proved="true">
 <transf name="split_goal_right" proved="true" >
  <goal name="WP_parameter dummy_const.0" expl="variant decrease" proved="true">
  <proof prover="0" timelimit="5"><result status="valid" time="0.02" steps="3"/></proof>
  </goal>
  <goal name="WP_parameter dummy_const.1" expl="precondition" proved="true">
  <proof prover="0" timelimit="5"><result status="valid" time="0.02" steps="3"/></proof>
  </goal>
  <goal name="WP_parameter dummy_const.2" expl="precondition" proved="true">
  <proof prover="0" timelimit="5"><result status="valid" time="0.01" steps="6"/></proof>
  </goal>
  <goal name="WP_parameter dummy_const.3" expl="postcondition" proved="true">
  <proof prover="4"><result status="valid" time="0.01"/></proof>
  </goal>
  <goal name="WP_parameter dummy_const.4" expl="postcondition" proved="true">
  <proof prover="0" timelimit="5"><result status="valid" time="0.01" steps="6"/></proof>
  </goal>
 </transf>
 </goal>
 <goal name="WP_parameter numof_update" expl="VC for numof_update" proved="true">
 <transf name="split_goal_right" proved="true" >
  <goal name="WP_parameter numof_update.0" expl="assertion" proved="true">
  <transf name="split_goal_right" proved="true" >
   <goal name="WP_parameter numof_update.0.0" expl="VC for numof_update" proved="true">
   <proof prover="0" timelimit="1"><result status="valid" time="0.06" steps="23"/></proof>
   </goal>
   <goal name="WP_parameter numof_update.0.1" expl="VC for numof_update" proved="true">
   <proof prover="2" timelimit="1"><result status="valid" time="0.04"/></proof>
   </goal>
  </transf>
  </goal>
  <goal name="WP_parameter numof_update.1" expl="assertion" proved="true">
  <transf name="split_goal_right" proved="true" >
   <goal name="WP_parameter numof_update.1.0" expl="VC for numof_update" proved="true">
   <proof prover="0" timelimit="1"><result status="valid" time="0.05" steps="46"/></proof>
   </goal>
   <goal name="WP_parameter numof_update.1.1" expl="VC for numof_update" proved="true">
   <proof prover="2"><result status="valid" time="0.06"/></proof>
>>>>>>> 8e560e42
   </goal>
  </transf>
  </goal>
 </transf>
 </goal>
<<<<<<< HEAD
 <goal name="VC create" expl="VC for create" proved="true">
 <proof prover="1"><result status="valid" time="0.02" steps="73"/></proof>
 </goal>
 <goal name="VC clear" expl="VC for clear" proved="true">
 <proof prover="1"><result status="valid" time="0.07" steps="106"/></proof>
 </goal>
 <goal name="VC next" expl="VC for next" proved="true">
 <proof prover="1"><result status="valid" time="0.01" steps="1"/></proof>
 </goal>
 <goal name="VC find" expl="VC for find" proved="true">
 <transf name="split_goal_wp" proved="true" >
  <goal name="VC find.0" expl="precondition" proved="true">
  <proof prover="1"><result status="valid" time="0.01" steps="4"/></proof>
=======
 <goal name="WP_parameter create" expl="VC for create" proved="true">
 <transf name="split_goal_right" proved="true" >
  <goal name="WP_parameter create.0" expl="array creation size" proved="true">
  <proof prover="0" timelimit="5"><result status="valid" time="0.02" steps="1"/></proof>
  </goal>
  <goal name="WP_parameter create.1" expl="type invariant" proved="true">
  <proof prover="0" timelimit="5"><result status="valid" time="0.02" steps="4"/></proof>
  </goal>
  <goal name="WP_parameter create.2" expl="type invariant" proved="true">
  <proof prover="4"><result status="valid" time="0.02"/></proof>
  </goal>
  <goal name="WP_parameter create.3" expl="type invariant" proved="true">
  <proof prover="0" timelimit="5"><result status="valid" time="0.02" steps="23"/></proof>
  </goal>
  <goal name="WP_parameter create.4" expl="postcondition" proved="true">
  <proof prover="0" timelimit="5"><result status="valid" time="0.02" steps="10"/></proof>
  </goal>
 </transf>
 </goal>
 <goal name="WP_parameter clear" expl="VC for clear" proved="true">
 <transf name="split_goal_right" proved="true" >
  <goal name="WP_parameter clear.0" expl="precondition" proved="true">
  <proof prover="0" timelimit="5"><result status="valid" time="0.01" steps="6"/></proof>
  </goal>
  <goal name="WP_parameter clear.1" expl="type invariant" proved="true">
  <proof prover="0" timelimit="5"><result status="valid" time="0.02" steps="9"/></proof>
  </goal>
  <goal name="WP_parameter clear.2" expl="type invariant" proved="true">
  <proof prover="4"><result status="valid" time="0.02"/></proof>
  </goal>
  <goal name="WP_parameter clear.3" expl="type invariant" proved="true">
  <proof prover="0" timelimit="5"><result status="valid" time="0.04" steps="60"/></proof>
  </goal>
  <goal name="WP_parameter clear.4" expl="type invariant" proved="true">
  <proof prover="0" timelimit="5"><result status="valid" time="0.02" steps="9"/></proof>
  </goal>
  <goal name="WP_parameter clear.5" expl="postcondition" proved="true">
  <proof prover="0" timelimit="5"><result status="valid" time="0.02" steps="13"/></proof>
  </goal>
  <goal name="WP_parameter clear.6" expl="postcondition" proved="true">
  <proof prover="0" timelimit="5"><result status="valid" time="0.02" steps="16"/></proof>
  </goal>
 </transf>
 </goal>
 <goal name="WP_parameter find" expl="VC for find" proved="true">
 <transf name="split_goal_right" proved="true" >
  <goal name="WP_parameter find.0" expl="index in array bounds" proved="true">
  <proof prover="0"><result status="valid" time="0.03" steps="6"/></proof>
  </goal>
  <goal name="WP_parameter find.1" expl="postcondition" proved="true">
  <proof prover="0" timelimit="5"><result status="valid" time="0.02" steps="8"/></proof>
>>>>>>> 8e560e42
  </goal>
  <goal name="VC find.1" expl="index in array bounds" proved="true">
  <proof prover="1"><result status="valid" time="0.00" steps="8"/></proof>
  </goal>
  <goal name="VC find.2" expl="index in array bounds" proved="true">
  <proof prover="1"><result status="valid" time="0.01" steps="10"/></proof>
  </goal>
  <goal name="VC find.3" expl="variant decrease" proved="true">
  <proof prover="3"><result status="valid" time="0.12"/></proof>
  </goal>
  <goal name="VC find.4" expl="precondition" proved="true">
  <proof prover="1"><result status="valid" time="0.01" steps="20"/></proof>
  </goal>
  <goal name="VC find.5" expl="precondition" proved="true">
  <proof prover="1"><result status="valid" time="0.00" steps="14"/></proof>
  </goal>
  <goal name="VC find.6" expl="precondition" proved="true">
  <proof prover="1"><result status="valid" time="0.04" steps="176"/></proof>
  </goal>
<<<<<<< HEAD
  <goal name="VC find.7" expl="precondition" proved="true">
  <proof prover="1"><result status="valid" time="0.16" steps="517"/></proof>
=======
  <goal name="WP_parameter find.8" expl="variant decrease" proved="true">
  <transf name="split_goal_right" proved="true" >
   <goal name="WP_parameter find.8.0" expl="VC for find" proved="true">
   <proof prover="0"><result status="valid" time="0.04" steps="25"/></proof>
   </goal>
   <goal name="WP_parameter find.8.1" expl="VC for find" proved="true">
   <proof prover="4"><result status="valid" time="0.50"/></proof>
   </goal>
  </transf>
  </goal>
  <goal name="WP_parameter find.9" expl="precondition" proved="true">
  <proof prover="0"><result status="valid" time="0.02" steps="16"/></proof>
  </goal>
  <goal name="WP_parameter find.10" expl="precondition" proved="true">
  <proof prover="0"><result status="valid" time="0.02" steps="10"/></proof>
>>>>>>> 8e560e42
  </goal>
  <goal name="VC find.8" expl="postcondition" proved="true">
  <proof prover="1"><result status="valid" time="0.01" steps="12"/></proof>
  </goal>
  <goal name="VC find.9" expl="postcondition" proved="true">
  <proof prover="1"><result status="valid" time="0.01" steps="25"/></proof>
  </goal>
  <goal name="VC find.10" expl="postcondition" proved="true">
  <proof prover="1"><result status="valid" time="0.01" steps="47"/></proof>
  </goal>
  <goal name="VC find.11" expl="precondition" proved="true">
  <proof prover="1"><result status="valid" time="0.01" steps="6"/></proof>
  </goal>
  <goal name="VC find.12" expl="precondition" proved="true">
  <proof prover="1"><result status="valid" time="0.01" steps="6"/></proof>
  </goal>
  <goal name="VC find.13" expl="precondition" proved="true">
  <proof prover="1"><result status="valid" time="0.01" steps="17"/></proof>
  </goal>
  <goal name="VC find.14" expl="precondition" proved="true">
  <proof prover="1"><result status="valid" time="0.01" steps="32"/></proof>
  </goal>
  <goal name="VC find.15" expl="postcondition" proved="true">
  <proof prover="1"><result status="valid" time="0.01" steps="8"/></proof>
  </goal>
  <goal name="VC find.16" expl="postcondition" proved="true">
  <proof prover="1"><result status="valid" time="0.00" steps="8"/></proof>
  </goal>
  <goal name="VC find.17" expl="postcondition" proved="true">
  <proof prover="1"><result status="valid" time="0.01" steps="13"/></proof>
  </goal>
 </transf>
 </goal>
<<<<<<< HEAD
 <goal name="VC mem" expl="VC for mem" proved="true">
 <proof prover="2"><result status="valid" time="1.98"/></proof>
 </goal>
 <goal name="VC resize" expl="VC for resize" proved="true">
 <transf name="split_goal_wp" proved="true" >
  <goal name="VC resize.0" expl="array creation size" proved="true">
  <proof prover="1"><result status="valid" time="0.01" steps="6"/></proof>
=======
 <goal name="WP_parameter mem" expl="VC for mem" proved="true">
 <transf name="split_goal_right" proved="true" >
  <goal name="WP_parameter mem.0" expl="precondition" proved="true">
  <proof prover="0"><result status="valid" time="0.03" steps="6"/></proof>
>>>>>>> 8e560e42
  </goal>
  <goal name="VC resize.1" expl="loop invariant init" proved="true">
  <proof prover="1"><result status="valid" time="0.01" steps="31"/></proof>
  </goal>
  <goal name="VC resize.2" expl="loop invariant init" proved="true">
  <proof prover="1"><result status="valid" time="0.01" steps="23"/></proof>
  </goal>
  <goal name="VC resize.3" expl="loop invariant init" proved="true">
  <proof prover="3"><result status="valid" time="0.02"/></proof>
  </goal>
<<<<<<< HEAD
  <goal name="VC resize.4" expl="index in array bounds" proved="true">
  <proof prover="1"><result status="valid" time="0.01" steps="11"/></proof>
=======
 </transf>
 </goal>
 <goal name="WP_parameter resize" expl="VC for resize" proved="true">
 <transf name="split_goal_right" proved="true" >
  <goal name="WP_parameter resize.0" expl="array creation size" proved="true">
  <proof prover="0" timelimit="20"><result status="valid" time="0.02" steps="5"/></proof>
>>>>>>> 8e560e42
  </goal>
  <goal name="VC resize.5" expl="precondition" proved="true">
  <proof prover="1"><result status="valid" time="0.00" steps="13"/></proof>
  </goal>
  <goal name="VC resize.6" expl="precondition" proved="true">
  <proof prover="1"><result status="valid" time="0.03" steps="80"/></proof>
  </goal>
  <goal name="VC resize.7" expl="assertion" proved="true">
  <proof prover="2"><result status="valid" time="2.82"/></proof>
  <proof prover="3"><result status="valid" time="0.03"/></proof>
  </goal>
  <goal name="VC resize.8" expl="index in array bounds" proved="true">
  <proof prover="1"><result status="valid" time="0.01" steps="16"/></proof>
  </goal>
  <goal name="VC resize.9" expl="assertion" proved="true">
  <proof prover="3"><result status="valid" time="0.38"/></proof>
  </goal>
  <goal name="VC resize.10" expl="loop invariant preservation" proved="true">
  <proof prover="3"><result status="valid" time="0.21"/></proof>
  </goal>
  <goal name="VC resize.11" expl="loop invariant preservation" proved="true">
  <proof prover="3"><result status="valid" time="3.50"/></proof>
  </goal>
<<<<<<< HEAD
  <goal name="VC resize.12" expl="loop invariant preservation" proved="true">
  <transf name="split_goal_wp" proved="true" >
   <goal name="VC resize.12.0" expl="loop invariant preservation" proved="true">
   <proof prover="0"><result status="valid" time="0.76"/></proof>
   </goal>
   <goal name="VC resize.12.1" expl="loop invariant preservation" proved="true">
   <proof prover="0"><result status="valid" time="0.82"/></proof>
   <transf name="remove" proved="true" arg1="real,tuple0,unit,map,list,option,ref,zero,one,(&gt;),(&gt;=),abs,div,mod,const,is_nil,mem,is_none,hash,(!),next,Assoc,Unit_def_l,Unit_def_r,Inv_def_l,Inv_def_r,Comm,Assoc1,Mul_distr_l,Mul_distr_r,Comm1,Unitary,NonTrivialRing,Refl,Trans,Antisymm,Total,ZeroLessOne,CompatOrderAdd,CompatOrderMult,Abs_le,Abs_pos,Div_mod,Div_bound,Mod_bound,Div_sign_pos,Div_sign_neg,Mod_sign_pos,Mod_sign_neg,Rounds_toward_zero,Div_1,Mod_1,Div_inf,Mod_inf,Div_mult,Mod_mult,numof_def,Numof_bounds,Numof_append,Numof_left_no_add,Numof_left_add,Empty,Full,numof_increasing,numof_strictly_increasing,numof_change_any,numof_change_some,numof_change_equiv,is_nil_spec,is_none_spec,neq_spec,hash_nonneg,hash_eq,array&#39;invariant,make_spec,bucket_spec,bucket_def,numof_eq,dummy_const">
    <goal name="VC resize.12.1.0" expl="loop invariant preservation" proved="true">
    <proof prover="4"><result status="valid" time="0.02"/></proof>
    </goal>
   </transf>
=======
  <goal name="WP_parameter resize.8" expl="loop invariant init" proved="true">
  <transf name="split_goal_right" proved="true" >
   <goal name="WP_parameter resize.8.0" expl="loop invariant init" proved="true">
   <proof prover="0"><result status="valid" time="0.04" steps="13"/></proof>
   </goal>
   <goal name="WP_parameter resize.8.1" expl="loop invariant init" proved="true">
   <proof prover="0"><result status="valid" time="0.02" steps="13"/></proof>
>>>>>>> 8e560e42
   </goal>
   <goal name="VC resize.12.2" expl="loop invariant preservation" proved="true">
   <proof prover="0"><result status="valid" time="0.47"/></proof>
   <transf name="remove" proved="true" arg1="real,tuple0,unit,map,list,option,ref,zero,one,(&gt;),(&gt;=),abs,div,mod,const,is_nil,mem,is_none,hash,(!),next,Assoc,Unit_def_l,Unit_def_r,Inv_def_l,Inv_def_r,Comm,Assoc1,Mul_distr_l,Mul_distr_r,Comm1,Unitary,NonTrivialRing,Refl,Trans,Antisymm,Total,ZeroLessOne,CompatOrderAdd,CompatOrderMult,Abs_le,Abs_pos,Div_mod,Div_bound,Mod_bound,Div_sign_pos,Div_sign_neg,Mod_sign_pos,Mod_sign_neg,Rounds_toward_zero,Div_1,Mod_1,Div_inf,Mod_inf,Div_mult,Mod_mult,numof_def,Numof_bounds,Numof_append,Numof_left_no_add,Numof_left_add,Empty,Full,numof_increasing,numof_strictly_increasing,numof_change_any,numof_change_some,numof_change_equiv,is_nil_spec,is_none_spec,neq_spec,hash_nonneg,hash_eq,array&#39;invariant,make_spec,bucket_spec,bucket_def,numof_eq,dummy_const">
    <goal name="VC resize.12.2.0" expl="loop invariant preservation" proved="true">
    <proof prover="4"><result status="valid" time="0.02"/></proof>
    </goal>
   </transf>
   </goal>
   <goal name="VC resize.12.3" expl="loop invariant preservation" proved="true">
   <proof prover="3"><result status="valid" time="0.49"/></proof>
   </goal>
   <goal name="VC resize.12.4" expl="loop invariant preservation" proved="true">
   <proof prover="0"><result status="valid" time="1.57"/></proof>
   <transf name="remove" proved="true" arg1="real,tuple0,unit,map,list,option,ref,zero,one,(&gt;),abs,div,const,is_nil,mem,is_none,(!),next,Assoc,Unit_def_l,Unit_def_r,Inv_def_l,Inv_def_r,Comm,Assoc1,Mul_distr_l,Mul_distr_r,Comm1,Unitary,NonTrivialRing,Refl,Trans,Antisymm,Total,ZeroLessOne,CompatOrderAdd,CompatOrderMult,Abs_le,Abs_pos,Div_mod,Div_bound,Mod_bound,Div_sign_pos,Div_sign_neg,Mod_sign_pos,Mod_sign_neg,Rounds_toward_zero,Div_1,Mod_1,Div_inf,Mod_inf,Div_mult,Mod_mult,numof_def,Numof_bounds,Numof_append,Numof_left_no_add,Numof_left_add,Empty,Full,numof_increasing,numof_strictly_increasing,numof_change_any,numof_change_some,numof_change_equiv,is_nil_spec,is_none_spec,neq_spec,hash_nonneg,array&#39;invariant,bucket_spec,numof_eq">
    <goal name="VC resize.12.4.0" expl="loop invariant preservation" proved="true">
    <proof prover="4"><result status="valid" time="0.06"/></proof>
    </goal>
   </transf>
   </goal>
   <goal name="VC resize.12.5" expl="loop invariant preservation" proved="true">
   <proof prover="0"><result status="valid" time="0.12"/></proof>
   <transf name="remove" proved="true" arg1="real,tuple0,unit,map,list,option,ref,zero,one,(&gt;),(&gt;=),abs,div,mod,const,is_nil,mem,is_none,hash,(!),next,Assoc,Unit_def_l,Unit_def_r,Inv_def_l,Inv_def_r,Comm,Assoc1,Mul_distr_l,Mul_distr_r,Comm1,Unitary,NonTrivialRing,Refl,Trans,Antisymm,Total,ZeroLessOne,CompatOrderAdd,CompatOrderMult,Abs_le,Abs_pos,Div_mod,Div_bound,Mod_bound,Div_sign_pos,Div_sign_neg,Mod_sign_pos,Mod_sign_neg,Rounds_toward_zero,Div_1,Mod_1,Div_inf,Mod_inf,Div_mult,Mod_mult,numof_def,Numof_bounds,Numof_append,Numof_left_no_add,Numof_left_add,Empty,Full,numof_increasing,numof_strictly_increasing,numof_change_any,numof_change_some,numof_change_equiv,is_nil_spec,is_none_spec,neq_spec,hash_nonneg,hash_eq,array&#39;invariant,make_spec,bucket_spec,bucket_def,numof_eq,dummy_const">
    <goal name="VC resize.12.5.0" expl="loop invariant preservation" proved="true">
    <proof prover="2" timelimit="1"><result status="valid" time="0.03"/></proof>
    </goal>
   </transf>
   </goal>
  </transf>
  </goal>
  <goal name="VC resize.13" expl="loop invariant preservation" proved="true">
  <proof prover="1"><result status="valid" time="0.02" steps="36"/></proof>
  </goal>
  <goal name="VC resize.14" expl="loop invariant preservation" proved="true">
  <proof prover="1"><result status="valid" time="0.01" steps="19"/></proof>
  </goal>
  <goal name="VC resize.15" expl="loop invariant preservation" proved="true">
  <proof prover="3"><result status="valid" time="0.10"/></proof>
  </goal>
  <goal name="VC resize.16" expl="type invariant" proved="true">
  <proof prover="7"><result status="valid" time="0.04"/></proof>
  </goal>
  <goal name="VC resize.17" expl="type invariant" proved="true">
  <proof prover="7"><result status="valid" time="0.06"/></proof>
  </goal>
  <goal name="VC resize.18" expl="type invariant" proved="true">
  <transf name="split_goal_wp" proved="true" >
   <goal name="VC resize.18.0" expl="type invariant" proved="true">
   <proof prover="0"><result status="valid" time="0.06"/></proof>
   </goal>
  </transf>
  </goal>
  <goal name="VC resize.19" expl="postcondition" proved="true">
  <proof prover="1"><result status="valid" time="0.01" steps="21"/></proof>
  </goal>
  <goal name="VC resize.20" expl="out of loop bounds" proved="true">
  <proof prover="1"><result status="valid" time="0.01" steps="15"/></proof>
  </goal>
 </transf>
 </goal>
 <goal name="VC add" expl="VC for add" proved="true">
 <transf name="split_goal_wp" proved="true" >
  <goal name="VC add.0" expl="postcondition" proved="true">
  <proof prover="1"><result status="valid" time="0.01" steps="16"/></proof>
  </goal>
  <goal name="VC add.1" expl="postcondition" proved="true">
  <proof prover="1"><result status="valid" time="0.01" steps="9"/></proof>
  </goal>
  <goal name="VC add.2" expl="precondition" proved="true">
  <proof prover="1"><result status="valid" time="0.01" steps="13"/></proof>
  </goal>
  <goal name="VC add.3" expl="precondition" proved="true">
  <proof prover="1"><result status="valid" time="0.01" steps="34"/></proof>
  </goal>
<<<<<<< HEAD
  <goal name="VC add.4" expl="index in array bounds" proved="true">
  <proof prover="1"><result status="valid" time="0.01" steps="15"/></proof>
  </goal>
  <goal name="VC add.5" expl="index in array bounds" proved="true">
  <proof prover="1"><result status="valid" time="0.01" steps="21"/></proof>
=======
  <goal name="WP_parameter resize.21" expl="loop invariant preservation" proved="true">
  <transf name="split_goal_right" proved="true" >
   <goal name="WP_parameter resize.21.0" expl="loop invariant preservation" proved="true">
   <proof prover="4"><result status="valid" time="0.02"/></proof>
   </goal>
   <goal name="WP_parameter resize.21.1" expl="loop invariant preservation" proved="true">
   <proof prover="4"><result status="valid" time="0.02"/></proof>
   </goal>
   <goal name="WP_parameter resize.21.2" expl="loop invariant preservation" proved="true">
   <proof prover="4"><result status="valid" time="0.02"/></proof>
   </goal>
   <goal name="WP_parameter resize.21.3" expl="loop invariant preservation" proved="true">
   <proof prover="4"><result status="valid" time="0.17"/></proof>
   </goal>
   <goal name="WP_parameter resize.21.4" expl="loop invariant preservation" proved="true">
   <proof prover="4"><result status="valid" time="0.16"/></proof>
   </goal>
   <goal name="WP_parameter resize.21.5" expl="loop invariant preservation" proved="true">
   <proof prover="4"><result status="valid" time="0.06"/></proof>
   </goal>
  </transf>
>>>>>>> 8e560e42
  </goal>
  <goal name="VC add.6" expl="assertion" proved="true">
  <proof prover="3"><result status="valid" time="0.35"/></proof>
  </goal>
  <goal name="VC add.7" expl="type invariant" proved="true">
  <proof prover="7"><result status="valid" time="0.06"/></proof>
  </goal>
<<<<<<< HEAD
  <goal name="VC add.8" expl="type invariant" proved="true">
  <proof prover="4"><result status="valid" time="0.19"/></proof>
  </goal>
  <goal name="VC add.9" expl="type invariant" proved="true">
  <transf name="split_goal_wp" proved="true" >
   <goal name="VC add.9.0" expl="type invariant" proved="true">
   <transf name="unfold" proved="true" arg1="valid">
    <goal name="VC add.9.0.0" expl="VC for add" proved="true">
    <transf name="split_goal_wp" proved="true" >
     <goal name="VC add.9.0.0.0" expl="VC for add" proved="true">
     <proof prover="7"><result status="valid" time="0.08"/></proof>
=======
  <goal name="WP_parameter resize.24" expl="type invariant" proved="true">
  <transf name="split_goal_right" proved="true" >
   <goal name="WP_parameter resize.24.0" expl="type invariant" proved="true">
   <transf name="inline_goal" proved="true" >
    <goal name="WP_parameter resize.24.0.0" expl="type invariant" proved="true">
    <transf name="split_goal_right" proved="true" >
     <goal name="WP_parameter resize.24.0.0.0" expl="VC for resize" proved="true">
     <proof prover="0"><result status="valid" time="0.02" steps="9"/></proof>
     <proof prover="2"><result status="valid" time="0.03"/></proof>
     <proof prover="4"><result status="valid" time="0.01"/></proof>
>>>>>>> 8e560e42
     </goal>
     <goal name="VC add.9.0.0.1" expl="VC for add" proved="true">
     <transf name="inline_all" proved="true" >
      <goal name="VC add.9.0.0.1.0" expl="VC for add" proved="true">
      <proof prover="7"><result status="valid" time="0.16"/></proof>
      </goal>
     </transf>
     </goal>
     <goal name="VC add.9.0.0.2" expl="VC for add" proved="true">
     <transf name="introduce_premises" proved="true" >
      <goal name="VC add.9.0.0.2.0" expl="VC for add" proved="true">
      <transf name="subst_all" proved="true" >
       <goal name="VC add.9.0.0.2.0.0" expl="VC for add" proved="true">
       <transf name="case" proved="true" arg1="(i=i1)">
        <goal name="VC add.9.0.0.2.0.0.0" expl="true case" proved="true">
        <proof prover="6"><result status="valid" time="0.03" steps="53"/></proof>
        </goal>
        <goal name="VC add.9.0.0.2.0.0.1" expl="false case" proved="true">
        <transf name="inline_all" proved="true" >
         <goal name="VC add.9.0.0.2.0.0.1.0" expl="false case" proved="true">
         <proof prover="7"><result status="valid" time="0.13"/></proof>
         </goal>
        </transf>
        </goal>
       </transf>
       </goal>
      </transf>
      </goal>
     </transf>
     </goal>
     <goal name="VC add.9.0.0.3" expl="VC for add" proved="true">
     <transf name="split_all_full" proved="true" >
      <goal name="VC add.9.0.0.3.0" expl="VC for add" proved="true">
      <proof prover="4"><result status="valid" time="0.96"/></proof>
      </goal>
     </transf>
     </goal>
     <goal name="VC add.9.0.0.4" expl="VC for add" proved="true">
     <transf name="split_all_full" proved="true" >
      <goal name="VC add.9.0.0.4.0" expl="VC for add" proved="true">
      <proof prover="4"><result status="valid" time="0.91"/></proof>
      </goal>
     </transf>
     </goal>
     <goal name="VC add.9.0.0.5" expl="VC for add" proved="true">
     <transf name="inline_all" proved="true" >
      <goal name="VC add.9.0.0.5.0" expl="VC for add" proved="true">
      <proof prover="4"><result status="valid" time="0.56"/></proof>
      </goal>
     </transf>
     </goal>
     <goal name="VC add.9.0.0.6" expl="VC for add" proved="true">
     <transf name="inline_all" proved="true" >
      <goal name="VC add.9.0.0.6.0" expl="VC for add" proved="true">
      <proof prover="4" timelimit="10" memlimit="4000"><result status="valid" time="0.19"/></proof>
      </goal>
     </transf>
     </goal>
     <goal name="VC add.9.0.0.7" expl="VC for add" proved="true">
     <proof prover="7"><result status="valid" time="0.20"/></proof>
     </goal>
    </transf>
    </goal>
   </transf>
   </goal>
  </transf>
  </goal>
<<<<<<< HEAD
  <goal name="VC add.10" expl="postcondition" proved="true">
  <proof prover="1"><result status="valid" time="0.01" steps="40"/></proof>
=======
  <goal name="WP_parameter resize.25" expl="type invariant" proved="true">
  <proof prover="0"><result status="valid" time="0.03" steps="13"/></proof>
  </goal>
  <goal name="WP_parameter resize.26" expl="postcondition" proved="true">
  <proof prover="0"><result status="valid" time="0.02" steps="17"/></proof>
  </goal>
 </transf>
 </goal>
 <goal name="WP_parameter add" expl="VC for add" proved="true">
 <transf name="split_goal_right" proved="true" >
  <goal name="WP_parameter add.0" expl="VC for add" proved="true">
  <proof prover="0"><result status="valid" time="0.01" steps="12"/></proof>
>>>>>>> 8e560e42
  </goal>
  <goal name="VC add.11" expl="type invariant" proved="true">
  <proof prover="7"><result status="valid" time="0.05"/></proof>
  </goal>
  <goal name="VC add.12" expl="type invariant" proved="true">
  <proof prover="7"><result status="valid" time="0.06"/></proof>
  </goal>
  <goal name="VC add.13" expl="type invariant" proved="true">
  <proof prover="7"><result status="valid" time="0.11"/></proof>
  </goal>
<<<<<<< HEAD
  <goal name="VC add.14" expl="postcondition" proved="true">
  <proof prover="1"><result status="valid" time="0.01" steps="30"/></proof>
  </goal>
 </transf>
 </goal>
 <goal name="VC copy" expl="VC for copy" proved="true">
 <proof prover="2"><result status="valid" time="3.00"/></proof>
 </goal>
 <goal name="VC find_dummy" expl="VC for find_dummy" proved="true">
 <proof prover="1"><result status="valid" time="0.42" steps="1062"/></proof>
 </goal>
 <goal name="VC delete" expl="VC for delete" proved="true">
 <transf name="split_goal_wp" proved="true" >
  <goal name="VC delete.0" expl="index in array bounds" proved="true">
  <proof prover="1"><result status="valid" time="0.01" steps="19"/></proof>
=======
  <goal name="WP_parameter add.4" expl="index in array bounds" proved="true">
  <proof prover="0"><result status="valid" time="0.02" steps="15"/></proof>
  </goal>
  <goal name="WP_parameter add.5" expl="index in array bounds" proved="true">
  <proof prover="0"><result status="valid" time="0.02" steps="18"/></proof>
  </goal>
  <goal name="WP_parameter add.6" expl="assertion" proved="true">
  <proof prover="4"><result status="valid" time="0.20"/></proof>
  </goal>
  <goal name="WP_parameter add.7" expl="type invariant" proved="true">
  <proof prover="0"><result status="valid" time="0.02" steps="22"/></proof>
  </goal>
  <goal name="WP_parameter add.8" expl="type invariant" proved="true">
  <proof prover="4" timelimit="5"><result status="valid" time="0.09"/></proof>
  </goal>
  <goal name="WP_parameter add.9" expl="type invariant" proved="true">
  <transf name="inline_goal" proved="true" >
   <goal name="WP_parameter add.9.0" expl="type invariant" proved="true">
   <transf name="split_goal_right" proved="true" >
    <goal name="WP_parameter add.9.0.0" expl="VC for add" proved="true">
    <proof prover="0" timelimit="1"><result status="valid" time="0.04" steps="17"/></proof>
    </goal>
    <goal name="WP_parameter add.9.0.1" expl="VC for add" proved="true">
    <proof prover="2"><result status="valid" time="1.08"/></proof>
    <proof prover="4"><result status="valid" time="0.65"/></proof>
    </goal>
    <goal name="WP_parameter add.9.0.2" expl="VC for add" proved="true">
    <proof prover="4"><result status="valid" time="0.69"/></proof>
    </goal>
    <goal name="WP_parameter add.9.0.3" expl="VC for add" proved="true">
    <proof prover="4"><result status="valid" time="0.28"/></proof>
    </goal>
    <goal name="WP_parameter add.9.0.4" expl="VC for add" proved="true">
    <proof prover="4"><result status="valid" time="0.21"/></proof>
    </goal>
    <goal name="WP_parameter add.9.0.5" expl="VC for add" proved="true">
    <proof prover="4"><result status="valid" time="0.54"/></proof>
    </goal>
    <goal name="WP_parameter add.9.0.6" expl="VC for add" proved="true">
    <proof prover="2" timelimit="10" memlimit="4000"><result status="valid" time="0.84"/></proof>
    </goal>
    <goal name="WP_parameter add.9.0.7" expl="VC for add" proved="true">
    <proof prover="4"><result status="valid" time="0.71"/></proof>
    </goal>
   </transf>
   </goal>
  </transf>
  </goal>
  <goal name="WP_parameter add.10" expl="type invariant" proved="true">
  <proof prover="0"><result status="valid" time="0.02" steps="22"/></proof>
  </goal>
  <goal name="WP_parameter add.11" expl="postcondition" proved="true">
  <proof prover="0"><result status="valid" time="0.04" steps="26"/></proof>
  </goal>
  <goal name="WP_parameter add.12" expl="type invariant" proved="true">
  <proof prover="0"><result status="valid" time="0.02" steps="20"/></proof>
  </goal>
  <goal name="WP_parameter add.13" expl="type invariant" proved="true">
  <proof prover="4"><result status="valid" time="0.09"/></proof>
  </goal>
  <goal name="WP_parameter add.14" expl="type invariant" proved="true">
  <proof prover="4" timelimit="10"><result status="valid" time="0.26"/></proof>
  </goal>
  <goal name="WP_parameter add.15" expl="postcondition" proved="true">
  <proof prover="0"><result status="valid" time="0.04" steps="21"/></proof>
  </goal>
 </transf>
 </goal>
 <goal name="WP_parameter copy" expl="VC for copy" proved="true">
 <transf name="split_goal_right" proved="true" >
  <goal name="WP_parameter copy.0" expl="type invariant" proved="true">
  <proof prover="4"><result status="valid" time="0.02"/></proof>
  </goal>
  <goal name="WP_parameter copy.1" expl="type invariant" proved="true">
  <proof prover="3"><result status="valid" time="0.20"/></proof>
  </goal>
  <goal name="WP_parameter copy.2" expl="type invariant" proved="true">
  <proof prover="4"><result status="valid" time="1.49"/></proof>
  </goal>
 </transf>
 </goal>
 <goal name="WP_parameter find_dummy" expl="VC for find_dummy" proved="true">
 <transf name="split_goal_right" proved="true" >
  <goal name="WP_parameter find_dummy.0" expl="index in array bounds" proved="true">
  <proof prover="0" timelimit="1"><result status="valid" time="0.02" steps="6"/></proof>
>>>>>>> 8e560e42
  </goal>
  <goal name="VC delete.1" expl="precondition" proved="true">
  <proof prover="1"><result status="valid" time="0.01" steps="14"/></proof>
  </goal>
  <goal name="VC delete.2" expl="variant decrease" proved="true">
  <proof prover="1"><result status="valid" time="0.03" steps="115"/></proof>
  </goal>
  <goal name="VC delete.3" expl="precondition" proved="true">
  <proof prover="1"><result status="valid" time="0.01" steps="17"/></proof>
  </goal>
  <goal name="VC delete.4" expl="precondition" proved="true">
  <proof prover="1"><result status="valid" time="0.01" steps="17"/></proof>
  </goal>
  <goal name="VC delete.5" expl="precondition" proved="true">
  <proof prover="1"><result status="valid" time="0.02" steps="127"/></proof>
  </goal>
  <goal name="VC delete.6" expl="precondition" proved="true">
  <proof prover="1"><result status="valid" time="0.01" steps="19"/></proof>
  </goal>
  <goal name="VC delete.7" expl="precondition" proved="true">
  <proof prover="1"><result status="valid" time="0.01" steps="19"/></proof>
  </goal>
  <goal name="VC delete.8" expl="precondition" proved="true">
  <proof prover="1"><result status="valid" time="0.01" steps="19"/></proof>
  </goal>
<<<<<<< HEAD
  <goal name="VC delete.9" expl="precondition" proved="true">
  <proof prover="1"><result status="valid" time="0.03" steps="97"/></proof>
=======
  <goal name="WP_parameter find_dummy.9" expl="precondition" proved="true">
  <transf name="split_goal_right" proved="true" >
   <goal name="WP_parameter find_dummy.9.0" expl="VC for find_dummy" proved="true">
   <proof prover="0"><result status="valid" time="0.40" steps="265"/></proof>
   </goal>
   <goal name="WP_parameter find_dummy.9.1" expl="VC for find_dummy" proved="true">
   <proof prover="1" timelimit="5"><result status="valid" time="0.05"/></proof>
   <proof prover="4" timelimit="5"><result status="valid" time="0.03"/></proof>
   </goal>
  </transf>
>>>>>>> 8e560e42
  </goal>
  <goal name="VC delete.10" expl="precondition" proved="true">
  <proof prover="1"><result status="valid" time="0.10" steps="263"/></proof>
  </goal>
  <goal name="VC delete.11" expl="precondition" proved="true">
  <proof prover="1"><result status="valid" time="0.01" steps="20"/></proof>
  </goal>
  <goal name="VC delete.12" expl="precondition" proved="true">
  <proof prover="1"><result status="valid" time="0.01" steps="27"/></proof>
  </goal>
  <goal name="VC delete.13" expl="precondition" proved="true">
  <proof prover="1"><result status="valid" time="1.42" steps="1538"/></proof>
  </goal>
  <goal name="VC delete.14" expl="postcondition" proved="true">
  <proof prover="1"><result status="valid" time="0.01" steps="20"/></proof>
  </goal>
<<<<<<< HEAD
  <goal name="VC delete.15" expl="postcondition" proved="true">
  <proof prover="1"><result status="valid" time="0.01" steps="20"/></proof>
  </goal>
  <goal name="VC delete.16" expl="precondition" proved="true">
  <proof prover="1"><result status="valid" time="0.01" steps="18"/></proof>
=======
 </transf>
 </goal>
 <goal name="WP_parameter delete" expl="VC for delete" proved="true">
 <transf name="split_goal_right" proved="true" >
  <goal name="WP_parameter delete.0" expl="index in array bounds" proved="true">
  <proof prover="0"><result status="valid" time="0.02" steps="17"/></proof>
  <proof prover="4"><result status="valid" time="0.01"/></proof>
  </goal>
  <goal name="WP_parameter delete.1" expl="variant decrease" proved="true">
  <transf name="split_goal_right" proved="true" >
   <goal name="WP_parameter delete.1.0" expl="VC for delete" proved="true">
   <proof prover="0" timelimit="1"><result status="valid" time="0.02" steps="21"/></proof>
   </goal>
   <goal name="WP_parameter delete.1.1" expl="VC for delete" proved="true">
   <proof prover="0"><result status="valid" time="0.07" steps="86"/></proof>
   </goal>
  </transf>
>>>>>>> 8e560e42
  </goal>
  <goal name="VC delete.17" expl="precondition" proved="true">
  <proof prover="1"><result status="valid" time="0.01" steps="31"/></proof>
  </goal>
  <goal name="VC delete.18" expl="index in array bounds" proved="true">
  <proof prover="1"><result status="valid" time="0.01" steps="19"/></proof>
  </goal>
  <goal name="VC delete.19" expl="precondition" proved="true">
  <proof prover="1"><result status="valid" time="0.01" steps="22"/></proof>
  </goal>
  <goal name="VC delete.20" expl="precondition" proved="true">
  <proof prover="1"><result status="valid" time="0.02" steps="40"/></proof>
  </goal>
  <goal name="VC delete.21" expl="precondition" proved="true">
  <proof prover="1"><result status="valid" time="0.02" steps="96"/></proof>
  </goal>
  <goal name="VC delete.22" expl="precondition" proved="true">
  <proof prover="1"><result status="valid" time="0.01" steps="24"/></proof>
  </goal>
  <goal name="VC delete.23" expl="precondition" proved="true">
  <proof prover="1"><result status="valid" time="0.01" steps="37"/></proof>
  </goal>
  <goal name="VC delete.24" expl="index in array bounds" proved="true">
  <proof prover="1"><result status="valid" time="0.06" steps="196"/></proof>
  </goal>
  <goal name="VC delete.25" expl="precondition" proved="true">
  <proof prover="1"><result status="valid" time="0.08" steps="229"/></proof>
  </goal>
  <goal name="VC delete.26" expl="precondition" proved="true">
  <proof prover="1"><result status="valid" time="0.02" steps="49"/></proof>
  </goal>
<<<<<<< HEAD
  <goal name="VC delete.27" expl="precondition" proved="true">
  <proof prover="1"><result status="valid" time="0.12" steps="70"/></proof>
=======
  <goal name="WP_parameter delete.12" expl="precondition" proved="true">
  <transf name="split_goal_right" proved="true" >
   <goal name="WP_parameter delete.12.0" expl="precondition" proved="true">
   <proof prover="4"><result status="valid" time="0.02"/></proof>
   </goal>
   <goal name="WP_parameter delete.12.1" expl="precondition" proved="true">
   <proof prover="4"><result status="valid" time="0.02"/></proof>
   </goal>
   <goal name="WP_parameter delete.12.2" expl="precondition" proved="true">
   <proof prover="0" timelimit="1"><result status="valid" time="0.01" steps="24"/></proof>
   </goal>
   <goal name="WP_parameter delete.12.3" expl="precondition" proved="true">
   <proof prover="0" timelimit="1"><result status="valid" time="0.02" steps="84"/></proof>
   </goal>
   <goal name="WP_parameter delete.12.4" expl="precondition" proved="true">
   <proof prover="4" timelimit="5"><result status="valid" time="0.02"/></proof>
   </goal>
  </transf>
  </goal>
  <goal name="WP_parameter delete.13" expl="postcondition" proved="true">
  <proof prover="0"><result status="valid" time="0.10" steps="19"/></proof>
>>>>>>> 8e560e42
  </goal>
  <goal name="VC delete.28" expl="variant decrease" proved="true">
  <proof prover="1"><result status="valid" time="0.07" steps="176"/></proof>
  </goal>
  <goal name="VC delete.29" expl="precondition" proved="true">
  <proof prover="1"><result status="valid" time="0.01" steps="30"/></proof>
  </goal>
  <goal name="VC delete.30" expl="precondition" proved="true">
  <proof prover="1"><result status="valid" time="0.08" steps="237"/></proof>
  </goal>
  <goal name="VC delete.31" expl="precondition" proved="true">
  <proof prover="1"><result status="valid" time="0.08" steps="33"/></proof>
  </goal>
  <goal name="VC delete.32" expl="precondition" proved="true">
  <proof prover="1"><result status="valid" time="0.01" steps="34"/></proof>
  </goal>
<<<<<<< HEAD
  <goal name="VC delete.33" expl="precondition" proved="true">
  <proof prover="1"><result status="valid" time="0.02" steps="40"/></proof>
=======
  <goal name="WP_parameter delete.19" expl="precondition" proved="true">
  <transf name="split_goal_right" proved="true" >
   <goal name="WP_parameter delete.19.0" expl="precondition" proved="true">
   <proof prover="2" timelimit="10" memlimit="4000"><result status="valid" time="0.05"/></proof>
   </goal>
  </transf>
>>>>>>> 8e560e42
  </goal>
  <goal name="VC delete.34" expl="precondition" proved="true">
  <proof prover="1"><result status="valid" time="0.02" steps="48"/></proof>
  </goal>
  <goal name="VC delete.35" expl="precondition" proved="true">
  <proof prover="1"><result status="valid" time="0.02" steps="42"/></proof>
  </goal>
  <goal name="VC delete.36" expl="precondition" proved="true">
  <proof prover="3"><result status="valid" time="0.27"/></proof>
  </goal>
  <goal name="VC delete.37" expl="precondition" proved="true">
  <proof prover="1"><result status="valid" time="0.01" steps="37"/></proof>
  </goal>
<<<<<<< HEAD
  <goal name="VC delete.38" expl="precondition" proved="true">
  <transf name="split_goal_wp" proved="true" >
   <goal name="VC delete.38.0" expl="precondition" proved="true">
   <proof prover="0"><result status="valid" time="0.44"/></proof>
=======
  <goal name="WP_parameter delete.24" expl="precondition" proved="true">
  <proof prover="0"><result status="valid" time="0.06" steps="31"/></proof>
  </goal>
  <goal name="WP_parameter delete.25" expl="precondition" proved="true">
  <transf name="split_goal_right" proved="true" >
   <goal name="WP_parameter delete.25.0" expl="precondition" proved="true">
   <proof prover="2"><result status="valid" time="0.07"/></proof>
   </goal>
  </transf>
  </goal>
  <goal name="WP_parameter delete.26" expl="precondition" proved="true">
  <proof prover="4"><result status="valid" time="0.09"/></proof>
  </goal>
  <goal name="WP_parameter delete.27" expl="variant decrease" proved="true">
  <transf name="split_goal_right" proved="true" >
   <goal name="WP_parameter delete.27.0" expl="VC for delete" proved="true">
   <proof prover="0"><result status="valid" time="0.12" steps="42"/></proof>
>>>>>>> 8e560e42
   </goal>
   <goal name="VC delete.38.1" expl="precondition" proved="true">
   <proof prover="0"><result status="valid" time="0.90"/></proof>
   </goal>
  </transf>
  </goal>
  <goal name="VC delete.39" expl="precondition" proved="true">
  <proof prover="7"><result status="valid" time="0.15"/></proof>
  </goal>
<<<<<<< HEAD
  <goal name="VC delete.40" expl="postcondition" proved="true">
  <proof prover="1"><result status="valid" time="0.01" steps="33"/></proof>
=======
  <goal name="WP_parameter delete.35" expl="precondition" proved="true">
  <proof prover="1"><result status="valid" time="0.20"/></proof>
  <proof prover="2" timelimit="15"><result status="valid" time="0.51"/></proof>
  </goal>
  <goal name="WP_parameter delete.36" expl="precondition" proved="true">
  <proof prover="0"><result status="valid" time="0.03" steps="34"/></proof>
  </goal>
  <goal name="WP_parameter delete.37" expl="precondition" proved="true">
  <transf name="split_goal_right" proved="true" >
   <goal name="WP_parameter delete.37.0" expl="precondition" proved="true">
   <proof prover="2"><result status="valid" time="0.47"/></proof>
   </goal>
   <goal name="WP_parameter delete.37.1" expl="precondition" proved="true">
   <proof prover="2"><result status="valid" time="0.57"/></proof>
   </goal>
  </transf>
  </goal>
  <goal name="WP_parameter delete.38" expl="precondition" proved="true">
  <transf name="split_goal_right" proved="true" >
   <goal name="WP_parameter delete.38.0" expl="precondition" proved="true">
   <proof prover="1"><result status="valid" time="0.10"/></proof>
   </goal>
   <goal name="WP_parameter delete.38.1" expl="precondition" proved="true">
   <proof prover="4"><result status="valid" time="0.73"/></proof>
   </goal>
   <goal name="WP_parameter delete.38.2" expl="precondition" proved="true">
   <proof prover="1"><result status="valid" time="0.18"/></proof>
   </goal>
   <goal name="WP_parameter delete.38.3" expl="precondition" proved="true">
   <proof prover="1" timelimit="5"><result status="valid" time="1.60"/></proof>
   </goal>
   <goal name="WP_parameter delete.38.4" expl="precondition" proved="true">
   <proof prover="1"><result status="valid" time="1.51"/></proof>
   <proof prover="4" timelimit="15"><result status="valid" time="1.14"/></proof>
   </goal>
  </transf>
>>>>>>> 8e560e42
  </goal>
  <goal name="VC delete.41" expl="postcondition" proved="true">
  <proof prover="1"><result status="valid" time="0.02" steps="34"/></proof>
  </goal>
  <goal name="VC delete.42" expl="postcondition" proved="true">
  <proof prover="1"><result status="valid" time="0.01" steps="1"/></proof>
  </goal>
<<<<<<< HEAD
  <goal name="VC delete.43" expl="postcondition" proved="true">
  <proof prover="2"><result status="valid" time="0.13"/></proof>
  <proof prover="3"><result status="valid" time="0.15"/></proof>
  </goal>
 </transf>
 </goal>
 <goal name="VC remove" expl="VC for remove" proved="true">
 <transf name="split_goal_wp" proved="true" >
  <goal name="VC remove.0" expl="precondition" proved="true">
  <proof prover="1"><result status="valid" time="0.01" steps="6"/></proof>
=======
  <goal name="WP_parameter delete.41" expl="postcondition" proved="true">
  <transf name="inline_goal" proved="true" >
   <goal name="WP_parameter delete.41.0" expl="postcondition" proved="true">
   <transf name="split_goal_right" proved="true" >
    <goal name="WP_parameter delete.41.0.0" expl="VC for delete" proved="true">
    <proof prover="0"><result status="valid" time="0.03" steps="10"/></proof>
    </goal>
    <goal name="WP_parameter delete.41.0.1" expl="VC for delete" proved="true">
    <proof prover="0"><result status="valid" time="0.06" steps="33"/></proof>
    </goal>
    <goal name="WP_parameter delete.41.0.2" expl="VC for delete" proved="true">
    <proof prover="0"><result status="valid" time="0.06" steps="35"/></proof>
    </goal>
    <goal name="WP_parameter delete.41.0.3" expl="VC for delete" proved="true">
    <proof prover="0"><result status="valid" time="0.04" steps="21"/></proof>
    </goal>
    <goal name="WP_parameter delete.41.0.4" expl="VC for delete" proved="true">
    <proof prover="0"><result status="valid" time="0.04" steps="20"/></proof>
    </goal>
    <goal name="WP_parameter delete.41.0.5" expl="VC for delete" proved="true">
    <proof prover="0"><result status="valid" time="0.06" steps="25"/></proof>
    </goal>
    <goal name="WP_parameter delete.41.0.6" expl="VC for delete" proved="true">
    <proof prover="0"><result status="valid" time="0.18" steps="315"/></proof>
    </goal>
    <goal name="WP_parameter delete.41.0.7" expl="VC for delete" proved="true">
    <proof prover="4"><result status="valid" time="0.14"/></proof>
    </goal>
   </transf>
   </goal>
  </transf>
  </goal>
 </transf>
 </goal>
 <goal name="WP_parameter remove" expl="VC for remove" proved="true">
 <transf name="split_goal_right" proved="true" >
  <goal name="WP_parameter remove.0" expl="precondition" proved="true">
  <proof prover="0"><result status="valid" time="0.02" steps="6"/></proof>
>>>>>>> 8e560e42
  </goal>
  <goal name="VC remove.1" expl="precondition" proved="true">
  <proof prover="1"><result status="valid" time="0.01" steps="23"/></proof>
  </goal>
  <goal name="VC remove.2" expl="index in array bounds" proved="true">
  <proof prover="1"><result status="valid" time="0.01" steps="8"/></proof>
  </goal>
  <goal name="VC remove.3" expl="index in array bounds" proved="true">
  <proof prover="1"><result status="valid" time="0.01" steps="10"/></proof>
  </goal>
  <goal name="VC remove.4" expl="assertion" proved="true">
  <proof prover="3"><result status="valid" time="0.22"/></proof>
  </goal>
  <goal name="VC remove.5" expl="precondition" proved="true">
  <proof prover="1"><result status="valid" time="0.01" steps="21"/></proof>
  </goal>
  <goal name="VC remove.6" expl="precondition" proved="true">
  <proof prover="1"><result status="valid" time="0.01" steps="30"/></proof>
  </goal>
  <goal name="VC remove.7" expl="precondition" proved="true">
  <proof prover="1"><result status="valid" time="0.01" steps="49"/></proof>
  </goal>
  <goal name="VC remove.8" expl="precondition" proved="true">
  <proof prover="3"><result status="valid" time="0.28"/></proof>
  </goal>
<<<<<<< HEAD
  <goal name="VC remove.9" expl="precondition" proved="true">
  <proof prover="1"><result status="valid" time="0.02" steps="126"/></proof>
=======
  <goal name="WP_parameter remove.9" expl="precondition" proved="true">
  <transf name="split_goal_right" proved="true" >
   <goal name="WP_parameter remove.9.0" expl="VC for remove" proved="true">
   <proof prover="4"><result status="valid" time="0.26"/></proof>
   </goal>
   <goal name="WP_parameter remove.9.1" expl="VC for remove" proved="true">
   <proof prover="2" timelimit="1"><result status="valid" time="0.07"/></proof>
   </goal>
  </transf>
>>>>>>> 8e560e42
  </goal>
  <goal name="VC remove.10" expl="precondition" proved="true">
  <proof prover="1"><result status="valid" time="0.01" steps="25"/></proof>
  </goal>
  <goal name="VC remove.11" expl="precondition" proved="true">
  <proof prover="1"><result status="valid" time="0.01" steps="25"/></proof>
  </goal>
  <goal name="VC remove.12" expl="precondition" proved="true">
  <proof prover="1"><result status="valid" time="0.01" steps="26"/></proof>
  </goal>
  <goal name="VC remove.13" expl="precondition" proved="true">
  <proof prover="1"><result status="valid" time="0.01" steps="26"/></proof>
  </goal>
  <goal name="VC remove.14" expl="precondition" proved="true">
  <proof prover="1"><result status="valid" time="0.01" steps="33"/></proof>
  </goal>
  <goal name="VC remove.15" expl="precondition" proved="true">
  <proof prover="1"><result status="valid" time="0.01" steps="27"/></proof>
  </goal>
  <goal name="VC remove.16" expl="precondition" proved="true">
  <proof prover="1"><result status="valid" time="0.01" steps="32"/></proof>
  </goal>
  <goal name="VC remove.17" expl="precondition" proved="true">
  <proof prover="1"><result status="valid" time="0.02" steps="76"/></proof>
  </goal>
  <goal name="VC remove.18" expl="precondition" proved="true">
  <proof prover="1"><result status="valid" time="0.02" steps="79"/></proof>
  </goal>
  <goal name="VC remove.19" expl="precondition" proved="true">
  <proof prover="7"><result status="valid" time="0.15"/></proof>
  </goal>
  <goal name="VC remove.20" expl="precondition" proved="true">
  <proof prover="1"><result status="valid" time="3.41" steps="2162"/></proof>
  </goal>
  <goal name="VC remove.21" expl="type invariant" proved="true">
  <proof prover="7"><result status="valid" time="0.56"/></proof>
  </goal>
<<<<<<< HEAD
  <goal name="VC remove.22" expl="type invariant" proved="true">
  <proof prover="4"><result status="valid" time="0.32"/></proof>
=======
  <goal name="WP_parameter remove.22" expl="type invariant" proved="true">
  <proof prover="4"><result status="valid" time="0.12"/></proof>
  </goal>
  <goal name="WP_parameter remove.23" expl="type invariant" proved="true">
  <proof prover="4"><result status="valid" time="0.17"/></proof>
  </goal>
  <goal name="WP_parameter remove.24" expl="type invariant" proved="true">
  <transf name="split_goal_right" proved="true" >
   <goal name="WP_parameter remove.24.0" expl="type invariant" proved="true">
   <proof prover="0"><result status="valid" time="0.02" steps="29"/></proof>
   </goal>
  </transf>
>>>>>>> 8e560e42
  </goal>
  <goal name="VC remove.23" expl="type invariant" proved="true">
  <proof prover="3"><result status="valid" time="0.02"/></proof>
  </goal>
  <goal name="VC remove.24" expl="postcondition" proved="true">
  <proof prover="1"><result status="valid" time="0.01" steps="43"/></proof>
  </goal>
  <goal name="VC remove.25" expl="postcondition" proved="true">
  <proof prover="2"><result status="valid" time="0.16"/></proof>
  <proof prover="3"><result status="valid" time="1.26"/></proof>
  </goal>
 </transf>
 </goal>
</theory>
</file>
</why3session><|MERGE_RESOLUTION|>--- conflicted
+++ resolved
@@ -22,7 +22,6 @@
  <goal name="VC bucket" expl="VC for bucket" proved="true">
  <proof prover="1"><result status="valid" time="0.01" steps="14"/></proof>
  </goal>
-<<<<<<< HEAD
  <goal name="NumOfDummy.VC numof_eq" expl="VC for numof_eq" proved="true">
  <proof prover="2"><result status="valid" time="4.82"/></proof>
  </goal>
@@ -46,71 +45,11 @@
     </transf>
     </goal>
    </transf>
-=======
- <goal name="NumOfDummy.WP_parameter numof_eq" expl="VC for numof_eq" proved="true">
- <transf name="split_goal_right" proved="true" >
-  <goal name="WP_parameter numof_eq.0" expl="variant decrease" proved="true">
-  <proof prover="0" timelimit="5"><result status="valid" time="0.01" steps="7"/></proof>
-  </goal>
-  <goal name="WP_parameter numof_eq.1" expl="precondition" proved="true">
-  <proof prover="0" timelimit="5"><result status="valid" time="0.02" steps="7"/></proof>
-  </goal>
-  <goal name="WP_parameter numof_eq.2" expl="precondition" proved="true">
-  <proof prover="0" timelimit="5"><result status="valid" time="0.02" steps="11"/></proof>
-  </goal>
-  <goal name="WP_parameter numof_eq.3" expl="postcondition" proved="true">
-  <proof prover="4"><result status="valid" time="0.06"/></proof>
-  </goal>
-  <goal name="WP_parameter numof_eq.4" expl="postcondition" proved="true">
-  <proof prover="4" timelimit="5"><result status="valid" time="0.04"/></proof>
+   </goal>
+  </transf>
   </goal>
  </transf>
  </goal>
- <goal name="NumOfDummy.WP_parameter dummy_const" expl="VC for dummy_const" proved="true">
- <transf name="split_goal_right" proved="true" >
-  <goal name="WP_parameter dummy_const.0" expl="variant decrease" proved="true">
-  <proof prover="0" timelimit="5"><result status="valid" time="0.02" steps="3"/></proof>
-  </goal>
-  <goal name="WP_parameter dummy_const.1" expl="precondition" proved="true">
-  <proof prover="0" timelimit="5"><result status="valid" time="0.02" steps="3"/></proof>
-  </goal>
-  <goal name="WP_parameter dummy_const.2" expl="precondition" proved="true">
-  <proof prover="0" timelimit="5"><result status="valid" time="0.01" steps="6"/></proof>
-  </goal>
-  <goal name="WP_parameter dummy_const.3" expl="postcondition" proved="true">
-  <proof prover="4"><result status="valid" time="0.01"/></proof>
-  </goal>
-  <goal name="WP_parameter dummy_const.4" expl="postcondition" proved="true">
-  <proof prover="0" timelimit="5"><result status="valid" time="0.01" steps="6"/></proof>
-  </goal>
- </transf>
- </goal>
- <goal name="WP_parameter numof_update" expl="VC for numof_update" proved="true">
- <transf name="split_goal_right" proved="true" >
-  <goal name="WP_parameter numof_update.0" expl="assertion" proved="true">
-  <transf name="split_goal_right" proved="true" >
-   <goal name="WP_parameter numof_update.0.0" expl="VC for numof_update" proved="true">
-   <proof prover="0" timelimit="1"><result status="valid" time="0.06" steps="23"/></proof>
-   </goal>
-   <goal name="WP_parameter numof_update.0.1" expl="VC for numof_update" proved="true">
-   <proof prover="2" timelimit="1"><result status="valid" time="0.04"/></proof>
-   </goal>
-  </transf>
-  </goal>
-  <goal name="WP_parameter numof_update.1" expl="assertion" proved="true">
-  <transf name="split_goal_right" proved="true" >
-   <goal name="WP_parameter numof_update.1.0" expl="VC for numof_update" proved="true">
-   <proof prover="0" timelimit="1"><result status="valid" time="0.05" steps="46"/></proof>
-   </goal>
-   <goal name="WP_parameter numof_update.1.1" expl="VC for numof_update" proved="true">
-   <proof prover="2"><result status="valid" time="0.06"/></proof>
->>>>>>> 8e560e42
-   </goal>
-  </transf>
-  </goal>
- </transf>
- </goal>
-<<<<<<< HEAD
  <goal name="VC create" expl="VC for create" proved="true">
  <proof prover="1"><result status="valid" time="0.02" steps="73"/></proof>
  </goal>
@@ -121,62 +60,9 @@
  <proof prover="1"><result status="valid" time="0.01" steps="1"/></proof>
  </goal>
  <goal name="VC find" expl="VC for find" proved="true">
- <transf name="split_goal_wp" proved="true" >
+ <transf name="split_goal_right" proved="true" >
   <goal name="VC find.0" expl="precondition" proved="true">
   <proof prover="1"><result status="valid" time="0.01" steps="4"/></proof>
-=======
- <goal name="WP_parameter create" expl="VC for create" proved="true">
- <transf name="split_goal_right" proved="true" >
-  <goal name="WP_parameter create.0" expl="array creation size" proved="true">
-  <proof prover="0" timelimit="5"><result status="valid" time="0.02" steps="1"/></proof>
-  </goal>
-  <goal name="WP_parameter create.1" expl="type invariant" proved="true">
-  <proof prover="0" timelimit="5"><result status="valid" time="0.02" steps="4"/></proof>
-  </goal>
-  <goal name="WP_parameter create.2" expl="type invariant" proved="true">
-  <proof prover="4"><result status="valid" time="0.02"/></proof>
-  </goal>
-  <goal name="WP_parameter create.3" expl="type invariant" proved="true">
-  <proof prover="0" timelimit="5"><result status="valid" time="0.02" steps="23"/></proof>
-  </goal>
-  <goal name="WP_parameter create.4" expl="postcondition" proved="true">
-  <proof prover="0" timelimit="5"><result status="valid" time="0.02" steps="10"/></proof>
-  </goal>
- </transf>
- </goal>
- <goal name="WP_parameter clear" expl="VC for clear" proved="true">
- <transf name="split_goal_right" proved="true" >
-  <goal name="WP_parameter clear.0" expl="precondition" proved="true">
-  <proof prover="0" timelimit="5"><result status="valid" time="0.01" steps="6"/></proof>
-  </goal>
-  <goal name="WP_parameter clear.1" expl="type invariant" proved="true">
-  <proof prover="0" timelimit="5"><result status="valid" time="0.02" steps="9"/></proof>
-  </goal>
-  <goal name="WP_parameter clear.2" expl="type invariant" proved="true">
-  <proof prover="4"><result status="valid" time="0.02"/></proof>
-  </goal>
-  <goal name="WP_parameter clear.3" expl="type invariant" proved="true">
-  <proof prover="0" timelimit="5"><result status="valid" time="0.04" steps="60"/></proof>
-  </goal>
-  <goal name="WP_parameter clear.4" expl="type invariant" proved="true">
-  <proof prover="0" timelimit="5"><result status="valid" time="0.02" steps="9"/></proof>
-  </goal>
-  <goal name="WP_parameter clear.5" expl="postcondition" proved="true">
-  <proof prover="0" timelimit="5"><result status="valid" time="0.02" steps="13"/></proof>
-  </goal>
-  <goal name="WP_parameter clear.6" expl="postcondition" proved="true">
-  <proof prover="0" timelimit="5"><result status="valid" time="0.02" steps="16"/></proof>
-  </goal>
- </transf>
- </goal>
- <goal name="WP_parameter find" expl="VC for find" proved="true">
- <transf name="split_goal_right" proved="true" >
-  <goal name="WP_parameter find.0" expl="index in array bounds" proved="true">
-  <proof prover="0"><result status="valid" time="0.03" steps="6"/></proof>
-  </goal>
-  <goal name="WP_parameter find.1" expl="postcondition" proved="true">
-  <proof prover="0" timelimit="5"><result status="valid" time="0.02" steps="8"/></proof>
->>>>>>> 8e560e42
   </goal>
   <goal name="VC find.1" expl="index in array bounds" proved="true">
   <proof prover="1"><result status="valid" time="0.00" steps="8"/></proof>
@@ -196,26 +82,8 @@
   <goal name="VC find.6" expl="precondition" proved="true">
   <proof prover="1"><result status="valid" time="0.04" steps="176"/></proof>
   </goal>
-<<<<<<< HEAD
   <goal name="VC find.7" expl="precondition" proved="true">
   <proof prover="1"><result status="valid" time="0.16" steps="517"/></proof>
-=======
-  <goal name="WP_parameter find.8" expl="variant decrease" proved="true">
-  <transf name="split_goal_right" proved="true" >
-   <goal name="WP_parameter find.8.0" expl="VC for find" proved="true">
-   <proof prover="0"><result status="valid" time="0.04" steps="25"/></proof>
-   </goal>
-   <goal name="WP_parameter find.8.1" expl="VC for find" proved="true">
-   <proof prover="4"><result status="valid" time="0.50"/></proof>
-   </goal>
-  </transf>
-  </goal>
-  <goal name="WP_parameter find.9" expl="precondition" proved="true">
-  <proof prover="0"><result status="valid" time="0.02" steps="16"/></proof>
-  </goal>
-  <goal name="WP_parameter find.10" expl="precondition" proved="true">
-  <proof prover="0"><result status="valid" time="0.02" steps="10"/></proof>
->>>>>>> 8e560e42
   </goal>
   <goal name="VC find.8" expl="postcondition" proved="true">
   <proof prover="1"><result status="valid" time="0.01" steps="12"/></proof>
@@ -249,20 +117,13 @@
   </goal>
  </transf>
  </goal>
-<<<<<<< HEAD
  <goal name="VC mem" expl="VC for mem" proved="true">
  <proof prover="2"><result status="valid" time="1.98"/></proof>
  </goal>
  <goal name="VC resize" expl="VC for resize" proved="true">
- <transf name="split_goal_wp" proved="true" >
+ <transf name="split_goal_right" proved="true" >
   <goal name="VC resize.0" expl="array creation size" proved="true">
   <proof prover="1"><result status="valid" time="0.01" steps="6"/></proof>
-=======
- <goal name="WP_parameter mem" expl="VC for mem" proved="true">
- <transf name="split_goal_right" proved="true" >
-  <goal name="WP_parameter mem.0" expl="precondition" proved="true">
-  <proof prover="0"><result status="valid" time="0.03" steps="6"/></proof>
->>>>>>> 8e560e42
   </goal>
   <goal name="VC resize.1" expl="loop invariant init" proved="true">
   <proof prover="1"><result status="valid" time="0.01" steps="31"/></proof>
@@ -273,17 +134,8 @@
   <goal name="VC resize.3" expl="loop invariant init" proved="true">
   <proof prover="3"><result status="valid" time="0.02"/></proof>
   </goal>
-<<<<<<< HEAD
   <goal name="VC resize.4" expl="index in array bounds" proved="true">
   <proof prover="1"><result status="valid" time="0.01" steps="11"/></proof>
-=======
- </transf>
- </goal>
- <goal name="WP_parameter resize" expl="VC for resize" proved="true">
- <transf name="split_goal_right" proved="true" >
-  <goal name="WP_parameter resize.0" expl="array creation size" proved="true">
-  <proof prover="0" timelimit="20"><result status="valid" time="0.02" steps="5"/></proof>
->>>>>>> 8e560e42
   </goal>
   <goal name="VC resize.5" expl="precondition" proved="true">
   <proof prover="1"><result status="valid" time="0.00" steps="13"/></proof>
@@ -307,9 +159,8 @@
   <goal name="VC resize.11" expl="loop invariant preservation" proved="true">
   <proof prover="3"><result status="valid" time="3.50"/></proof>
   </goal>
-<<<<<<< HEAD
   <goal name="VC resize.12" expl="loop invariant preservation" proved="true">
-  <transf name="split_goal_wp" proved="true" >
+  <transf name="split_goal_right" proved="true" >
    <goal name="VC resize.12.0" expl="loop invariant preservation" proved="true">
    <proof prover="0"><result status="valid" time="0.76"/></proof>
    </goal>
@@ -320,15 +171,6 @@
     <proof prover="4"><result status="valid" time="0.02"/></proof>
     </goal>
    </transf>
-=======
-  <goal name="WP_parameter resize.8" expl="loop invariant init" proved="true">
-  <transf name="split_goal_right" proved="true" >
-   <goal name="WP_parameter resize.8.0" expl="loop invariant init" proved="true">
-   <proof prover="0"><result status="valid" time="0.04" steps="13"/></proof>
-   </goal>
-   <goal name="WP_parameter resize.8.1" expl="loop invariant init" proved="true">
-   <proof prover="0"><result status="valid" time="0.02" steps="13"/></proof>
->>>>>>> 8e560e42
    </goal>
    <goal name="VC resize.12.2" expl="loop invariant preservation" proved="true">
    <proof prover="0"><result status="valid" time="0.47"/></proof>
@@ -375,7 +217,7 @@
   <proof prover="7"><result status="valid" time="0.06"/></proof>
   </goal>
   <goal name="VC resize.18" expl="type invariant" proved="true">
-  <transf name="split_goal_wp" proved="true" >
+  <transf name="split_goal_right" proved="true" >
    <goal name="VC resize.18.0" expl="type invariant" proved="true">
    <proof prover="0"><result status="valid" time="0.06"/></proof>
    </goal>
@@ -390,7 +232,7 @@
  </transf>
  </goal>
  <goal name="VC add" expl="VC for add" proved="true">
- <transf name="split_goal_wp" proved="true" >
+ <transf name="split_goal_right" proved="true" >
   <goal name="VC add.0" expl="postcondition" proved="true">
   <proof prover="1"><result status="valid" time="0.01" steps="16"/></proof>
   </goal>
@@ -403,35 +245,11 @@
   <goal name="VC add.3" expl="precondition" proved="true">
   <proof prover="1"><result status="valid" time="0.01" steps="34"/></proof>
   </goal>
-<<<<<<< HEAD
   <goal name="VC add.4" expl="index in array bounds" proved="true">
   <proof prover="1"><result status="valid" time="0.01" steps="15"/></proof>
   </goal>
   <goal name="VC add.5" expl="index in array bounds" proved="true">
   <proof prover="1"><result status="valid" time="0.01" steps="21"/></proof>
-=======
-  <goal name="WP_parameter resize.21" expl="loop invariant preservation" proved="true">
-  <transf name="split_goal_right" proved="true" >
-   <goal name="WP_parameter resize.21.0" expl="loop invariant preservation" proved="true">
-   <proof prover="4"><result status="valid" time="0.02"/></proof>
-   </goal>
-   <goal name="WP_parameter resize.21.1" expl="loop invariant preservation" proved="true">
-   <proof prover="4"><result status="valid" time="0.02"/></proof>
-   </goal>
-   <goal name="WP_parameter resize.21.2" expl="loop invariant preservation" proved="true">
-   <proof prover="4"><result status="valid" time="0.02"/></proof>
-   </goal>
-   <goal name="WP_parameter resize.21.3" expl="loop invariant preservation" proved="true">
-   <proof prover="4"><result status="valid" time="0.17"/></proof>
-   </goal>
-   <goal name="WP_parameter resize.21.4" expl="loop invariant preservation" proved="true">
-   <proof prover="4"><result status="valid" time="0.16"/></proof>
-   </goal>
-   <goal name="WP_parameter resize.21.5" expl="loop invariant preservation" proved="true">
-   <proof prover="4"><result status="valid" time="0.06"/></proof>
-   </goal>
-  </transf>
->>>>>>> 8e560e42
   </goal>
   <goal name="VC add.6" expl="assertion" proved="true">
   <proof prover="3"><result status="valid" time="0.35"/></proof>
@@ -439,30 +257,17 @@
   <goal name="VC add.7" expl="type invariant" proved="true">
   <proof prover="7"><result status="valid" time="0.06"/></proof>
   </goal>
-<<<<<<< HEAD
   <goal name="VC add.8" expl="type invariant" proved="true">
   <proof prover="4"><result status="valid" time="0.19"/></proof>
   </goal>
   <goal name="VC add.9" expl="type invariant" proved="true">
-  <transf name="split_goal_wp" proved="true" >
+  <transf name="split_goal_right" proved="true" >
    <goal name="VC add.9.0" expl="type invariant" proved="true">
    <transf name="unfold" proved="true" arg1="valid">
     <goal name="VC add.9.0.0" expl="VC for add" proved="true">
-    <transf name="split_goal_wp" proved="true" >
+    <transf name="split_goal_right" proved="true" >
      <goal name="VC add.9.0.0.0" expl="VC for add" proved="true">
      <proof prover="7"><result status="valid" time="0.08"/></proof>
-=======
-  <goal name="WP_parameter resize.24" expl="type invariant" proved="true">
-  <transf name="split_goal_right" proved="true" >
-   <goal name="WP_parameter resize.24.0" expl="type invariant" proved="true">
-   <transf name="inline_goal" proved="true" >
-    <goal name="WP_parameter resize.24.0.0" expl="type invariant" proved="true">
-    <transf name="split_goal_right" proved="true" >
-     <goal name="WP_parameter resize.24.0.0.0" expl="VC for resize" proved="true">
-     <proof prover="0"><result status="valid" time="0.02" steps="9"/></proof>
-     <proof prover="2"><result status="valid" time="0.03"/></proof>
-     <proof prover="4"><result status="valid" time="0.01"/></proof>
->>>>>>> 8e560e42
      </goal>
      <goal name="VC add.9.0.0.1" expl="VC for add" proved="true">
      <transf name="inline_all" proved="true" >
@@ -530,23 +335,8 @@
    </goal>
   </transf>
   </goal>
-<<<<<<< HEAD
   <goal name="VC add.10" expl="postcondition" proved="true">
   <proof prover="1"><result status="valid" time="0.01" steps="40"/></proof>
-=======
-  <goal name="WP_parameter resize.25" expl="type invariant" proved="true">
-  <proof prover="0"><result status="valid" time="0.03" steps="13"/></proof>
-  </goal>
-  <goal name="WP_parameter resize.26" expl="postcondition" proved="true">
-  <proof prover="0"><result status="valid" time="0.02" steps="17"/></proof>
-  </goal>
- </transf>
- </goal>
- <goal name="WP_parameter add" expl="VC for add" proved="true">
- <transf name="split_goal_right" proved="true" >
-  <goal name="WP_parameter add.0" expl="VC for add" proved="true">
-  <proof prover="0"><result status="valid" time="0.01" steps="12"/></proof>
->>>>>>> 8e560e42
   </goal>
   <goal name="VC add.11" expl="type invariant" proved="true">
   <proof prover="7"><result status="valid" time="0.05"/></proof>
@@ -557,7 +347,6 @@
   <goal name="VC add.13" expl="type invariant" proved="true">
   <proof prover="7"><result status="valid" time="0.11"/></proof>
   </goal>
-<<<<<<< HEAD
   <goal name="VC add.14" expl="postcondition" proved="true">
   <proof prover="1"><result status="valid" time="0.01" steps="30"/></proof>
   </goal>
@@ -570,96 +359,9 @@
  <proof prover="1"><result status="valid" time="0.42" steps="1062"/></proof>
  </goal>
  <goal name="VC delete" expl="VC for delete" proved="true">
- <transf name="split_goal_wp" proved="true" >
+ <transf name="split_goal_right" proved="true" >
   <goal name="VC delete.0" expl="index in array bounds" proved="true">
   <proof prover="1"><result status="valid" time="0.01" steps="19"/></proof>
-=======
-  <goal name="WP_parameter add.4" expl="index in array bounds" proved="true">
-  <proof prover="0"><result status="valid" time="0.02" steps="15"/></proof>
-  </goal>
-  <goal name="WP_parameter add.5" expl="index in array bounds" proved="true">
-  <proof prover="0"><result status="valid" time="0.02" steps="18"/></proof>
-  </goal>
-  <goal name="WP_parameter add.6" expl="assertion" proved="true">
-  <proof prover="4"><result status="valid" time="0.20"/></proof>
-  </goal>
-  <goal name="WP_parameter add.7" expl="type invariant" proved="true">
-  <proof prover="0"><result status="valid" time="0.02" steps="22"/></proof>
-  </goal>
-  <goal name="WP_parameter add.8" expl="type invariant" proved="true">
-  <proof prover="4" timelimit="5"><result status="valid" time="0.09"/></proof>
-  </goal>
-  <goal name="WP_parameter add.9" expl="type invariant" proved="true">
-  <transf name="inline_goal" proved="true" >
-   <goal name="WP_parameter add.9.0" expl="type invariant" proved="true">
-   <transf name="split_goal_right" proved="true" >
-    <goal name="WP_parameter add.9.0.0" expl="VC for add" proved="true">
-    <proof prover="0" timelimit="1"><result status="valid" time="0.04" steps="17"/></proof>
-    </goal>
-    <goal name="WP_parameter add.9.0.1" expl="VC for add" proved="true">
-    <proof prover="2"><result status="valid" time="1.08"/></proof>
-    <proof prover="4"><result status="valid" time="0.65"/></proof>
-    </goal>
-    <goal name="WP_parameter add.9.0.2" expl="VC for add" proved="true">
-    <proof prover="4"><result status="valid" time="0.69"/></proof>
-    </goal>
-    <goal name="WP_parameter add.9.0.3" expl="VC for add" proved="true">
-    <proof prover="4"><result status="valid" time="0.28"/></proof>
-    </goal>
-    <goal name="WP_parameter add.9.0.4" expl="VC for add" proved="true">
-    <proof prover="4"><result status="valid" time="0.21"/></proof>
-    </goal>
-    <goal name="WP_parameter add.9.0.5" expl="VC for add" proved="true">
-    <proof prover="4"><result status="valid" time="0.54"/></proof>
-    </goal>
-    <goal name="WP_parameter add.9.0.6" expl="VC for add" proved="true">
-    <proof prover="2" timelimit="10" memlimit="4000"><result status="valid" time="0.84"/></proof>
-    </goal>
-    <goal name="WP_parameter add.9.0.7" expl="VC for add" proved="true">
-    <proof prover="4"><result status="valid" time="0.71"/></proof>
-    </goal>
-   </transf>
-   </goal>
-  </transf>
-  </goal>
-  <goal name="WP_parameter add.10" expl="type invariant" proved="true">
-  <proof prover="0"><result status="valid" time="0.02" steps="22"/></proof>
-  </goal>
-  <goal name="WP_parameter add.11" expl="postcondition" proved="true">
-  <proof prover="0"><result status="valid" time="0.04" steps="26"/></proof>
-  </goal>
-  <goal name="WP_parameter add.12" expl="type invariant" proved="true">
-  <proof prover="0"><result status="valid" time="0.02" steps="20"/></proof>
-  </goal>
-  <goal name="WP_parameter add.13" expl="type invariant" proved="true">
-  <proof prover="4"><result status="valid" time="0.09"/></proof>
-  </goal>
-  <goal name="WP_parameter add.14" expl="type invariant" proved="true">
-  <proof prover="4" timelimit="10"><result status="valid" time="0.26"/></proof>
-  </goal>
-  <goal name="WP_parameter add.15" expl="postcondition" proved="true">
-  <proof prover="0"><result status="valid" time="0.04" steps="21"/></proof>
-  </goal>
- </transf>
- </goal>
- <goal name="WP_parameter copy" expl="VC for copy" proved="true">
- <transf name="split_goal_right" proved="true" >
-  <goal name="WP_parameter copy.0" expl="type invariant" proved="true">
-  <proof prover="4"><result status="valid" time="0.02"/></proof>
-  </goal>
-  <goal name="WP_parameter copy.1" expl="type invariant" proved="true">
-  <proof prover="3"><result status="valid" time="0.20"/></proof>
-  </goal>
-  <goal name="WP_parameter copy.2" expl="type invariant" proved="true">
-  <proof prover="4"><result status="valid" time="1.49"/></proof>
-  </goal>
- </transf>
- </goal>
- <goal name="WP_parameter find_dummy" expl="VC for find_dummy" proved="true">
- <transf name="split_goal_right" proved="true" >
-  <goal name="WP_parameter find_dummy.0" expl="index in array bounds" proved="true">
-  <proof prover="0" timelimit="1"><result status="valid" time="0.02" steps="6"/></proof>
->>>>>>> 8e560e42
   </goal>
   <goal name="VC delete.1" expl="precondition" proved="true">
   <proof prover="1"><result status="valid" time="0.01" steps="14"/></proof>
@@ -685,21 +387,8 @@
   <goal name="VC delete.8" expl="precondition" proved="true">
   <proof prover="1"><result status="valid" time="0.01" steps="19"/></proof>
   </goal>
-<<<<<<< HEAD
   <goal name="VC delete.9" expl="precondition" proved="true">
   <proof prover="1"><result status="valid" time="0.03" steps="97"/></proof>
-=======
-  <goal name="WP_parameter find_dummy.9" expl="precondition" proved="true">
-  <transf name="split_goal_right" proved="true" >
-   <goal name="WP_parameter find_dummy.9.0" expl="VC for find_dummy" proved="true">
-   <proof prover="0"><result status="valid" time="0.40" steps="265"/></proof>
-   </goal>
-   <goal name="WP_parameter find_dummy.9.1" expl="VC for find_dummy" proved="true">
-   <proof prover="1" timelimit="5"><result status="valid" time="0.05"/></proof>
-   <proof prover="4" timelimit="5"><result status="valid" time="0.03"/></proof>
-   </goal>
-  </transf>
->>>>>>> 8e560e42
   </goal>
   <goal name="VC delete.10" expl="precondition" proved="true">
   <proof prover="1"><result status="valid" time="0.10" steps="263"/></proof>
@@ -716,31 +405,11 @@
   <goal name="VC delete.14" expl="postcondition" proved="true">
   <proof prover="1"><result status="valid" time="0.01" steps="20"/></proof>
   </goal>
-<<<<<<< HEAD
   <goal name="VC delete.15" expl="postcondition" proved="true">
   <proof prover="1"><result status="valid" time="0.01" steps="20"/></proof>
   </goal>
   <goal name="VC delete.16" expl="precondition" proved="true">
   <proof prover="1"><result status="valid" time="0.01" steps="18"/></proof>
-=======
- </transf>
- </goal>
- <goal name="WP_parameter delete" expl="VC for delete" proved="true">
- <transf name="split_goal_right" proved="true" >
-  <goal name="WP_parameter delete.0" expl="index in array bounds" proved="true">
-  <proof prover="0"><result status="valid" time="0.02" steps="17"/></proof>
-  <proof prover="4"><result status="valid" time="0.01"/></proof>
-  </goal>
-  <goal name="WP_parameter delete.1" expl="variant decrease" proved="true">
-  <transf name="split_goal_right" proved="true" >
-   <goal name="WP_parameter delete.1.0" expl="VC for delete" proved="true">
-   <proof prover="0" timelimit="1"><result status="valid" time="0.02" steps="21"/></proof>
-   </goal>
-   <goal name="WP_parameter delete.1.1" expl="VC for delete" proved="true">
-   <proof prover="0"><result status="valid" time="0.07" steps="86"/></proof>
-   </goal>
-  </transf>
->>>>>>> 8e560e42
   </goal>
   <goal name="VC delete.17" expl="precondition" proved="true">
   <proof prover="1"><result status="valid" time="0.01" steps="31"/></proof>
@@ -772,32 +441,8 @@
   <goal name="VC delete.26" expl="precondition" proved="true">
   <proof prover="1"><result status="valid" time="0.02" steps="49"/></proof>
   </goal>
-<<<<<<< HEAD
   <goal name="VC delete.27" expl="precondition" proved="true">
   <proof prover="1"><result status="valid" time="0.12" steps="70"/></proof>
-=======
-  <goal name="WP_parameter delete.12" expl="precondition" proved="true">
-  <transf name="split_goal_right" proved="true" >
-   <goal name="WP_parameter delete.12.0" expl="precondition" proved="true">
-   <proof prover="4"><result status="valid" time="0.02"/></proof>
-   </goal>
-   <goal name="WP_parameter delete.12.1" expl="precondition" proved="true">
-   <proof prover="4"><result status="valid" time="0.02"/></proof>
-   </goal>
-   <goal name="WP_parameter delete.12.2" expl="precondition" proved="true">
-   <proof prover="0" timelimit="1"><result status="valid" time="0.01" steps="24"/></proof>
-   </goal>
-   <goal name="WP_parameter delete.12.3" expl="precondition" proved="true">
-   <proof prover="0" timelimit="1"><result status="valid" time="0.02" steps="84"/></proof>
-   </goal>
-   <goal name="WP_parameter delete.12.4" expl="precondition" proved="true">
-   <proof prover="4" timelimit="5"><result status="valid" time="0.02"/></proof>
-   </goal>
-  </transf>
-  </goal>
-  <goal name="WP_parameter delete.13" expl="postcondition" proved="true">
-  <proof prover="0"><result status="valid" time="0.10" steps="19"/></proof>
->>>>>>> 8e560e42
   </goal>
   <goal name="VC delete.28" expl="variant decrease" proved="true">
   <proof prover="1"><result status="valid" time="0.07" steps="176"/></proof>
@@ -814,17 +459,8 @@
   <goal name="VC delete.32" expl="precondition" proved="true">
   <proof prover="1"><result status="valid" time="0.01" steps="34"/></proof>
   </goal>
-<<<<<<< HEAD
   <goal name="VC delete.33" expl="precondition" proved="true">
   <proof prover="1"><result status="valid" time="0.02" steps="40"/></proof>
-=======
-  <goal name="WP_parameter delete.19" expl="precondition" proved="true">
-  <transf name="split_goal_right" proved="true" >
-   <goal name="WP_parameter delete.19.0" expl="precondition" proved="true">
-   <proof prover="2" timelimit="10" memlimit="4000"><result status="valid" time="0.05"/></proof>
-   </goal>
-  </transf>
->>>>>>> 8e560e42
   </goal>
   <goal name="VC delete.34" expl="precondition" proved="true">
   <proof prover="1"><result status="valid" time="0.02" steps="48"/></proof>
@@ -838,30 +474,10 @@
   <goal name="VC delete.37" expl="precondition" proved="true">
   <proof prover="1"><result status="valid" time="0.01" steps="37"/></proof>
   </goal>
-<<<<<<< HEAD
   <goal name="VC delete.38" expl="precondition" proved="true">
-  <transf name="split_goal_wp" proved="true" >
+  <transf name="split_goal_right" proved="true" >
    <goal name="VC delete.38.0" expl="precondition" proved="true">
    <proof prover="0"><result status="valid" time="0.44"/></proof>
-=======
-  <goal name="WP_parameter delete.24" expl="precondition" proved="true">
-  <proof prover="0"><result status="valid" time="0.06" steps="31"/></proof>
-  </goal>
-  <goal name="WP_parameter delete.25" expl="precondition" proved="true">
-  <transf name="split_goal_right" proved="true" >
-   <goal name="WP_parameter delete.25.0" expl="precondition" proved="true">
-   <proof prover="2"><result status="valid" time="0.07"/></proof>
-   </goal>
-  </transf>
-  </goal>
-  <goal name="WP_parameter delete.26" expl="precondition" proved="true">
-  <proof prover="4"><result status="valid" time="0.09"/></proof>
-  </goal>
-  <goal name="WP_parameter delete.27" expl="variant decrease" proved="true">
-  <transf name="split_goal_right" proved="true" >
-   <goal name="WP_parameter delete.27.0" expl="VC for delete" proved="true">
-   <proof prover="0"><result status="valid" time="0.12" steps="42"/></proof>
->>>>>>> 8e560e42
    </goal>
    <goal name="VC delete.38.1" expl="precondition" proved="true">
    <proof prover="0"><result status="valid" time="0.90"/></proof>
@@ -871,47 +487,8 @@
   <goal name="VC delete.39" expl="precondition" proved="true">
   <proof prover="7"><result status="valid" time="0.15"/></proof>
   </goal>
-<<<<<<< HEAD
   <goal name="VC delete.40" expl="postcondition" proved="true">
   <proof prover="1"><result status="valid" time="0.01" steps="33"/></proof>
-=======
-  <goal name="WP_parameter delete.35" expl="precondition" proved="true">
-  <proof prover="1"><result status="valid" time="0.20"/></proof>
-  <proof prover="2" timelimit="15"><result status="valid" time="0.51"/></proof>
-  </goal>
-  <goal name="WP_parameter delete.36" expl="precondition" proved="true">
-  <proof prover="0"><result status="valid" time="0.03" steps="34"/></proof>
-  </goal>
-  <goal name="WP_parameter delete.37" expl="precondition" proved="true">
-  <transf name="split_goal_right" proved="true" >
-   <goal name="WP_parameter delete.37.0" expl="precondition" proved="true">
-   <proof prover="2"><result status="valid" time="0.47"/></proof>
-   </goal>
-   <goal name="WP_parameter delete.37.1" expl="precondition" proved="true">
-   <proof prover="2"><result status="valid" time="0.57"/></proof>
-   </goal>
-  </transf>
-  </goal>
-  <goal name="WP_parameter delete.38" expl="precondition" proved="true">
-  <transf name="split_goal_right" proved="true" >
-   <goal name="WP_parameter delete.38.0" expl="precondition" proved="true">
-   <proof prover="1"><result status="valid" time="0.10"/></proof>
-   </goal>
-   <goal name="WP_parameter delete.38.1" expl="precondition" proved="true">
-   <proof prover="4"><result status="valid" time="0.73"/></proof>
-   </goal>
-   <goal name="WP_parameter delete.38.2" expl="precondition" proved="true">
-   <proof prover="1"><result status="valid" time="0.18"/></proof>
-   </goal>
-   <goal name="WP_parameter delete.38.3" expl="precondition" proved="true">
-   <proof prover="1" timelimit="5"><result status="valid" time="1.60"/></proof>
-   </goal>
-   <goal name="WP_parameter delete.38.4" expl="precondition" proved="true">
-   <proof prover="1"><result status="valid" time="1.51"/></proof>
-   <proof prover="4" timelimit="15"><result status="valid" time="1.14"/></proof>
-   </goal>
-  </transf>
->>>>>>> 8e560e42
   </goal>
   <goal name="VC delete.41" expl="postcondition" proved="true">
   <proof prover="1"><result status="valid" time="0.02" steps="34"/></proof>
@@ -919,7 +496,6 @@
   <goal name="VC delete.42" expl="postcondition" proved="true">
   <proof prover="1"><result status="valid" time="0.01" steps="1"/></proof>
   </goal>
-<<<<<<< HEAD
   <goal name="VC delete.43" expl="postcondition" proved="true">
   <proof prover="2"><result status="valid" time="0.13"/></proof>
   <proof prover="3"><result status="valid" time="0.15"/></proof>
@@ -927,49 +503,9 @@
  </transf>
  </goal>
  <goal name="VC remove" expl="VC for remove" proved="true">
- <transf name="split_goal_wp" proved="true" >
+ <transf name="split_goal_right" proved="true" >
   <goal name="VC remove.0" expl="precondition" proved="true">
   <proof prover="1"><result status="valid" time="0.01" steps="6"/></proof>
-=======
-  <goal name="WP_parameter delete.41" expl="postcondition" proved="true">
-  <transf name="inline_goal" proved="true" >
-   <goal name="WP_parameter delete.41.0" expl="postcondition" proved="true">
-   <transf name="split_goal_right" proved="true" >
-    <goal name="WP_parameter delete.41.0.0" expl="VC for delete" proved="true">
-    <proof prover="0"><result status="valid" time="0.03" steps="10"/></proof>
-    </goal>
-    <goal name="WP_parameter delete.41.0.1" expl="VC for delete" proved="true">
-    <proof prover="0"><result status="valid" time="0.06" steps="33"/></proof>
-    </goal>
-    <goal name="WP_parameter delete.41.0.2" expl="VC for delete" proved="true">
-    <proof prover="0"><result status="valid" time="0.06" steps="35"/></proof>
-    </goal>
-    <goal name="WP_parameter delete.41.0.3" expl="VC for delete" proved="true">
-    <proof prover="0"><result status="valid" time="0.04" steps="21"/></proof>
-    </goal>
-    <goal name="WP_parameter delete.41.0.4" expl="VC for delete" proved="true">
-    <proof prover="0"><result status="valid" time="0.04" steps="20"/></proof>
-    </goal>
-    <goal name="WP_parameter delete.41.0.5" expl="VC for delete" proved="true">
-    <proof prover="0"><result status="valid" time="0.06" steps="25"/></proof>
-    </goal>
-    <goal name="WP_parameter delete.41.0.6" expl="VC for delete" proved="true">
-    <proof prover="0"><result status="valid" time="0.18" steps="315"/></proof>
-    </goal>
-    <goal name="WP_parameter delete.41.0.7" expl="VC for delete" proved="true">
-    <proof prover="4"><result status="valid" time="0.14"/></proof>
-    </goal>
-   </transf>
-   </goal>
-  </transf>
-  </goal>
- </transf>
- </goal>
- <goal name="WP_parameter remove" expl="VC for remove" proved="true">
- <transf name="split_goal_right" proved="true" >
-  <goal name="WP_parameter remove.0" expl="precondition" proved="true">
-  <proof prover="0"><result status="valid" time="0.02" steps="6"/></proof>
->>>>>>> 8e560e42
   </goal>
   <goal name="VC remove.1" expl="precondition" proved="true">
   <proof prover="1"><result status="valid" time="0.01" steps="23"/></proof>
@@ -995,20 +531,8 @@
   <goal name="VC remove.8" expl="precondition" proved="true">
   <proof prover="3"><result status="valid" time="0.28"/></proof>
   </goal>
-<<<<<<< HEAD
   <goal name="VC remove.9" expl="precondition" proved="true">
   <proof prover="1"><result status="valid" time="0.02" steps="126"/></proof>
-=======
-  <goal name="WP_parameter remove.9" expl="precondition" proved="true">
-  <transf name="split_goal_right" proved="true" >
-   <goal name="WP_parameter remove.9.0" expl="VC for remove" proved="true">
-   <proof prover="4"><result status="valid" time="0.26"/></proof>
-   </goal>
-   <goal name="WP_parameter remove.9.1" expl="VC for remove" proved="true">
-   <proof prover="2" timelimit="1"><result status="valid" time="0.07"/></proof>
-   </goal>
-  </transf>
->>>>>>> 8e560e42
   </goal>
   <goal name="VC remove.10" expl="precondition" proved="true">
   <proof prover="1"><result status="valid" time="0.01" steps="25"/></proof>
@@ -1046,23 +570,8 @@
   <goal name="VC remove.21" expl="type invariant" proved="true">
   <proof prover="7"><result status="valid" time="0.56"/></proof>
   </goal>
-<<<<<<< HEAD
   <goal name="VC remove.22" expl="type invariant" proved="true">
   <proof prover="4"><result status="valid" time="0.32"/></proof>
-=======
-  <goal name="WP_parameter remove.22" expl="type invariant" proved="true">
-  <proof prover="4"><result status="valid" time="0.12"/></proof>
-  </goal>
-  <goal name="WP_parameter remove.23" expl="type invariant" proved="true">
-  <proof prover="4"><result status="valid" time="0.17"/></proof>
-  </goal>
-  <goal name="WP_parameter remove.24" expl="type invariant" proved="true">
-  <transf name="split_goal_right" proved="true" >
-   <goal name="WP_parameter remove.24.0" expl="type invariant" proved="true">
-   <proof prover="0"><result status="valid" time="0.02" steps="29"/></proof>
-   </goal>
-  </transf>
->>>>>>> 8e560e42
   </goal>
   <goal name="VC remove.23" expl="type invariant" proved="true">
   <proof prover="3"><result status="valid" time="0.02"/></proof>
