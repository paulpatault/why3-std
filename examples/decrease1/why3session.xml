<?xml version="1.0" encoding="UTF-8"?>
<!DOCTYPE why3session PUBLIC "-//Why3//proof session v5//EN"
"http://why3.lri.fr/why3session.dtd">
<why3session shape_version="4">
<prover id="0" name="Z3" version="4.4.1" timelimit="1" steplimit="0" memlimit="1000"/>
<prover id="9" name="Alt-Ergo" version="1.30" timelimit="5" steplimit="0" memlimit="1000"/>
<file name="../decrease1.mlw" proved="true">
<theory name="Decrease1" proved="true">
 <goal name="VC decrease1_induction" expl="VC for decrease1_induction" proved="true">
 <proof prover="9"><result status="valid" time="0.02" steps="35"/></proof>
 </goal>
<<<<<<< HEAD
 <goal name="VC search" expl="VC for search" proved="true">
 <transf name="split_goal_wp" proved="true" >
  <goal name="VC search.0" expl="loop invariant init" proved="true">
  <proof prover="9"><result status="valid" time="0.00" steps="2"/></proof>
  </goal>
  <goal name="VC search.1" expl="loop invariant init" proved="true">
  <proof prover="9"><result status="valid" time="0.00" steps="3"/></proof>
  </goal>
  <goal name="VC search.2" expl="index in array bounds" proved="true">
  <proof prover="9"><result status="valid" time="0.00" steps="4"/></proof>
  </goal>
  <goal name="VC search.3" expl="postcondition" proved="true">
  <proof prover="9"><result status="valid" time="0.00" steps="12"/></proof>
  </goal>
  <goal name="VC search.4" expl="index in array bounds" proved="true">
  <proof prover="9"><result status="valid" time="0.00" steps="5"/></proof>
  </goal>
  <goal name="VC search.5" expl="index in array bounds" proved="true">
  <proof prover="9"><result status="valid" time="0.00" steps="6"/></proof>
  </goal>
  <goal name="VC search.6" expl="loop variant decrease" proved="true">
  <proof prover="9"><result status="valid" time="0.00" steps="7"/></proof>
  </goal>
  <goal name="VC search.7" expl="loop invariant preservation" proved="true">
  <proof prover="9"><result status="valid" time="0.00" steps="7"/></proof>
  </goal>
  <goal name="VC search.8" expl="loop invariant preservation" proved="true">
  <proof prover="0"><result status="valid" time="0.02"/></proof>
  </goal>
  <goal name="VC search.9" expl="loop variant decrease" proved="true">
  <proof prover="9"><result status="valid" time="0.00" steps="7"/></proof>
  </goal>
  <goal name="VC search.10" expl="loop invariant preservation" proved="true">
  <proof prover="9"><result status="valid" time="0.00" steps="7"/></proof>
  </goal>
  <goal name="VC search.11" expl="loop invariant preservation" proved="true">
  <proof prover="9"><result status="valid" time="0.00" steps="13"/></proof>
  </goal>
  <goal name="VC search.12" expl="postcondition" proved="true">
  <proof prover="9"><result status="valid" time="0.00" steps="9"/></proof>
  </goal>
 </transf>
 </goal>
 <goal name="VC search_rec" expl="VC for search_rec" proved="true">
 <transf name="split_goal_wp" proved="true" >
  <goal name="VC search_rec.0" expl="index in array bounds" proved="true">
  <proof prover="9"><result status="valid" time="0.00" steps="4"/></proof>
  </goal>
  <goal name="VC search_rec.1" expl="index in array bounds" proved="true">
  <proof prover="9"><result status="valid" time="0.00" steps="5"/></proof>
  </goal>
  <goal name="VC search_rec.2" expl="index in array bounds" proved="true">
  <proof prover="9"><result status="valid" time="0.00" steps="6"/></proof>
  </goal>
  <goal name="VC search_rec.3" expl="variant decrease" proved="true">
  <proof prover="9"><result status="valid" time="0.00" steps="6"/></proof>
  </goal>
  <goal name="VC search_rec.4" expl="precondition" proved="true">
  <proof prover="9"><result status="valid" time="0.00" steps="6"/></proof>
  </goal>
  <goal name="VC search_rec.5" expl="variant decrease" proved="true">
  <proof prover="9"><result status="valid" time="0.00" steps="6"/></proof>
  </goal>
  <goal name="VC search_rec.6" expl="precondition" proved="true">
  <proof prover="9"><result status="valid" time="0.00" steps="6"/></proof>
  </goal>
  <goal name="VC search_rec.7" expl="postcondition" proved="true">
  <proof prover="0"><result status="valid" time="0.01"/></proof>
=======
 <goal name="WP_parameter search" expl="VC for search">
 <transf name="split_goal_right">
  <goal name="WP_parameter search.1" expl="loop invariant init">
  <proof prover="2"><result status="valid" time="0.00"/></proof>
  <proof prover="6"><result status="valid" time="0.00"/></proof>
  <proof prover="7"><result status="valid" time="0.00"/></proof>
  <proof prover="8"><result status="valid" time="0.00" steps="2"/></proof>
  </goal>
  <goal name="WP_parameter search.2" expl="loop invariant init">
  <proof prover="2"><result status="valid" time="0.00"/></proof>
  <proof prover="4"><result status="valid" time="0.00"/></proof>
  <proof prover="5"><result status="valid" time="0.01"/></proof>
  <proof prover="6"><result status="valid" time="0.00"/></proof>
  <proof prover="7"><result status="valid" time="0.00"/></proof>
  <proof prover="8"><result status="valid" time="0.00" steps="4"/></proof>
  </goal>
  <goal name="WP_parameter search.3" expl="index in array bounds">
  <proof prover="2"><result status="valid" time="0.00"/></proof>
  <proof prover="4"><result status="valid" time="0.01"/></proof>
  <proof prover="5"><result status="valid" time="0.01"/></proof>
  <proof prover="6"><result status="valid" time="0.03"/></proof>
  <proof prover="7"><result status="valid" time="0.02"/></proof>
  <proof prover="8"><result status="valid" time="0.01" steps="4"/></proof>
  </goal>
  <goal name="WP_parameter search.4" expl="postcondition">
  <proof prover="2"><result status="valid" time="0.02"/></proof>
  <proof prover="4"><result status="valid" time="0.03"/></proof>
  <proof prover="5"><result status="valid" time="0.01"/></proof>
  <proof prover="6"><result status="valid" time="0.02"/></proof>
  <proof prover="7"><result status="valid" time="0.02"/></proof>
  <proof prover="8"><result status="valid" time="0.01" steps="9"/></proof>
  <proof prover="10"><result status="valid" time="0.01"/></proof>
  </goal>
  <goal name="WP_parameter search.5" expl="index in array bounds">
  <proof prover="2"><result status="valid" time="0.01"/></proof>
  <proof prover="4"><result status="valid" time="0.00"/></proof>
  <proof prover="5"><result status="valid" time="0.01"/></proof>
  <proof prover="6"><result status="valid" time="0.00"/></proof>
  <proof prover="7"><result status="valid" time="0.00"/></proof>
  <proof prover="8"><result status="valid" time="0.01" steps="5"/></proof>
  </goal>
  <goal name="WP_parameter search.6" expl="index in array bounds">
  <proof prover="2"><result status="valid" time="0.01"/></proof>
  <proof prover="4"><result status="valid" time="0.00"/></proof>
  <proof prover="5"><result status="valid" time="0.01"/></proof>
  <proof prover="6"><result status="valid" time="0.00"/></proof>
  <proof prover="7"><result status="valid" time="0.00"/></proof>
  <proof prover="8"><result status="valid" time="0.01" steps="6"/></proof>
  </goal>
  <goal name="WP_parameter search.7" expl="loop invariant preservation">
  <proof prover="2"><result status="valid" time="0.02"/></proof>
  <proof prover="6"><result status="valid" time="0.03"/></proof>
  <proof prover="7"><result status="valid" time="0.02"/></proof>
  <proof prover="8"><result status="valid" time="0.01" steps="7"/></proof>
  </goal>
  <goal name="WP_parameter search.8" expl="loop invariant preservation">
  <proof prover="4"><result status="valid" time="0.02"/></proof>
  <proof prover="6"><result status="valid" time="0.00"/></proof>
  <proof prover="7"><result status="valid" time="0.09"/></proof>
  </goal>
  <goal name="WP_parameter search.9" expl="loop variant decrease">
  <proof prover="2"><result status="valid" time="0.02"/></proof>
  <proof prover="4"><result status="valid" time="0.02"/></proof>
  <proof prover="5"><result status="valid" time="0.01"/></proof>
  <proof prover="6"><result status="valid" time="0.02"/></proof>
  <proof prover="7"><result status="valid" time="0.02"/></proof>
  <proof prover="8"><result status="valid" time="0.00" steps="7"/></proof>
  </goal>
  <goal name="WP_parameter search.10" expl="loop invariant preservation">
  <proof prover="2"><result status="valid" time="0.01"/></proof>
  <proof prover="6"><result status="valid" time="0.02"/></proof>
  <proof prover="7"><result status="valid" time="0.02"/></proof>
  <proof prover="8"><result status="valid" time="0.00" steps="7"/></proof>
  </goal>
  <goal name="WP_parameter search.11" expl="loop invariant preservation">
  <proof prover="2"><result status="valid" time="0.02"/></proof>
  <proof prover="6"><result status="valid" time="0.02"/></proof>
  <proof prover="7"><result status="valid" time="0.02"/></proof>
  <proof prover="8"><result status="valid" time="0.02" steps="12"/></proof>
  </goal>
  <goal name="WP_parameter search.12" expl="loop variant decrease">
  <proof prover="2"><result status="valid" time="0.01"/></proof>
  <proof prover="4"><result status="valid" time="0.02"/></proof>
  <proof prover="5"><result status="valid" time="0.01"/></proof>
  <proof prover="6"><result status="valid" time="0.03"/></proof>
  <proof prover="7"><result status="valid" time="0.02"/></proof>
  <proof prover="8"><result status="valid" time="0.01" steps="7"/></proof>
  </goal>
  <goal name="WP_parameter search.13" expl="postcondition">
  <proof prover="2"><result status="valid" time="0.01"/></proof>
  <proof prover="4"><result status="valid" time="0.02"/></proof>
  <proof prover="5"><result status="valid" time="0.01"/></proof>
  <proof prover="6"><result status="valid" time="0.02"/></proof>
  <proof prover="7"><result status="valid" time="0.02"/></proof>
  <proof prover="8"><result status="valid" time="0.00" steps="9"/></proof>
  </goal>
 </transf>
 </goal>
 <goal name="WP_parameter search_rec" expl="VC for search_rec">
 <transf name="split_goal_right">
  <goal name="WP_parameter search_rec.1" expl="index in array bounds">
  <proof prover="2"><result status="valid" time="0.01"/></proof>
  <proof prover="4"><result status="valid" time="0.02"/></proof>
  <proof prover="5"><result status="valid" time="0.01"/></proof>
  <proof prover="6"><result status="valid" time="0.02"/></proof>
  <proof prover="7"><result status="valid" time="0.02"/></proof>
  <proof prover="8"><result status="valid" time="0.01" steps="4"/></proof>
  </goal>
  <goal name="WP_parameter search_rec.2" expl="postcondition">
  <proof prover="2"><result status="valid" time="0.02"/></proof>
  <proof prover="4"><result status="valid" time="0.01"/></proof>
  <proof prover="5"><result status="valid" time="0.01"/></proof>
  <proof prover="6"><result status="valid" time="0.02"/></proof>
  <proof prover="7"><result status="valid" time="0.02"/></proof>
  <proof prover="8"><result status="valid" time="0.00" steps="8"/></proof>
  </goal>
  <goal name="WP_parameter search_rec.3" expl="index in array bounds">
  <proof prover="2"><result status="valid" time="0.01"/></proof>
  <proof prover="4"><result status="valid" time="0.00"/></proof>
  <proof prover="5"><result status="valid" time="0.00"/></proof>
  <proof prover="6"><result status="valid" time="0.00"/></proof>
  <proof prover="7"><result status="valid" time="0.00"/></proof>
  <proof prover="8"><result status="valid" time="0.01" steps="5"/></proof>
  </goal>
  <goal name="WP_parameter search_rec.4" expl="index in array bounds">
  <proof prover="2"><result status="valid" time="0.00"/></proof>
  <proof prover="4"><result status="valid" time="0.00"/></proof>
  <proof prover="5"><result status="valid" time="0.00"/></proof>
  <proof prover="6"><result status="valid" time="0.00"/></proof>
  <proof prover="7"><result status="valid" time="0.00"/></proof>
  <proof prover="8"><result status="valid" time="0.00" steps="6"/></proof>
  </goal>
  <goal name="WP_parameter search_rec.5" expl="variant decrease">
  <proof prover="8"><result status="valid" time="0.02" steps="6"/></proof>
  </goal>
  <goal name="WP_parameter search_rec.6" expl="precondition">
  <proof prover="2"><result status="valid" time="0.00"/></proof>
  <proof prover="4"><result status="valid" time="0.02"/></proof>
  <proof prover="5"><result status="valid" time="0.01"/></proof>
  <proof prover="6"><result status="valid" time="0.03"/></proof>
  <proof prover="7"><result status="valid" time="0.02"/></proof>
  <proof prover="8"><result status="valid" time="0.01" steps="6"/></proof>
  </goal>
  <goal name="WP_parameter search_rec.7" expl="postcondition">
  <proof prover="1"><result status="valid" time="0.04"/></proof>
  <proof prover="6"><result status="valid" time="1.18"/></proof>
  <proof prover="7"><result status="valid" time="0.02"/></proof>
  <proof prover="11"><result status="valid" time="0.04"/></proof>
  </goal>
  <goal name="WP_parameter search_rec.8" expl="variant decrease">
  <proof prover="8"><result status="valid" time="0.03" steps="6"/></proof>
  </goal>
  <goal name="WP_parameter search_rec.9" expl="precondition">
  <proof prover="2"><result status="valid" time="0.01"/></proof>
  <proof prover="4"><result status="valid" time="0.02"/></proof>
  <proof prover="5"><result status="valid" time="0.01"/></proof>
  <proof prover="6"><result status="valid" time="0.01"/></proof>
  <proof prover="7"><result status="valid" time="0.02"/></proof>
  <proof prover="8"><result status="valid" time="0.01" steps="6"/></proof>
  </goal>
  <goal name="WP_parameter search_rec.10" expl="postcondition">
  <proof prover="1"><result status="valid" time="0.02"/></proof>
  <proof prover="7"><result status="valid" time="0.05"/></proof>
  <proof prover="9"><result status="valid" time="0.01"/></proof>
  <proof prover="11"><result status="valid" time="0.02"/></proof>
  </goal>
  <goal name="WP_parameter search_rec.11" expl="postcondition">
  <proof prover="2"><result status="valid" time="0.02"/></proof>
  <proof prover="4"><result status="valid" time="0.03"/></proof>
  <proof prover="5"><result status="valid" time="0.01"/></proof>
  <proof prover="6"><result status="valid" time="0.02"/></proof>
  <proof prover="7"><result status="valid" time="0.02"/></proof>
  <proof prover="8"><result status="valid" time="0.02" steps="6"/></proof>
>>>>>>> 8e560e42
  </goal>
 </transf>
 </goal>
</theory>
</file>
</why3session><|MERGE_RESOLUTION|>--- conflicted
+++ resolved
@@ -9,9 +9,8 @@
  <goal name="VC decrease1_induction" expl="VC for decrease1_induction" proved="true">
  <proof prover="9"><result status="valid" time="0.02" steps="35"/></proof>
  </goal>
-<<<<<<< HEAD
  <goal name="VC search" expl="VC for search" proved="true">
- <transf name="split_goal_wp" proved="true" >
+ <transf name="split_goal_right" proved="true" >
   <goal name="VC search.0" expl="loop invariant init" proved="true">
   <proof prover="9"><result status="valid" time="0.00" steps="2"/></proof>
   </goal>
@@ -54,7 +53,7 @@
  </transf>
  </goal>
  <goal name="VC search_rec" expl="VC for search_rec" proved="true">
- <transf name="split_goal_wp" proved="true" >
+ <transf name="split_goal_right" proved="true" >
   <goal name="VC search_rec.0" expl="index in array bounds" proved="true">
   <proof prover="9"><result status="valid" time="0.00" steps="4"/></proof>
   </goal>
@@ -78,181 +77,6 @@
   </goal>
   <goal name="VC search_rec.7" expl="postcondition" proved="true">
   <proof prover="0"><result status="valid" time="0.01"/></proof>
-=======
- <goal name="WP_parameter search" expl="VC for search">
- <transf name="split_goal_right">
-  <goal name="WP_parameter search.1" expl="loop invariant init">
-  <proof prover="2"><result status="valid" time="0.00"/></proof>
-  <proof prover="6"><result status="valid" time="0.00"/></proof>
-  <proof prover="7"><result status="valid" time="0.00"/></proof>
-  <proof prover="8"><result status="valid" time="0.00" steps="2"/></proof>
-  </goal>
-  <goal name="WP_parameter search.2" expl="loop invariant init">
-  <proof prover="2"><result status="valid" time="0.00"/></proof>
-  <proof prover="4"><result status="valid" time="0.00"/></proof>
-  <proof prover="5"><result status="valid" time="0.01"/></proof>
-  <proof prover="6"><result status="valid" time="0.00"/></proof>
-  <proof prover="7"><result status="valid" time="0.00"/></proof>
-  <proof prover="8"><result status="valid" time="0.00" steps="4"/></proof>
-  </goal>
-  <goal name="WP_parameter search.3" expl="index in array bounds">
-  <proof prover="2"><result status="valid" time="0.00"/></proof>
-  <proof prover="4"><result status="valid" time="0.01"/></proof>
-  <proof prover="5"><result status="valid" time="0.01"/></proof>
-  <proof prover="6"><result status="valid" time="0.03"/></proof>
-  <proof prover="7"><result status="valid" time="0.02"/></proof>
-  <proof prover="8"><result status="valid" time="0.01" steps="4"/></proof>
-  </goal>
-  <goal name="WP_parameter search.4" expl="postcondition">
-  <proof prover="2"><result status="valid" time="0.02"/></proof>
-  <proof prover="4"><result status="valid" time="0.03"/></proof>
-  <proof prover="5"><result status="valid" time="0.01"/></proof>
-  <proof prover="6"><result status="valid" time="0.02"/></proof>
-  <proof prover="7"><result status="valid" time="0.02"/></proof>
-  <proof prover="8"><result status="valid" time="0.01" steps="9"/></proof>
-  <proof prover="10"><result status="valid" time="0.01"/></proof>
-  </goal>
-  <goal name="WP_parameter search.5" expl="index in array bounds">
-  <proof prover="2"><result status="valid" time="0.01"/></proof>
-  <proof prover="4"><result status="valid" time="0.00"/></proof>
-  <proof prover="5"><result status="valid" time="0.01"/></proof>
-  <proof prover="6"><result status="valid" time="0.00"/></proof>
-  <proof prover="7"><result status="valid" time="0.00"/></proof>
-  <proof prover="8"><result status="valid" time="0.01" steps="5"/></proof>
-  </goal>
-  <goal name="WP_parameter search.6" expl="index in array bounds">
-  <proof prover="2"><result status="valid" time="0.01"/></proof>
-  <proof prover="4"><result status="valid" time="0.00"/></proof>
-  <proof prover="5"><result status="valid" time="0.01"/></proof>
-  <proof prover="6"><result status="valid" time="0.00"/></proof>
-  <proof prover="7"><result status="valid" time="0.00"/></proof>
-  <proof prover="8"><result status="valid" time="0.01" steps="6"/></proof>
-  </goal>
-  <goal name="WP_parameter search.7" expl="loop invariant preservation">
-  <proof prover="2"><result status="valid" time="0.02"/></proof>
-  <proof prover="6"><result status="valid" time="0.03"/></proof>
-  <proof prover="7"><result status="valid" time="0.02"/></proof>
-  <proof prover="8"><result status="valid" time="0.01" steps="7"/></proof>
-  </goal>
-  <goal name="WP_parameter search.8" expl="loop invariant preservation">
-  <proof prover="4"><result status="valid" time="0.02"/></proof>
-  <proof prover="6"><result status="valid" time="0.00"/></proof>
-  <proof prover="7"><result status="valid" time="0.09"/></proof>
-  </goal>
-  <goal name="WP_parameter search.9" expl="loop variant decrease">
-  <proof prover="2"><result status="valid" time="0.02"/></proof>
-  <proof prover="4"><result status="valid" time="0.02"/></proof>
-  <proof prover="5"><result status="valid" time="0.01"/></proof>
-  <proof prover="6"><result status="valid" time="0.02"/></proof>
-  <proof prover="7"><result status="valid" time="0.02"/></proof>
-  <proof prover="8"><result status="valid" time="0.00" steps="7"/></proof>
-  </goal>
-  <goal name="WP_parameter search.10" expl="loop invariant preservation">
-  <proof prover="2"><result status="valid" time="0.01"/></proof>
-  <proof prover="6"><result status="valid" time="0.02"/></proof>
-  <proof prover="7"><result status="valid" time="0.02"/></proof>
-  <proof prover="8"><result status="valid" time="0.00" steps="7"/></proof>
-  </goal>
-  <goal name="WP_parameter search.11" expl="loop invariant preservation">
-  <proof prover="2"><result status="valid" time="0.02"/></proof>
-  <proof prover="6"><result status="valid" time="0.02"/></proof>
-  <proof prover="7"><result status="valid" time="0.02"/></proof>
-  <proof prover="8"><result status="valid" time="0.02" steps="12"/></proof>
-  </goal>
-  <goal name="WP_parameter search.12" expl="loop variant decrease">
-  <proof prover="2"><result status="valid" time="0.01"/></proof>
-  <proof prover="4"><result status="valid" time="0.02"/></proof>
-  <proof prover="5"><result status="valid" time="0.01"/></proof>
-  <proof prover="6"><result status="valid" time="0.03"/></proof>
-  <proof prover="7"><result status="valid" time="0.02"/></proof>
-  <proof prover="8"><result status="valid" time="0.01" steps="7"/></proof>
-  </goal>
-  <goal name="WP_parameter search.13" expl="postcondition">
-  <proof prover="2"><result status="valid" time="0.01"/></proof>
-  <proof prover="4"><result status="valid" time="0.02"/></proof>
-  <proof prover="5"><result status="valid" time="0.01"/></proof>
-  <proof prover="6"><result status="valid" time="0.02"/></proof>
-  <proof prover="7"><result status="valid" time="0.02"/></proof>
-  <proof prover="8"><result status="valid" time="0.00" steps="9"/></proof>
-  </goal>
- </transf>
- </goal>
- <goal name="WP_parameter search_rec" expl="VC for search_rec">
- <transf name="split_goal_right">
-  <goal name="WP_parameter search_rec.1" expl="index in array bounds">
-  <proof prover="2"><result status="valid" time="0.01"/></proof>
-  <proof prover="4"><result status="valid" time="0.02"/></proof>
-  <proof prover="5"><result status="valid" time="0.01"/></proof>
-  <proof prover="6"><result status="valid" time="0.02"/></proof>
-  <proof prover="7"><result status="valid" time="0.02"/></proof>
-  <proof prover="8"><result status="valid" time="0.01" steps="4"/></proof>
-  </goal>
-  <goal name="WP_parameter search_rec.2" expl="postcondition">
-  <proof prover="2"><result status="valid" time="0.02"/></proof>
-  <proof prover="4"><result status="valid" time="0.01"/></proof>
-  <proof prover="5"><result status="valid" time="0.01"/></proof>
-  <proof prover="6"><result status="valid" time="0.02"/></proof>
-  <proof prover="7"><result status="valid" time="0.02"/></proof>
-  <proof prover="8"><result status="valid" time="0.00" steps="8"/></proof>
-  </goal>
-  <goal name="WP_parameter search_rec.3" expl="index in array bounds">
-  <proof prover="2"><result status="valid" time="0.01"/></proof>
-  <proof prover="4"><result status="valid" time="0.00"/></proof>
-  <proof prover="5"><result status="valid" time="0.00"/></proof>
-  <proof prover="6"><result status="valid" time="0.00"/></proof>
-  <proof prover="7"><result status="valid" time="0.00"/></proof>
-  <proof prover="8"><result status="valid" time="0.01" steps="5"/></proof>
-  </goal>
-  <goal name="WP_parameter search_rec.4" expl="index in array bounds">
-  <proof prover="2"><result status="valid" time="0.00"/></proof>
-  <proof prover="4"><result status="valid" time="0.00"/></proof>
-  <proof prover="5"><result status="valid" time="0.00"/></proof>
-  <proof prover="6"><result status="valid" time="0.00"/></proof>
-  <proof prover="7"><result status="valid" time="0.00"/></proof>
-  <proof prover="8"><result status="valid" time="0.00" steps="6"/></proof>
-  </goal>
-  <goal name="WP_parameter search_rec.5" expl="variant decrease">
-  <proof prover="8"><result status="valid" time="0.02" steps="6"/></proof>
-  </goal>
-  <goal name="WP_parameter search_rec.6" expl="precondition">
-  <proof prover="2"><result status="valid" time="0.00"/></proof>
-  <proof prover="4"><result status="valid" time="0.02"/></proof>
-  <proof prover="5"><result status="valid" time="0.01"/></proof>
-  <proof prover="6"><result status="valid" time="0.03"/></proof>
-  <proof prover="7"><result status="valid" time="0.02"/></proof>
-  <proof prover="8"><result status="valid" time="0.01" steps="6"/></proof>
-  </goal>
-  <goal name="WP_parameter search_rec.7" expl="postcondition">
-  <proof prover="1"><result status="valid" time="0.04"/></proof>
-  <proof prover="6"><result status="valid" time="1.18"/></proof>
-  <proof prover="7"><result status="valid" time="0.02"/></proof>
-  <proof prover="11"><result status="valid" time="0.04"/></proof>
-  </goal>
-  <goal name="WP_parameter search_rec.8" expl="variant decrease">
-  <proof prover="8"><result status="valid" time="0.03" steps="6"/></proof>
-  </goal>
-  <goal name="WP_parameter search_rec.9" expl="precondition">
-  <proof prover="2"><result status="valid" time="0.01"/></proof>
-  <proof prover="4"><result status="valid" time="0.02"/></proof>
-  <proof prover="5"><result status="valid" time="0.01"/></proof>
-  <proof prover="6"><result status="valid" time="0.01"/></proof>
-  <proof prover="7"><result status="valid" time="0.02"/></proof>
-  <proof prover="8"><result status="valid" time="0.01" steps="6"/></proof>
-  </goal>
-  <goal name="WP_parameter search_rec.10" expl="postcondition">
-  <proof prover="1"><result status="valid" time="0.02"/></proof>
-  <proof prover="7"><result status="valid" time="0.05"/></proof>
-  <proof prover="9"><result status="valid" time="0.01"/></proof>
-  <proof prover="11"><result status="valid" time="0.02"/></proof>
-  </goal>
-  <goal name="WP_parameter search_rec.11" expl="postcondition">
-  <proof prover="2"><result status="valid" time="0.02"/></proof>
-  <proof prover="4"><result status="valid" time="0.03"/></proof>
-  <proof prover="5"><result status="valid" time="0.01"/></proof>
-  <proof prover="6"><result status="valid" time="0.02"/></proof>
-  <proof prover="7"><result status="valid" time="0.02"/></proof>
-  <proof prover="8"><result status="valid" time="0.02" steps="6"/></proof>
->>>>>>> 8e560e42
   </goal>
  </transf>
  </goal>
