(********************************************************************)
(*                                                                  *)
(*  The Why3 Verification Platform   /   The Why3 Development Team  *)
(*  Copyright 2010-2015   --   INRIA - CNRS - Paris-Sud University  *)
(*                                                                  *)
(*  This software is distributed under the terms of the GNU Lesser  *)
(*  General Public License version 2.1, with the special exception  *)
(*  on linking described in file LICENSE.                           *)
(*                                                                  *)
(********************************************************************)

{
  open Format
  open Parser

  exception IllegalCharacter of char

  let () = Exn_printer.register (fun fmt e -> match e with
    | IllegalCharacter c -> fprintf fmt "illegal character %c" c
    | _ -> raise e)

  let keywords = Hashtbl.create 97
  let () =
    List.iter
      (fun (x,y) -> Hashtbl.add keywords x y)
      [
        "as", AS;
        "axiom", AXIOM;
        "by", BY;
        "clone", CLONE;
        "coinductive", COINDUCTIVE;
        "constant", CONSTANT;
        "else", ELSE;
        "end", END;
        "epsilon", EPSILON;
        "exists", EXISTS;
        "export", EXPORT;
        "false", FALSE;
        "forall", FORALL;
        "function", FUNCTION;
        "goal", GOAL;
        "if", IF;
        "import", IMPORT;
        "in", IN;
        "inductive", INDUCTIVE;
        "lemma", LEMMA;
        "let", LET;
        "match", MATCH;
        "meta", META;
        "not", NOT;
        "predicate", PREDICATE;
<<<<<<< HEAD
        "scope", SCOPE;
=======
        "prop", PROP;
        "so", SO;
>>>>>>> 2411344a
        "then", THEN;
        "theory", THEORY;
        "true", TRUE;
        "type", TYPE;
        "use", USE;
        "with", WITH;
        (* programs *)
        "abstract", ABSTRACT;
        "absurd", ABSURD;
        "any", ANY;
        "assert", ASSERT;
        "assume", ASSUME;
        "at", AT;
        "begin", BEGIN;
        "check", CHECK;
        "diverges", DIVERGES;
        "do", DO;
        "done", DONE;
        "downto", DOWNTO;
        "ensures", ENSURES;
        "exception", EXCEPTION;
        "for", FOR;
        "fun", FUN;
        "ghost", GHOST;
        "invariant", INVARIANT;
        "label", LABEL;
        "module", MODULE;
        "mutable", MUTABLE;
        "old", OLD;
        "private", PRIVATE;
        "raise", RAISE;
        "raises", RAISES;
        "reads", READS;
        "rec", REC;
        "requires", REQUIRES;
        "returns", RETURNS;
        "to", TO;
        "try", TRY;
        "val", VAL;
        "variant", VARIANT;
        "while", WHILE;
        "writes", WRITES;
      ]
}

let space = [' ' '\t' '\r']
let lalpha = ['a'-'z' '_']
let ualpha = ['A'-'Z']
let alpha = lalpha | ualpha
let digit = ['0'-'9']
let lident = lalpha (alpha | digit | '\'')*
let uident = ualpha (alpha | digit | '\'')*
let hexadigit = ['0'-'9' 'a'-'f' 'A'-'F']

let op_char_1 = ['=' '<' '>' '~']
let op_char_2 = ['+' '-']
<<<<<<< HEAD
let op_char_3 = ['*' '/' '%' '\\']
=======
let op_char_3 = ['*' '/' '\\' '%']
>>>>>>> 2411344a
let op_char_4 = ['!' '$' '&' '?' '@' '^' '.' ':' '|' '#']
let op_char_34 = op_char_3 | op_char_4
let op_char_234 = op_char_2 | op_char_34
let op_char_1234 = op_char_1 | op_char_234

let op_char_pref = ['!' '?']

rule token = parse
  | "##" space* ("\"" ([^ '\010' '\013' '"' ]* as file) "\"")?
    space* (digit+ as line) space* (digit+ as char) space* "##"
      { Lexlib.update_loc lexbuf file (int_of_string line) (int_of_string char);
        token lexbuf }
  | "#" space* "\"" ([^ '\010' '\013' '"' ]* as file) "\""
    space* (digit+ as line) space* (digit+ as bchar) space*
    (digit+ as echar) space* "#"
      { POSITION (Loc.user_position file (int_of_string line)
                 (int_of_string bchar) (int_of_string echar)) }
  | '\n'
      { Lexlib.newline lexbuf; token lexbuf }
  | space+
      { token lexbuf }
  | '_'
      { UNDERSCORE }
  | lident as id
      { try Hashtbl.find keywords id with Not_found -> LIDENT id }
  | uident as id
      { UIDENT id }
  | ['0'-'9'] ['0'-'9' '_']* as s
      { INTEGER (Number.int_const_dec (Lexlib.remove_underscores s)) }
  | '0' ['x' 'X'] (['0'-'9' 'A'-'F' 'a'-'f']['0'-'9' 'A'-'F' 'a'-'f' '_']* as s)
      { INTEGER (Number.int_const_hex (Lexlib.remove_underscores s)) }
  | '0' ['o' 'O'] (['0'-'7'] ['0'-'7' '_']* as s)
      { INTEGER (Number.int_const_oct (Lexlib.remove_underscores s)) }
  | '0' ['b' 'B'] (['0'-'1'] ['0'-'1' '_']* as s)
      { INTEGER (Number.int_const_bin (Lexlib.remove_underscores s)) }
  | (digit+ as i) ("" as f) ['e' 'E'] (['-' '+']? digit+ as e)
  | (digit+ as i) '.' (digit* as f) (['e' 'E'] (['-' '+']? digit+ as e))?
  | (digit* as i) '.' (digit+ as f) (['e' 'E'] (['-' '+']? digit+ as e))?
      { FLOAT (Number.real_const_dec i f
          (Opt.map Lexlib.remove_leading_plus e)) }
  | '0' ['x' 'X'] (hexadigit+ as i) ("" as f) ['p' 'P'] (['-' '+']? digit+ as e)
  | '0' ['x' 'X'] (hexadigit+ as i) '.' (hexadigit* as f)
        (['p' 'P'] (['-' '+']? digit+ as e))?
  | '0' ['x' 'X'] (hexadigit* as i) '.' (hexadigit+ as f)
        (['p' 'P'] (['-' '+']? digit+ as e))?
      { FLOAT (Number.real_const_hex i f
          (Opt.map Lexlib.remove_leading_plus e)) }
  | "(*)"
      { LEFTPAR_STAR_RIGHTPAR }
  | "(*"
      { Lexlib.comment lexbuf; token lexbuf }
  | "'" (lident as id)
      { QUOTE_LIDENT id }
  | ","
      { COMMA }
  | "("
      { LEFTPAR }
  | ")"
      { RIGHTPAR }
  | "{"
      { LEFTBRC }
  | "}"
      { RIGHTBRC }
  | ":"
      { COLON }
  | ";"
      { SEMICOLON }
  | "->"
      { ARROW }
  | "<-"
      { LARROW }
  | "<->"
      { LRARROW }
  | "&&"
      { AMPAMP }
  | "||"
      { BARBAR }
  | "/\\"
      { AND }
  | "\\/"
      { OR }
  | "."
      { DOT }
  | ".."
      { DOTDOT }
  | "|"
      { BAR }
  | "="
      { EQUAL }
  | "<>"
      { LTGT }
  | "["
      { LEFTSQ }
  | "]"
      { RIGHTSQ }
  | op_char_pref op_char_4* as s
      { OPPREF s }
  | op_char_1234* op_char_1 op_char_1234* as s
      { OP1 s }
  | op_char_234*  op_char_2 op_char_234*  as s
      { OP2 s }
  | op_char_34*   op_char_3 op_char_34*  as s
      { OP3 s }
  | op_char_4+ as s
      { OP4 s }
  | "\""
      { STRING (Lexlib.string lexbuf) }
  | eof
      { EOF }
  | _ as c
      { raise (IllegalCharacter c) }

{
  let debug = Debug.register_info_flag "print_modules"
    ~desc:"Print@ program@ modules@ after@ typechecking."

  open Stdlib
  open Ident
  open Theory
  open Pmodule

  let read_channel env path file c =
    let lb = Lexing.from_channel c in
    Loc.set_file file lb;
    Typing.open_file env path;
    let mm = Loc.with_location (mlw_file token) lb in
    if path = [] && Debug.test_flag debug then begin
      let print_m _ m = Format.eprintf "%a@\n@." print_module m in
      let add_m _ m mm = Mid.add m.mod_theory.th_name m mm in
      Mid.iter print_m (Mstr.fold add_m mm Mid.empty)
    end;
    mm

  let () = Env.register_format mlw_language "whyml" ["mlw";"why"] read_channel
    ~desc:"WhyML@ programming@ and@ specification@ language"
}<|MERGE_RESOLUTION|>--- conflicted
+++ resolved
@@ -49,12 +49,8 @@
         "meta", META;
         "not", NOT;
         "predicate", PREDICATE;
-<<<<<<< HEAD
         "scope", SCOPE;
-=======
-        "prop", PROP;
         "so", SO;
->>>>>>> 2411344a
         "then", THEN;
         "theory", THEORY;
         "true", TRUE;
@@ -111,11 +107,7 @@
 
 let op_char_1 = ['=' '<' '>' '~']
 let op_char_2 = ['+' '-']
-<<<<<<< HEAD
-let op_char_3 = ['*' '/' '%' '\\']
-=======
 let op_char_3 = ['*' '/' '\\' '%']
->>>>>>> 2411344a
 let op_char_4 = ['!' '$' '&' '?' '@' '^' '.' ':' '|' '#']
 let op_char_34 = op_char_3 | op_char_4
 let op_char_234 = op_char_2 | op_char_34
