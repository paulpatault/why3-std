--- conflicted
+++ resolved
@@ -114,18 +114,22 @@
   let subst = Mtv.map (fun ts -> ty_app ts []) tvm in
   Mtv.values decls @ intros known_map pr (t_ty_subst subst Mvs.empty f)
 
-<<<<<<< HEAD
+(*
+FIXME [merge from itp]: What was the role of this known_map ??
+
 let introduce_premises = Trans.store (fun t ->
   let known_map = Task.task_known t in
   Trans.apply (Trans.goal (intros ~known_map)) t)
-=======
+
+ *)
+
 let intros_with_meta pr f =
   let l = intros pr f in
   Theory.create_meta Pretty.meta_introduced_hypotheses [] ::
   List.rev (List.rev_map Theory.create_decl l)
 
 let introduce_premises = Trans.tgoal intros_with_meta
->>>>>>> d6bd47f9
+
 
 let () = Trans.register_transform "introduce_premises" introduce_premises
   ~desc:"Introduce@ universal@ quantification@ and@ hypothesis@ in@ the@ \
