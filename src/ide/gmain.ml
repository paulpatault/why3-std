--- conflicted
+++ resolved
@@ -353,7 +353,6 @@
   3, GPack.vbox ~homogeneous:false ~packing:
     (fun w -> ignore(notebook#append_page ~tab_label:label#coerce w)) ()
 
-<<<<<<< HEAD
 let counterexample_page,counterexample_tab =
   let label = GMisc.label ~text:"Counter-example" () in
   3, GPack.vbox ~homogeneous:false ~packing:
@@ -361,11 +360,9 @@
 
 
 let _ = GPack.hbox ~packing:(source_tab#pack ~expand:false) ()
-=======
 let (_ : GPack.box) =
   GPack.hbox ~packing:(source_tab#pack ~expand:false ?from:None ?fill:None
                          ?padding:None) ()
->>>>>>> efa3dbcd
 
 (******************)
 (* views          *)
