--- conflicted
+++ resolved
@@ -22,14 +22,9 @@
 %token <string> STRING
 %token <string> OPERATOR
 %token <string> INPUT (* never reaches the parser *)
-<<<<<<< HEAD
 %token THEORY END SYNTAX REMOVE META PRELUDE PRINTER MODEL_PARSER
-%token VALID INVALID TIMEOUT OUTOFMEMORY UNKNOWN FAIL TIME STEPS
-=======
-%token THEORY END SYNTAX REMOVE META PRELUDE PRINTER
 %token VALID INVALID UNKNOWN FAIL
 %token TIMEOUT OUTOFMEMORY STEPSLIMITEXCEEDED TIME STEPS
->>>>>>> 680be27a
 %token UNDERSCORE LEFTPAR RIGHTPAR DOT QUOTE EOF
 %token BLACKLIST
 %token MODULE EXCEPTION VAL CONVERTER
