--- conflicted
+++ resolved
@@ -94,17 +94,9 @@
     sp_diverge = s1.sp_diverge || s2.sp_diverge;
   }
 
-<<<<<<< HEAD
   let break_id    = "'Break"
   let continue_id = "'Continue"
   let return_id   = "'Return"
-=======
-(* dead code
-  let add_init_mark e =
-    let init = { id_str = "Init"; id_lab = []; id_loc = e.expr_loc } in
-    { e with expr_desc = Emark (init, e) }
-*)
->>>>>>> b9e41718
 
   let error_param loc =
     Loc.errorm ~loc "cannot determine the type of the parameter"
@@ -147,11 +139,7 @@
 %token AND ARROW
 %token BAR
 %token COLON COMMA
-<<<<<<< HEAD
 %token DOT DOTDOT EQUAL LT GT LTGT MINUS
-=======
-%token DOT DOTDOT EQUAL LAMBDA LT GT LTGT MINUS
->>>>>>> b9e41718
 %token LEFTPAR LEFTPAR_STAR_RIGHTPAR LEFTSQ
 %token LARROW LRARROW OR
 %token RIGHTPAR RIGHTSQ
@@ -183,23 +171,13 @@
 %right OR BARBAR
 %right AND AMPAMP
 %nonassoc NOT
-<<<<<<< HEAD
 %right EQUAL LTGT LT GT OP1
 %nonassoc AT OLD
-=======
-%left EQUAL LTGT LT GT OP1
-%nonassoc LARROW
-%nonassoc RIGHTSQ    (* stronger than <- for e1[e2 <- e3] *)
->>>>>>> b9e41718
 %left OP2 MINUS
 %left OP3
 %left OP4
 %nonassoc prec_prefix_op
-<<<<<<< HEAD
 %nonassoc INTEGER REAL (* stronger than MINUS *)
-=======
-%nonassoc INTEGER REAL
->>>>>>> b9e41718
 %nonassoc LEFTSQ
 %nonassoc OPPREF
 
@@ -316,19 +294,6 @@
 | AXIOM labels(ident_nq) COLON term         { Dprop (Decl.Paxiom, $2, $4) }
 | LEMMA labels(ident_nq) COLON term         { Dprop (Decl.Plemma, $2, $4) }
 | GOAL  labels(ident_nq) COLON term         { Dprop (Decl.Pgoal, $2, $4) }
-<<<<<<< HEAD
-=======
-| META sident comma_list1(meta_arg)         { Dmeta ($2, $3) }
-
-meta_arg:
-| TYPE      ty      { Mty $2 }
-| CONSTANT  qualid  { Mfs $2 }
-| FUNCTION  qualid  { Mfs $2 }
-| PREDICATE qualid  { Mps $2 }
-| PROP      qualid  { Mpr $2 }
-| STRING            { Mstr $1 }
-| INTEGER           { Mint (Number.to_small_integer $1) }
->>>>>>> b9e41718
 
 (* Type declarations *)
 
@@ -349,7 +314,6 @@
 
 typedefn:
 | (* epsilon *)
-<<<<<<< HEAD
     { (Abstract, false), TDrecord [] }
 | EQUAL vis_mut bar_list1(type_case)
     { $2, TDalgebraic $3 }
@@ -359,33 +323,14 @@
     { $2, TDalias $3 }
 (* FIXME: allow negative bounds *)
 | EQUAL LT RANGE int_constant int_constant GT
-    { (Public, false),
-      TDrange ($4,$5) }
+    { (Public, false), TDrange ($4, $5) }
 | EQUAL LT FLOAT INTEGER INTEGER GT
     { (Public, false),
       TDfloat (Number.to_small_integer $4, Number.to_small_integer $5) }
-=======
-    { false, Public, TDabstract, [] }
-| model abstract bar_list1(type_case) invariant*
-    { $1, $2, TDalgebraic $3, $4 }
-| model abstract LEFTBRC semicolon_list1(type_field) RIGHTBRC invariant*
-    { $1, $2, TDrecord $4, $6 }
-| model abstract ty invariant*
-    { $1, $2, TDalias $3, $4 }
-| EQUAL LT RANGE int_constant int_constant GT
-    { false, Public, TDrange ($4, $5), [] }
-| EQUAL LT FLOAT INTEGER INTEGER GT
-    { false, Public,
-      TDfloat (Number.to_small_integer $4, Number.to_small_integer $5), [] }
 
 int_constant:
 | INTEGER       { Number.compute_int_literal $1 }
 | MINUS INTEGER { BigInt.minus (Number.compute_int_literal $2) }
->>>>>>> b9e41718
-
-int_constant:
-| INTEGER       { mk_int_const false $1 }
-| MINUS INTEGER { mk_int_const true $2 }
 
 vis_mut:
 | (* epsilon *)     { Public, false }
@@ -601,11 +546,7 @@
     { Tconst (Number.ConstInt (mk_int_const true $2)) }
 | MINUS REAL
     { Tconst (Number.ConstReal (mk_real_const true $2)) }
-<<<<<<< HEAD
 | l = single_term ; o = bin_op ; r = single_term
-=======
-| l = term ; o = bin_op ; r = term
->>>>>>> b9e41718
     { Tbinop (l, o, r) }
 | l = single_term ; o = infix_op_1 ; r = single_term
     { Tinfix (l, o, r) }
@@ -720,11 +661,7 @@
 numeral:
 | INTEGER { Number.ConstInt (mk_int_const false $1) }
 | REAL    { Number.ConstReal (mk_real_const false $1) }
-<<<<<<< HEAD
-
-=======
- 
->>>>>>> b9e41718
+
 (* Program declarations *)
 
 prog_decl:
@@ -833,13 +770,7 @@
     { Econst (Number.ConstInt (mk_int_const true $2)) }
 | MINUS REAL
     { Econst (Number.ConstReal (mk_real_const true $2)) }
-<<<<<<< HEAD
 | l = single_expr ; o = infix_op_1 ; r = single_expr
-=======
-| l = expr ; o = lazy_op ; r = expr
-    { Elazy (l,o,r) }
-| l = expr ; o = infix_op ; r = expr
->>>>>>> b9e41718
     { Einfix (l,o,r) }
 | l = single_expr ; o = infix_op_234 ; r = single_expr
     { Eidapp (Qident o, [l;r]) }
@@ -1267,7 +1198,6 @@
 | LTGT      { mk_id (infix "<>") $startpos $endpos }
 | LT        { mk_id (infix "<")  $startpos $endpos }
 | GT        { mk_id (infix ">")  $startpos $endpos }
-| MINUS     { mk_id (infix "-")  $startpos $endpos }
 
 %inline infix_op_234:
 | o = OP2   { mk_id (infix o)    $startpos $endpos }
