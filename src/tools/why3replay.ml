(********************************************************************)
(*                                                                  *)
(*  The Why3 Verification Platform   /   The Why3 Development Team  *)
(*  Copyright 2010-2017   --   INRIA - CNRS - Paris-Sud University  *)
(*                                                                  *)
(*  This software is distributed under the terms of the GNU Lesser  *)
(*  General Public License version 2.1, with the special exception  *)
(*  on linking described in file LICENSE.                           *)
(*                                                                  *)
(********************************************************************)

open Format
open Why3

(** {2 Warnings} *)

(* warnings are shown on standard output instead of standard error:
   they are not an error but should be present in the reporting of the
   replay *)

let display_warning ?loc msg =
  match loc with
    | None -> printf "%s@." msg
    | Some l -> printf "%a: %s@." Loc.gen_report_position l msg

let () = Warning.set_hook display_warning

let debug = Debug.register_info_flag
    ~desc:"of@ the@ progression@ of@ a@ replay"
    "replay"

let files = Queue.create ()
(*
let opt_stats = ref true
*)
let opt_force = ref false
let opt_obsolete_only = ref false
let opt_use_steps = ref false
(*
let opt_bench = ref false
*)
let opt_provers = ref []
let opt_verbose = ref true


(** {2 Smoke detector} *)

(*
type smoke_detector =
  | SD_None (** No smoke detector *)
  | SD_Top  (** Negation added at the top of the goals *)
  | SD_Deep
(** Negation added under implication and universal quantification *)


let opt_smoke = ref SD_None

let set_opt_smoke = function
  | "none" -> opt_smoke := SD_None
  | "top" ->  opt_smoke := SD_Top
  | "deep" ->  opt_smoke := SD_Deep
  | _ -> assert false
 *)

let usage_msg = Format.sprintf
  "Usage: %s [options] [<file.why>|<project directory>]"
  (Filename.basename Sys.argv.(0))

let option_list = [
  ("-f",
   Arg.Set opt_force,
   " enforce saving the session after replay");
  ("--force",
   Arg.Set opt_force,
   " same as -f");
  ("--use-steps",
   Arg.Set opt_use_steps,
   " replay using recorded number of proof steps (when possible)");
  ("--obsolete-only",
   Arg.Set opt_obsolete_only,
   " replay only if session is obsolete") ;
  ("-P",
   Arg.String (fun s ->
     opt_provers := Whyconf.parse_filter_prover s :: !opt_provers),
   "<prover> restrict replay to given prover");
  ("--prover",
   Arg.String (fun s ->
     opt_provers := Whyconf.parse_filter_prover s :: !opt_provers),
   " same as -P");
(*
  ("--smoke-detector",
   Arg.Symbol (["none";"top";"deep"],set_opt_smoke),
   " try to detect if the context is self-contradicting") ;
  ("--bench",
   Arg.Set opt_bench, " run as bench (experimental)");
  ("--no-stats",
   Arg.Clear opt_stats,
   " do not print statistics") ;
*)
  ("-q",
   Arg.Clear opt_verbose,
   " run quietly");
  ("--quiet",
   Arg.Clear opt_verbose,
   " same as -q") ]

let add_file f = Queue.push f files

let config, _, env =
  Whyconf.Args.initialize option_list add_file usage_msg

let found_upgraded_prover = ref false

module C = Controller_itp.Make(Unix_scheduler.Unix_scheduler)

let () =
  Controller_itp.set_session_max_tasks (Whyconf.running_provers_max (Whyconf.get_main config));
  C.register_observer
    (fun w s r ->
      if Debug.test_flag debug then
        Printf.eprintf "Progress: %d/%d/%d                       \r%!" w s r)

let print_result = Call_provers.print_prover_result

module S = Session_itp

let goal_statistics ses (goals,n,m) g =
  if S.pn_proved ses g then (goals,n+1,m+1) else (g::goals,n,m+1)

let theory_statistics ses (ths,n,m) th =
  let goals,n1,m1 =
    List.fold_left (goal_statistics ses) ([],0,0) (S.theory_goals th) in
  ((th,goals,n1,m1)::ths,n+n1,m+m1)

let file_statistics ses _ f (files,n,m) =
  let ths,n1,m1 =
    List.fold_left (theory_statistics ses) ([],0,0) (S.file_theories f) in
  ((f,ths,n1,m1)::files,n+n1,m+m1)

let print_statistics ses files =
  let print_goal g =
    printf "         +--goal %s not proved@."
           (S.get_proof_name ses g).Ident.id_string
  in
  let print_theory (th,goals,n,m) =
    if n<m then begin
      printf "      +--theory %s: %d/%d@."
        (S.theory_name th).Ident.id_string n m;
      List.iter print_goal (List.rev goals)
    end
  in
  let print_file (f,ths,n,m) =
    if n<m then begin
      printf "   +--file %s: %d/%d@." (S.file_name f) n m;
      List.iter print_theory (List.rev ths)
    end
  in
  List.iter print_file (List.rev files)


let print_report ses (id,p,l,r) =
  let g = S.get_proof_name ses id in
  printf "   goal '%s', prover '%a': " g.Ident.id_string Whyconf.print_prover p;
  match r with
  | C.Result(new_res,old_res) ->
        printf "%a instead of %a (timelimit=%d, memlimit=%d, steplimit=%d)@."
          print_result new_res print_result old_res
          l.Call_provers.limit_time
          l.Call_provers.limit_mem
          l.Call_provers.limit_steps
  | C.No_former_result new_res ->
      printf "no former result available, new result is: %a@."
        print_result new_res
  | C.CallFailed msg ->
      printf "internal failure '%a'@." Exn_printer.exn_printer msg;
  | C.Replay_interrupted ->
      printf "replay interrupted@."
  | C.Edited_file_absent f ->
      printf "proof script absent (%s)@." f
  | C.Prover_not_installed ->
     printf "not installed@."


let same_result r1 r2 =
  match r1.Call_provers.pr_answer, r2.Call_provers.pr_answer with
    | Call_provers.Valid, Call_provers.Valid -> true
    | Call_provers.Invalid, Call_provers.Invalid -> true
    | Call_provers.Timeout, Call_provers.Timeout -> true
    | Call_provers.OutOfMemory, Call_provers.OutOfMemory -> true
    | Call_provers.Unknown _, Call_provers.Unknown _-> true
    | Call_provers.Failure _, Call_provers.Failure _-> true
    | _ -> false

let add_to_check_no_smoke some_merge_miss found_obs cont =
  let session = cont.Controller_itp.controller_session in
  let final_callback report =
    Debug.dprintf debug "@.";
    let files,n,m =
      Stdlib.Hstr.fold (file_statistics session)
        (S.get_files session) ([],0,0)
    in
    let report =
      List.filter
        (function
          | (_,_,_,C.Result(new_res,old_res)) ->
            not (same_result new_res old_res)
          | _ -> true)
        report
    in
    let save () =
      Debug.dprintf debug "Saving session...@?";
      S.save_session session;
      Debug.dprintf debug " done@." in
    printf " %d/%d " n m;
    if report = [] && not some_merge_miss then
      begin
        printf "(replay OK%s%s)@."
          (if found_obs then ", obsolete session" else "")
          (if !found_upgraded_prover then ", upgraded prover" else "");
        if true (* !opt_stats *) && n<m then print_statistics session files;
        Debug.dprintf debug "Everything replayed OK.@.";
        if !opt_force || found_obs || !found_upgraded_prover then save ();
        exit 0
      end
    else
      let report = List.rev report in
      begin
        printf "(replay failed%s)@."
          (if some_merge_miss then ", with some merge miss" else "");
        List.iter (print_report session) report;
        eprintf "Replay failed.@.";
        if !opt_force then save ();
        exit 1
      end
  in
  let callback paid pastatus =
    Debug.dprintf debug "[Replay] callback on node paid=%a with pastatus=%a@."
                  Session_itp.print_proofAttemptID paid Controller_itp.print_status pastatus
  in
  let notification _any =
    Debug.dprintf debug "[Replay] notified on node any@."
  in
  let update_monitor w s r =
    if !opt_verbose then
      Format.eprintf "Progress: %d/%d/%d                       \r%!" w s r
  in
  C.register_observer update_monitor;
  if !opt_provers = [] then
    let () =
      C.replay ~obsolete_only:false ~use_steps:!opt_use_steps ~callback ~notification ~final_callback cont
    in ()
  else
    failwith "option -P not yet supported"
(*
    let filter a =
      List.exists
        (fun p -> Whyconf.filter_prover p a.Session.proof_prover)
        !opt_provers in
    M.check_all ~release:true ~use_steps:!opt_use_steps
      ~filter ~callback env_session sched
 *)

(*

let add_to_check_smoke env_session sched =
  let callback report =
    Debug.dprintf debug "@.";
    let report =
      List.filter
        (function
          | (_,_,_,M.Result({Call_provers.pr_answer = Call_provers.Valid} ,_))
            -> true
          | (_,_,_,M.No_former_result({Call_provers.pr_answer = Call_provers.Valid}))
            -> true
          | _ -> false) report
    in
    if report = [] then begin
      Debug.dprintf debug "No smoke detected.@.";
      exit 0
    end
    else begin
      List.iter print_report report;
      eprintf "Smoke detected.@.";
      exit 1
    end
  in
  M.check_all ~release:true ~use_steps:!opt_use_steps
    ~callback env_session sched

let add_to_check config some_merge_miss found_obs =
  match !opt_smoke with
    | SD_None -> add_to_check_no_smoke config some_merge_miss found_obs;
    | _ ->
      assert (not some_merge_miss);
      assert (not found_obs);
      add_to_check_smoke

let transform_smoke env_session =
  let trans tr_name s =
    Session_tools.filter_proof_attempt
      (fun p -> Opt.inhabited (S.proof_verified p)) s.S.session;
    Session_tools.transform_proof_attempt ~keygen:O.create s tr_name
  in
  match !opt_smoke with
    | SD_None -> ()
    | SD_Top -> trans "smoke_detector_top" env_session
    | SD_Deep -> trans "smoke_detector_deep" env_session
 *)


(*
let run_as_bench env_session =
  let sched =
    M.init (Whyconf.running_provers_max (Whyconf.get_main config))
  in
  eprintf "Provers:@ ";
  let provers =
    Whyconf.Mprover.fold
      (fun _ p acc ->
        if p.Whyconf.interactive then acc else
          begin
            eprintf "%a@ " Whyconf.print_prover p.Whyconf.prover;
            p.Whyconf.prover :: acc
          end)
      (Whyconf.get_provers env_session.Session.whyconf) []
  in
  eprintf "@.";
  let callback () =
    eprintf "Saving session...@?";
    Session.save_session config env_session.Session.session;
    eprintf " done.@.";
    exit 0
  in
  let limit = { Call_provers.empty_limit with Call_provers.limit_time = 2} in
  M.play_all env_session sched ~callback ~limit provers;
  main_loop ();
  eprintf "main replayer (in bench mode) exited unexpectedly@.";
  exit 1
 *)


let () =
  let dir =
    try
      Server_utils.get_session_dir ~allow_mkdir:false files
    with Invalid_argument s ->
      Format.eprintf "Error: %s@." s;
      Whyconf.Args.exit_with_usage option_list usage_msg
  in
  if not (Queue.is_empty files) then
    Whyconf.Args.exit_with_usage option_list usage_msg;
  try
    Debug.dprintf debug "Opening session '%s'...@?" dir;
    let ses,use_shapes = S.load_session dir in
    let cont = Controller_itp.create_controller config env ses in
    (* update the session *)
    let found_obs, found_detached =
      try
        Controller_itp.reload_files cont ~use_shapes;
      with
      | e ->
         Format.eprintf "%a@." Exn_printer.exn_printer e;
         exit 1
    in
    Debug.dprintf debug " done.@.";
    if !opt_obsolete_only && not (found_detached || found_obs)
    then
      begin
        eprintf "Session is not obsolete, hence not replayed@.";
        printf "@.";
        exit 0
      end;
(*
    if !opt_bench then run_as_bench env_session;
    let () = transform_smoke env_session in
    let sched =
      M.init (Whyconf.running_provers_max (Whyconf.get_main config))
    in
 *)
    if found_obs then eprintf "[Warning] session is obsolete@.";
    if found_detached then eprintf "[Warning] found detached goals or theories or transformations@.";
    add_to_check_no_smoke found_detached found_obs cont;
    Debug.dprintf debug "[Replay] starting scheduler@.";
    Unix_scheduler.Unix_scheduler.main_loop ~prompt:"" (fun _ -> ());
    eprintf "main replayer loop exited unexpectedly@.";
    exit 1
  with
    | e when not (Debug.test_flag Debug.stack_trace) ->
<<<<<<< HEAD
      eprintf "Error while opening session with database '%s': %a@."
        project_dir
=======
      eprintf "Error while opening session with database '%s' : %a@."
        dir
>>>>>>> d6bd47f9
        Exn_printer.exn_printer e;
      eprintf "Aborting...@.";
      exit 1


(*
Local Variables:
compile-command: "unset LANG; make -C ../.. bin/why3replay.opt"
End:
*)<|MERGE_RESOLUTION|>--- conflicted
+++ resolved
@@ -386,13 +386,8 @@
     exit 1
   with
     | e when not (Debug.test_flag Debug.stack_trace) ->
-<<<<<<< HEAD
       eprintf "Error while opening session with database '%s': %a@."
-        project_dir
-=======
-      eprintf "Error while opening session with database '%s' : %a@."
         dir
->>>>>>> d6bd47f9
         Exn_printer.exn_printer e;
       eprintf "Aborting...@.";
       exit 1
