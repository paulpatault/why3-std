--- conflicted
+++ resolved
@@ -12,15 +12,9 @@
  <goal name="sqr_add2" proved="true">
  <proof prover="2" timelimit="1"><result status="valid" time="0.16"/></proof>
  </goal>
-<<<<<<< HEAD
  <goal name="VC isqrt16" expl="VC for isqrt16" proved="true">
- <transf name="split_goal_wp" proved="true" >
+ <transf name="split_goal_right" proved="true" >
   <goal name="VC isqrt16.0" expl="loop invariant init" proved="true">
-=======
- <goal name="WP_parameter isqrt16" expl="VC for isqrt16" proved="true">
- <transf name="split_goal_right" proved="true" >
-  <goal name="WP_parameter isqrt16.0" expl="loop invariant init" proved="true">
->>>>>>> 8e560e42
   <proof prover="3"><result status="valid" time="0.01"/></proof>
   </goal>
   <goal name="VC isqrt16.1" expl="loop invariant init" proved="true">
@@ -160,17 +154,10 @@
   </goal>
  </transf>
  </goal>
-<<<<<<< HEAD
  <goal name="VC isqrt32" expl="VC for isqrt32" proved="true">
- <transf name="split_goal_wp" proved="true" >
+ <transf name="split_goal_right" proved="true" >
   <goal name="VC isqrt32.0" expl="loop invariant init" proved="true">
   <proof prover="3"><result status="valid" time="0.02"/></proof>
-=======
- <goal name="WP_parameter isqrt32" expl="VC for isqrt32" proved="true">
- <transf name="split_goal_right" proved="true" >
-  <goal name="WP_parameter isqrt32.0" expl="loop invariant init" proved="true">
-  <proof prover="3"><result status="valid" time="0.01"/></proof>
->>>>>>> 8e560e42
   </goal>
   <goal name="VC isqrt32.1" expl="loop invariant init" proved="true">
   <proof prover="3"><result status="valid" time="0.02"/></proof>
@@ -324,15 +311,9 @@
   </goal>
  </transf>
  </goal>
-<<<<<<< HEAD
  <goal name="VC isqrt64" expl="VC for isqrt64" proved="true">
- <transf name="split_goal_wp" proved="true" >
+ <transf name="split_goal_right" proved="true" >
   <goal name="VC isqrt64.0" expl="loop invariant init" proved="true">
-=======
- <goal name="WP_parameter isqrt64" expl="VC for isqrt64" proved="true">
- <transf name="split_goal_right" proved="true" >
-  <goal name="WP_parameter isqrt64.0" expl="loop invariant init" proved="true">
->>>>>>> 8e560e42
   <proof prover="3"><result status="valid" time="0.01"/></proof>
   </goal>
   <goal name="VC isqrt64.1" expl="loop invariant init" proved="true">
@@ -390,7 +371,7 @@
   <proof prover="3" timelimit="10" memlimit="4000"><result status="valid" time="2.47"/></proof>
   </goal>
   <goal name="VC isqrt64.19" expl="loop variant decrease" proved="true">
-  <transf name="split_goal_wp" proved="true" >
+  <transf name="split_goal_right" proved="true" >
    <goal name="VC isqrt64.19.0" expl="VC for isqrt64" proved="true">
    <proof prover="3"><result status="valid" time="0.43"/></proof>
    </goal>
@@ -444,17 +425,10 @@
   <goal name="VC isqrt64.29" expl="loop invariant preservation" proved="true">
   <proof prover="3"><result status="valid" time="0.72"/></proof>
   </goal>
-<<<<<<< HEAD
   <goal name="VC isqrt64.30" expl="loop variant decrease" proved="true">
-  <transf name="split_goal_wp" proved="true" >
+  <transf name="split_goal_right" proved="true" >
    <goal name="VC isqrt64.30.0" expl="VC for isqrt64" proved="true">
    <proof prover="3"><result status="valid" time="0.42"/></proof>
-=======
-  <goal name="WP_parameter isqrt64.29" expl="loop variant decrease" proved="true">
-  <transf name="split_goal_right" proved="true" >
-   <goal name="WP_parameter isqrt64.29.0" expl="VC for isqrt64" proved="true">
-   <proof prover="3"><result status="valid" time="0.31"/></proof>
->>>>>>> 8e560e42
    </goal>
    <goal name="VC isqrt64.30.1" expl="VC for isqrt64" proved="true">
    <proof prover="3" timelimit="10" memlimit="4000"><result status="valid" time="1.55"/></proof>
@@ -577,15 +551,9 @@
                         <goal name="VC isqrt64.40.0.0.0.1.0.0.1.0.1.1.0.0.1.1.1.0.0.0.0.1.0.0" expl="false case" proved="true">
                         <proof prover="2"><result status="valid" time="0.01"/></proof>
                         </goal>
-<<<<<<< HEAD
                         <goal name="VC isqrt64.40.0.0.0.1.0.0.1.0.1.1.0.0.1.1.1.0.0.0.0.1.0.1" proved="true">
-                        <transf name="split_all_wp" proved="true" >
+                        <transf name="split_all_right" proved="true" >
                          <goal name="VC isqrt64.40.0.0.0.1.0.0.1.0.1.1.0.0.1.1.1.0.0.0.0.1.0.1.0" proved="true">
-=======
-                        <goal name="WP_parameter isqrt64.39.0.0.0.1.0.0.1.0.1.1.0.0.1.1.1.0.0.0.0.1.0.1" proved="true">
-                        <transf name="split_all_right" proved="true" >
-                         <goal name="WP_parameter isqrt64.39.0.0.0.1.0.0.1.0.1.1.0.0.1.1.1.0.0.0.0.1.0.1.0" proved="true">
->>>>>>> 8e560e42
                          <transf name="assert" proved="true" arg1="(0 &lt;= t&#39;int b - t&#39;int (1:t))">
                           <goal name="VC isqrt64.40.0.0.0.1.0.0.1.0.1.1.0.0.1.1.1.0.0.0.0.1.0.1.0.0" proved="true">
                           <proof prover="1"><result status="valid" time="0.06" steps="137"/></proof>
@@ -743,17 +711,10 @@
                    </goal>
                   </transf>
                   </goal>
-<<<<<<< HEAD
                   <goal name="VC isqrt64.40.0.0.0.1.0.0.1.0.1.1.0.0.1.1.1.1" proved="true">
-                  <transf name="split_all_wp" proved="true" >
+                  <transf name="split_all_right" proved="true" >
                    <goal name="VC isqrt64.40.0.0.0.1.0.0.1.0.1.1.0.0.1.1.1.1.0" proved="true">
                    <proof prover="1"><result status="valid" time="0.02" steps="124"/></proof>
-=======
-                  <goal name="WP_parameter isqrt64.39.0.0.0.1.0.0.1.0.1.1.0.0.1.1.1.1" proved="true">
-                  <transf name="split_all_right" proved="true" >
-                   <goal name="WP_parameter isqrt64.39.0.0.0.1.0.0.1.0.1.1.0.0.1.1.1.1.0" proved="true">
-                   <proof prover="1"><result status="valid" time="0.02" steps="117"/></proof>
->>>>>>> 8e560e42
                    </goal>
                    <goal name="VC isqrt64.40.0.0.0.1.0.0.1.0.1.1.0.0.1.1.1.1.1" proved="true">
                    <proof prover="3" timelimit="5"><result status="valid" time="0.64"/></proof>
@@ -795,23 +756,8 @@
    </goal>
   </transf>
   </goal>
-<<<<<<< HEAD
   <goal name="VC isqrt64.41" expl="assertion" proved="true">
   <proof prover="3"><result status="valid" time="0.37"/></proof>
-=======
-  <goal name="WP_parameter isqrt64.40" expl="loop variant decrease" proved="true">
-  <transf name="split_goal_right" proved="true" >
-   <goal name="WP_parameter isqrt64.40.0" expl="VC for isqrt64" proved="true">
-   <proof prover="3"><result status="valid" time="0.40"/></proof>
-   </goal>
-   <goal name="WP_parameter isqrt64.40.1" expl="VC for isqrt64" proved="true">
-   <proof prover="3" timelimit="10" memlimit="4000"><result status="valid" time="1.00"/></proof>
-   </goal>
-  </transf>
-  </goal>
-  <goal name="WP_parameter isqrt64.41" expl="assertion" proved="true">
-  <proof prover="3"><result status="valid" time="0.23"/></proof>
->>>>>>> 8e560e42
   </goal>
   <goal name="VC isqrt64.42" expl="assertion" proved="true">
   <proof prover="3"><result status="valid" time="0.00"/></proof>
