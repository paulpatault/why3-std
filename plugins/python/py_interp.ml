
open Why3
open Py_ast
open Format

let () = Random.self_init ()


let get_vec v i =
  if i < Vector.length v && i >= 0 then Vector.get v i
  else raise (Invalid_argument "Vector.get")

let set_vec v i x =
  if i < Vector.length v && i >= 0 then Vector.set v i x
  else raise (Invalid_argument "Vector.set")

type func = (string, string list * block) Hashtbl.t

type env = {
  vars: (string, expr) Hashtbl.t;
  funcs: func;
}

type prog = {
  main: block;
  cont: block list;
  brk: block list;
  ret: block list;
}

type state = {
  stack: ((expr -> block) list) list;
  prog: prog;
  env: env list;
}

exception Input of string * state

let print_ref = ref (fun (_s:string) -> ())
let continue = ref true

module Pprinter =
  struct
    let type_const fmt = function
      | Enone     -> fprintf fmt "NoneType"
      | Ebool _   -> fprintf fmt "bool"
      | Eint _    -> fprintf fmt "int"
      | Estring _ -> fprintf fmt "str"
      | Evector _   -> fprintf fmt "list"

    let binop fmt = function
      | Badd -> fprintf fmt "+"
      | Bsub -> fprintf fmt "-"
      | Bmul -> fprintf fmt "*"
      | Bdiv -> fprintf fmt "//"
      | Bmod -> fprintf fmt "%s" "%"
      | Beq  -> fprintf fmt "=="
      | Bneq -> fprintf fmt "!="
      | Blt  -> fprintf fmt "<"
      | Ble  -> fprintf fmt "<="
      | Bgt  -> fprintf fmt ">"
      | Bge  -> fprintf fmt ">="
      | Band -> fprintf fmt "and"
      | Bor  -> fprintf fmt  "or"

    let ident fmt (i: Py_ast.ident) =
      fprintf fmt "%s" i.id_str

    let unop fmt = function
      | Uneg -> fprintf fmt "-"
      | Unot -> fprintf fmt "not"

    let rec const fmt = function
      | Enone     -> fprintf fmt "None"
      | Ebool b   -> if b then fprintf fmt "True" else fprintf fmt "False"
      | Eint s    -> fprintf fmt "%s" s
      | Estring s -> fprintf fmt "%s" s
      | Evector v -> const_list fmt v

    and const_list fmt vec =
      let rec aux fmt (v, i) =
        if i = Vector.length v then ()
        else if i + 1 = Vector.length v
        then fprintf fmt "%a" const (get_vec v i)
        else fprintf fmt "%a, %a" const (get_vec v i) aux (v, (i+1))
      in
      fprintf fmt "[%a]" aux (vec, 0)

    let rec expr fmt e =
      match e.expr_desc with
      | Econst a -> const fmt a
      | Eident i -> ident fmt i
      | Ebinop (b, e1, e2) ->
        fprintf fmt "%a %a %a" expr e1 binop b expr e2
      | Eunop (u, e) ->
        fprintf fmt "%a %a" unop u expr e
      | Ecall (i, el) ->
        fprintf fmt "%a(%a)" ident i expr_list el
      | Edot (e, i, el) ->
        fprintf fmt "%a.%a(%a)" expr e ident i expr_list el
      | Elist el ->
        fprintf fmt "[%a]" expr_list el
      | Emake (e1, e2) ->
        fprintf fmt "[%a] * %a" expr e1 expr e2
      | Eget (e1, e2) ->
        fprintf fmt "%a[%a]" expr e1 expr e2
    and expr_list fmt = function
      | [] -> ()
      | [e] -> fprintf fmt "%a" expr e
      | e::k -> fprintf fmt "%a, %a" expr e expr_list k

    let rec stmt fmt s =
      match s.stmt_desc with
      | Sblock b ->
        block fmt b
      | Sif (e, b1, b2) ->
          begin match b2 with
          | [] ->
            fprintf fmt "@[<v 4>if %a:%a@]" expr e block b1
          | _  ->
            fprintf fmt "@[<v 4>if %a:%a@]@,@[<v 4>else:%a@]" expr e block b1 block b2
          end
      | Sreturn e ->
        fprintf fmt "return %a" expr e
      | Sassign (i, e) ->
        fprintf fmt "%a = %a" ident i expr e
      | Swhile (e, _, _, b) ->
          fprintf fmt "@[<v 4>while %a:%a@]" expr e block b
      | Sfor (i, e, _, b) ->
          fprintf fmt "@[<v 4>for %a in %a:%a@]" ident i expr e block b
      | Seval e ->
        expr fmt e
      | Sset (e1, e2, e3) ->
        fprintf fmt "%a[%a] = %a@ " expr e1 expr e2 expr e3
      | Sbreak -> fprintf fmt "break"
      | Scontinue -> fprintf fmt "continue"
      | _ -> ()

    and decl fmt = function
      | Ddef _ | Dimport _ | Dlogic _ -> ()
      | Dstmt s -> fprintf fmt "@,@[<v 4>%a@]" stmt s

    and block fmt = function
      | [] -> ()
      | [e] -> fprintf fmt "%a@," decl e
      | e::k -> fprintf fmt "%a@,%a" decl e block k

  end



let transform_idx v idx =
  if BigInt.sign idx < 0 then BigInt.add (BigInt.of_int (Vector.length v)) idx else idx

let rec py_compare v1 v2 ~loc =
  match v1, v2 with
  | Ebool b1,   Ebool b2   -> Bool.compare b1 b2
  | Eint n1,    Eint n2    -> BigInt.compare (BigInt.of_string n1) (BigInt.of_string n2)
  | Estring s1, Estring s2 -> String.compare s1 s2
  | Evector l1, Evector l2 ->
        let vtol v =
          let rec aux acc = function
            | -1 -> acc
            | i -> aux (get_vec v i :: acc) (i-1)
          in aux [] (Vector.length v - 1) in
        List.compare (py_compare ~loc) (vtol l1) (vtol l2)
  | _ ->
      Loc.errorm ~loc
        "TypeError: comparison not supported between instances of '%a' and '%a'"
        Pprinter.type_const v1 Pprinter.type_const v2

module Primitives =
  struct

    type t = (string, loc:Loc.position -> atom list -> atom) Hashtbl.t
    let list_func_table:t = Hashtbl.create 6
    let std_func_table:t = Hashtbl.create 6

    let vector_to_list v =
      let rec aux idx acc =
        if idx = Vector.length v then List.rev acc
        else
          aux (idx + 1) ((Vector.get v idx)::acc)
      in
      aux 0 []

    let int ~loc = function
      | [Eint i] -> Eint i
      | [Ebool b] ->
          if b then Eint "1"
          else Eint "0"
      | [Estring s] ->
          begin try Eint (BigInt.of_string s |> BigInt.to_string)
          with Failure _ ->
            Loc.errorm ~loc
            "ValueError: invalid literal for int() with base 10: '%s'" s
          end
      | [v] -> Loc.errorm ~loc
          "int() argument must be a string, a number or a bool, not '%a'"
          Pprinter.type_const v
      | l -> Loc.errorm ~loc "TypeError: int expected 1 argument, got %d" (List.length l)

    let len ~loc = function
      | [Evector v] ->
          Eint (Vector.length v |> string_of_int)
      | v::[] ->
          Loc.errorm ~loc "TypeError: object of type '%a' has no len()" Pprinter.type_const v
      | l ->
          Loc.errorm ~loc "TypeError: len() takes exactly one argument (%d given)" (List.length l)

    let print ~loc vl =
      let rec aux = function
        | [v] -> !print_ref (asprintf "%a@." Pprinter.const v)
        | v::lv -> !print_ref (asprintf "%a " Pprinter.const v); aux lv
        | [] -> ()
      in aux vl;
      Enone

    let randint ~loc = function
      | [Eint lo; Eint hi] ->
          let lo = BigInt.of_string lo in
          let hi = BigInt.of_string hi in
          let lo' = BigInt.to_int lo in
          let hi' = BigInt.to_int hi in
          if BigInt.compare lo hi > 0
          then Loc.errorm ~loc "ValueError: empty range for randint(%d, %d)" lo' hi';
          Eint (BigInt.of_int (Random.int (hi' - lo' + 1) + lo') |> BigInt.to_string)
      | [v1; v2] -> Loc.errorm ~loc
          "TypeError: randint() arguments must be int, not '%a' and '%a'"
          Pprinter.type_const v1 Pprinter.type_const v2
      | l -> Loc.errorm ~loc "TypeError: randint expected 2 arguments, got %d" (List.length l)

  let range ~loc vl =
      let aux lo hi =
        let lo' = BigInt.to_int lo in
        let hi' = BigInt.to_int hi in
        if BigInt.compare lo hi > 0
        then Loc.errorm ~loc "ValueError: empty range for range(%d, %d)" lo' hi'
        else
          let v = Vector.make (hi' - lo') (Eint "0") in
          for i=lo' to hi'-1 do
            set_vec v (i - lo') (Eint (BigInt.of_int i |> BigInt.to_string));
          done;
          Evector v
      in
      match vl with
        | [Eint hi] ->
            aux BigInt.zero (BigInt.of_string hi)
        | [v] ->
            Loc.errorm ~loc "TypeError: range() arguments must be int, not '%a'" Pprinter.type_const v
        | [Eint lo; Eint hi] ->
            aux (BigInt.of_string lo) (BigInt.of_string hi)
        | [v1; v2] ->
            Loc.errorm ~loc
              "TypeError: range() arguments must be int, not '%a' and '%a'"
              Pprinter.type_const v1 Pprinter.type_const v2
        | [Eint le; Eint ri; Eint step] ->
            let le = BigInt.of_string le |> BigInt.to_int in
            let ri = BigInt.of_string ri |> BigInt.to_int in
            let step = BigInt.of_string step |> BigInt.to_int in
            if (le > ri || step <= 0) && (ri > le || step >= 0)
            then Loc.errorm ~loc "ValueError: empty range for range(%d, %d)" le ri step
            else
              let len = (ri - le) / step + if (ri -le) mod step <> 0 then 1 else 0 in
              let v = Vector.make len (Eint "0") in
              for i=0 to len-1 do
                set_vec v i (Eint (BigInt.of_int (le + i * step) |> BigInt.to_string));
              done;
              Evector v
        | [v1; v2; v3] ->
            Loc.errorm ~loc
              "TypeError: range() arguments must be int, not '%a', '%a' and '%a'"
              Pprinter.type_const v1 Pprinter.type_const v2 Pprinter.type_const v3
        | [] ->
            Loc.errorm ~loc "TypeError: range expected at least 1 argument, got 0"
        | l ->
            Loc.errorm ~loc
              "TypeError: range expected at most 3 arguments, got %d"
              (List.length l)

    let type_error m args i =
      sprintf "TypeError: list.%s() takes exactly %s argument (%d given)" m args i

    let attribute_error t m =
      sprintf "AttributeError: '%s' object has no attribute '%s'"
        (asprintf "%a" Pprinter.type_const t) m

    let pop ~loc = function
      | [Evector v] ->
          begin try Vector.pop v
          with Vector.Empty ->
            Loc.errorm ~loc "IndexError: pop from empty list"
          end
      | Evector _v::l ->
          Loc.errorm ~loc "%s" (type_error "pop" "zero" (List.length l))
      | v::_l ->
          Loc.errorm ~loc "%s" (attribute_error v "pop")
      | [] -> assert false

    let append ~loc = function
      | [Evector v; x] -> Vector.push v x; Enone
      | Evector _v::l -> Loc.errorm ~loc "%s" (type_error "append" "one" (List.length l))
      | v::_l -> Loc.errorm ~loc "%s" (attribute_error v "append")
      | [] -> assert false

    let copy ~loc = function
      | [Evector l] -> Evector (Vector.copy l)
      | Evector _v::l -> Loc.errorm ~loc "%s" (type_error "copy" "zero" (List.length l))
      | v::_l -> Loc.errorm ~loc "%s" (attribute_error v "copy")
      | [] -> assert false

    let clear ~loc = function
      | [Evector l] -> Vector.clear l; Enone
      | Evector _v::l -> Loc.errorm ~loc "%s" (type_error "clear" "zero" (List.length l))
      | v::_l -> Loc.errorm ~loc "%s" (attribute_error v "clear")
      | [] -> assert false

    let reverse ~loc = function
      | [Evector l] ->
          let len = Vector.length l in
          let n = (len / 2) - 1 in
          for i=0 to n do
            let temp = get_vec l i in
            set_vec l i (get_vec l (len - i - 1));
            set_vec l (len - i - 1) temp
          done;
          Enone
      | Evector _v::l -> Loc.errorm ~loc "%s" (type_error "reverse" "zero" (List.length l))
      | v::_l -> Loc.errorm ~loc "%s" (attribute_error v "reverse")
      | [] -> assert false

    let sort ~loc = function
      | [Evector l] ->
          Vector.sort (py_compare ~loc) l;
          Enone
      | Evector _v::l ->
          Loc.errorm ~loc "%s" (type_error "sort" "zero" (List.length l))
      | v::_l ->
          Loc.errorm ~loc "%s" (attribute_error v "sort")
      | [] -> assert false

    let slice ~loc vl =
      let aux lo hi l =
        if lo < 0 then Loc.errorm ~loc "ValueError: list index out of range"
        else if hi > Vector.length l then
          Loc.errorm ~loc "ValueError: empty range for list[%d:%d]" lo hi
        else if hi < lo then
          Loc.errorm ~loc "ValueError: empty range for list[%d:%d]" lo hi
        else
          let len = hi - lo in
          Evector (Vector.sub l lo len)
      in
      match vl with
        | [Evector l; Enone; Enone] ->
            aux 0 (Vector.length l) l
        | [Evector l; Enone; Eint hi] ->
            let hi = BigInt.of_string hi in
            aux 0 (transform_idx l hi |> BigInt.to_int) l
        | [Evector l; Eint lo; Enone] ->
            let lo = BigInt.of_string lo in
            aux (transform_idx l lo |> BigInt.to_int) (Vector.length l) l
        | [Evector l; Eint lo; Eint hi] ->
            let lo = BigInt.of_string lo in
            let hi = BigInt.of_string hi in
            let lo = transform_idx l lo |> BigInt.to_int in
            let hi = transform_idx l hi |> BigInt.to_int in
            aux lo hi l
        | Evector _v::l ->
            Loc.errorm ~loc "%s" (type_error "slice" "two" (List.length l))
        | v::_l ->
            Loc.errorm ~loc "%s" (attribute_error v "slice")
        | [] -> assert false

    let () =
      Hashtbl.add list_func_table "pop" pop;
      Hashtbl.add list_func_table "append" append;
      Hashtbl.add list_func_table "copy" copy;
      Hashtbl.add list_func_table "clear" clear;
      Hashtbl.add list_func_table "reverse" reverse;
      Hashtbl.add list_func_table "sort" sort;

      Hashtbl.add std_func_table "int" int;
      Hashtbl.add std_func_table "len" len;
      Hashtbl.add std_func_table "print" print;
      Hashtbl.add std_func_table "range" range;
      Hashtbl.add std_func_table "randint" randint;
      Hashtbl.add std_func_table "slice" slice;

  end


let mk_new_env () =
  { vars = Hashtbl.create 10; funcs = Hashtbl.create 10 }

let transform_idx v idx =
  if BigInt.sign idx < 0 then BigInt.add (BigInt.of_int (Vector.length v)) idx else idx

let py_div_mod n1 n2 =
  let q, r = BigInt.euclidean_div_mod n1 n2 in
  if BigInt.sign n2 >= 0 then (q, r)
  else
    let q = if BigInt.sign r > 0 then BigInt.sub q BigInt.one else q in
    let r = if BigInt.sign r > 0 then BigInt.add r n2 else r in
    (q, r)

let py_div n1 n2 = fst (py_div_mod n1 n2)

let py_mod n1 n2 = snd (py_div_mod n1 n2)

let bool const =
  match const with
  | Enone     -> false
  | Ebool b   -> b
  | Eint i    -> let i = BigInt.of_string i in not (BigInt.eq i BigInt.zero)
  | Estring s -> s <> ""
  | Evector v -> not (Vector.is_empty v)

let rec py_compare v1 v2 ~loc =
  match v1, v2 with
  | Ebool b1,   Ebool b2   -> Bool.compare b1 b2
  | Eint n1,    Eint n2    -> BigInt.compare (BigInt.of_string n1) (BigInt.of_string n2)
  | Estring s1, Estring s2 -> String.compare s1 s2
  | Evector v1, Evector v2 ->
    let vtol v =
      let rec aux acc = function
        | -1 -> acc
        | i -> aux (get_vec v i :: acc) (i-1)
      in aux [] (Vector.length v - 1) in
    List.compare (py_compare ~loc) (vtol v1) (vtol v2)
  | _ ->
    Loc.errorm ~loc
      "TypeError: comparison not supported between instances of '%a' and '%a'"
      Pprinter.const v1 Pprinter.const v2

let binop_comp ~loc = function
  | Beq  -> fun e1 e2 -> py_compare ~loc e1 e2 =  0
  | Bneq -> fun e1 e2 -> py_compare ~loc e1 e2 <> 0
  | Blt  -> fun e1 e2 -> py_compare ~loc e1 e2 <  0
  | Ble  -> fun e1 e2 -> py_compare ~loc e1 e2 <= 0
  | Bgt  -> fun e1 e2 -> py_compare ~loc e1 e2 >  0
  | Bge  -> fun e1 e2 -> py_compare ~loc e1 e2 >= 0
  | _    -> assert false

let binop_op = function
  | Badd -> BigInt.add
  | Bsub -> BigInt.sub
  | Bmul -> BigInt.mul
  | Bdiv -> py_div
  | Bmod -> py_mod
  | _    -> assert false

let binop_logic = function
  | Band -> (&&)
  | Bor ->  (||)
  | _    -> assert false

let mk_state ?stack ?prog_main ?prog_brk ?prog_cont ?prog_ret ?env state =
  let stack = match stack with None -> state.stack | Some stack -> stack in
  let main = match prog_main with None -> state.prog.main | Some prog -> prog in
  let brk = match prog_brk with None -> state.prog.brk | Some prog -> prog in
  let cont = match prog_cont with None -> state.prog.cont | Some prog -> prog in
  let ret = match prog_ret with None -> state.prog.ret | Some prog -> prog in
  let env = match env with None -> state.env | Some env -> env in
  let prog = {main; brk; cont; ret} in
  {stack; prog; env}

let mk_Dstmt stmt_desc ~loc =
  Dstmt {stmt_desc; stmt_loc=loc}

let mk_stmt stmt_desc ~loc =
  {stmt_desc; stmt_loc=loc}

let mk_expr expr_desc ~loc =
  {expr_desc; expr_loc=loc}

let get_current_env state =
  match state.env with
  | env::_ -> env
  | [] -> assert false

let append_to_current_stack state f =
  match state.stack with
  | [] -> [[f]]
  | stack::rest -> (f::stack)::rest

let concat_to_current_stack state fl =
  match state.stack with
  | [] -> [fl]
  | stack::rest -> (fl@stack)::rest

let loop_out = function
  | _::brk, _::cont -> brk, cont
  | [], []          -> [], []
  | _ -> assert false

let get_hd = function
  | [] -> []
  | hd::_ -> hd

let get_hd_tl_vec vec ~loc =
  if Vector.is_empty vec then assert false
  else
    let hd = get_vec vec 0 in
    let tl = Vector.sub vec 1 (Vector.length vec - 1) in
    mk_expr (Econst hd) ~loc, mk_expr (Econst (Evector tl)) ~loc

let expr (state: state) match_value: state =
  let loc = match_value.expr_loc in
  match match_value.expr_desc with
  | Econst c ->
    begin match state.stack with
    | [] -> state
    | []::stack -> state
    | (f::k)::rest ->
      let app = f match_value in
      mk_state state ~stack:(k::rest) ~prog_main:(app@state.prog.main)
    end

  | Elist l ->
    begin match l with
    | [] ->
        let vec = Econst (Evector (Vector.create ~capacity:0 ~dummy:Enone)) in
        let dstmt = mk_Dstmt (Seval (mk_expr vec ~loc)) ~loc in
        mk_state state ~prog_main:(dstmt::state.prog.main)
    | _  ->
      let rec eval_list r el stack =
        let f ret v =
          match v.expr_desc with
          | Econst c ->
            Vector.push !r c; ret
          | _ -> assert false
        in
        match el with
        | []      -> stack
        | _e :: [] ->
          let expr = mk_expr (Econst Enone) ~loc in
          let none = mk_Dstmt (Seval expr) ~loc in
          f [none] :: stack
        | _e :: el -> eval_list r el (f [] :: stack)
      in

      let r = ref (Vector.create ~capacity:0 ~dummy:Enone) in
      let stack = List.rev (eval_list r l []) in

      let f _ =
        let expr = mk_expr (Econst (Evector !r)) ~loc in
        [mk_Dstmt (Seval expr) ~loc]
      in

      let l = List.map (fun e -> mk_Dstmt (Seval e) ~loc:e.expr_loc) l in
      mk_state state ~stack:(concat_to_current_stack state (stack@[f])) ~prog_main:(l@state.prog.main)
    end

  | Ebinop (b, e1, e2) ->
    begin match e1.expr_desc, e2.expr_desc with
    | Econst c1, Econst c2 ->
      begin match c1, c2, b with
      | Eint s1, Eint s2, (Badd | Bsub | Bmul | Bdiv | Bmod) ->
        let b = binop_op b in
        let n1 = BigInt.of_string s1 in
        let n2 = BigInt.of_string s2 in
        let r = b n1 n2 in
        let expr = mk_expr (Econst (Eint (BigInt.to_string r))) ~loc in
        let res = mk_Dstmt (Seval expr) ~loc in
        mk_state state ~prog_main:(res::state.prog.main)
      | c1, c2, (Beq | Bneq | Blt | Ble | Bgt | Bge) ->
        let b = binop_comp ~loc b in
        let r = b c1 c2 in
        let expr = mk_expr (Econst (Ebool r)) ~loc in
        let res = mk_Dstmt (Seval expr) ~loc in
        mk_state state ~prog_main:(res::state.prog.main)
      | c1, c2, (Band | Bor) ->
        let b = binop_logic b in
        let b1 = bool c1 in
        let b2 = bool c2 in
        let r = b b1 b2 in
        let expr = mk_expr (Econst (Ebool r)) ~loc in
        let res = mk_Dstmt (Seval expr) ~loc in
        mk_state state ~prog_main:(res::state.prog.main)
      | c1, c2, b -> Loc.errorm ~loc
          "TypeError: unsupported operand type(s) for %a: '%a' and '%a'"
          Pprinter.binop b Pprinter.type_const c1 Pprinter.type_const c2
      end
    | Econst e1', _e2 ->
      begin match e1', b with
      | Ebool true, Bor | Ebool false, Band ->
        let e1 = mk_Dstmt (Seval e1) ~loc in
        mk_state state ~prog_main:(e1::state.prog.main)
      | _ ->
        let f e2 =
          let expr = mk_expr (Ebinop (b, e1, e2)) ~loc in
          [mk_Dstmt (Seval expr) ~loc]
        in
        let e = mk_Dstmt (Seval e2) ~loc:e2.expr_loc in
        mk_state state ~stack:(append_to_current_stack state f) ~prog_main:(e::state.prog.main)
      end
    | _e1, _e2 ->
      let f e1 =
        let expr = mk_expr (Ebinop (b, e1, e2)) ~loc in
        [mk_Dstmt (Seval expr) ~loc]
      in
      let e = mk_Dstmt (Seval e1) ~loc:e1.expr_loc in
      mk_state state ~stack:(append_to_current_stack state f) ~prog_main:(e::state.prog.main)
    end

  | Eunop (u, e) ->
    begin match u, e.expr_desc with
    | Uneg, Econst (Eint n)  ->
      let n = BigInt.of_string n in
      let expr = mk_expr (Econst (Eint (BigInt.minus n |> BigInt.to_string))) ~loc in
      let stmt = mk_Dstmt (Seval expr) ~loc in
      mk_state state ~prog_main:(stmt::state.prog.main)
    | Uneg, Econst c ->
      Loc.errorm ~loc "TypeError: bad operand type for unary %a: '%a'"
        Pprinter.unop u Pprinter.type_const c
    | Unot, Econst c ->
      let b = bool c in
      let expr = mk_expr (Econst (Ebool (not b))) ~loc in
      let stmt = mk_Dstmt (Seval expr) ~loc in
      mk_state state ~prog_main:(stmt::state.prog.main)
    | (Uneg | Unot), _e ->
      let f e =
        let expr = mk_expr (Eunop (u, e)) ~loc in
        [mk_Dstmt (Seval expr) ~loc]
      in
      let e = mk_Dstmt (Seval e) ~loc; in
      mk_state state ~stack:(append_to_current_stack state f) ~prog_main:(e::state.prog.main)
    end

  | Eident (x: Why3.Ptree.ident)  ->
      begin try
        let env = get_current_env state in
        let e = Hashtbl.find env.vars x.id_str in
        let stmt = mk_Dstmt (Seval e) ~loc in
        mk_state state ~prog_main:(stmt::state.prog.main)
      with Not_found ->
        Loc.errorm ~loc "NameError: name '%a' is not defined" Pprinter.ident x
      end

  | Emake (e1, e2) ->
    begin match e1.expr_desc, e2.expr_desc with
    | Econst c1, Econst c2 ->
      begin match c1, c2 with
      | _, Eint i ->
        let v = Vector.make ~dummy:Enone (BigInt.of_string i |> BigInt.to_int) c1 in
        let expr = mk_expr (Econst (Evector v)) ~loc in
        let stmt = mk_Dstmt (Seval expr) ~loc in
        mk_state state ~prog_main:(stmt::state.prog.main)
      | _ -> Loc.errorm ~loc
        "TypeError: can't multiply sequence by non-int of type '%a'" Pprinter.type_const c2

      end
    | Econst _c, _e2 ->
      let f e2 =
        let expr = mk_expr (Emake (e1, e2)) ~loc in
        [mk_Dstmt (Seval expr) ~loc]
      in
      let e = mk_Dstmt (Seval e2) ~loc; in
      mk_state state ~stack:(append_to_current_stack state f) ~prog_main:(e::state.prog.main)

    | _e1, _e2 ->
      let f e1 =
        let expr = mk_expr (Emake (e1, e2)) ~loc in
        [mk_Dstmt (Seval expr) ~loc]
      in
      let e = mk_Dstmt (Seval e1) ~loc; in
      mk_state state ~stack:(append_to_current_stack state f) ~prog_main:(e::state.prog.main)
    end

  | Eget (e1, e2) ->
    begin match e1.expr_desc, e2.expr_desc with
    | Econst c1, Econst c2 ->
      begin match c1, c2 with
      | Evector v, Eint i ->
        let i = BigInt.of_string i |> transform_idx v |> BigInt.to_int in
        begin try
          let atom = get_vec v i in
          let expr = mk_expr (Econst atom) ~loc in
          let stmt = mk_Dstmt (Seval expr) ~loc in
          mk_state state ~prog_main:(stmt::state.prog.main)
        with Invalid_argument _ -> Loc.errorm ~loc "IndexError: list index out of range" end
      | Evector v, non_int ->
        Loc.errorm ~loc
          "TypeError: list indices must be integers or slices, not %a"
          Pprinter.type_const non_int
      | non_list, _e ->
        Loc.errorm ~loc
          "TypeError: '%a' object is not subscriptable" Pprinter.type_const non_list
      end
    | Econst _c, _e2 ->
      let f e2 =
        let expr = mk_expr (Eget (e1, e2)) ~loc in
        [mk_Dstmt (Seval expr) ~loc]
      in
      let e = mk_Dstmt (Seval e2) ~loc; in
      mk_state state ~stack:(append_to_current_stack state f) ~prog_main:(e::state.prog.main)

    | _e1, _e2 ->
      let f e1 =
        let expr = mk_expr (Eget (e1, e2)) ~loc in
        [mk_Dstmt (Seval expr) ~loc]
      in
      let e = mk_Dstmt (Seval e1) ~loc; in
      mk_state state ~stack:(append_to_current_stack state f) ~prog_main:(e::state.prog.main)
    end

  | Ecall (id, el) ->
    let not_const () =
      let f e =
        let expr = mk_expr (Ecall(id, [e])) ~loc in
        [mk_Dstmt (Seval expr) ~loc]
      in
      let expr = mk_expr (Elist el) ~loc in
      let stmt = mk_Dstmt (Seval expr) ~loc in
      mk_state state ~stack:(append_to_current_stack state f) ~prog_main:(stmt::state.prog.main)
    in

    if id.id_str = "input" then
      match el with
        | [{expr_desc=Econst (Evector params)}] ->
<<<<<<< HEAD
            raise (Input (asprintf "%a@." Pprinter.const (Evector params), state))
=======
            let len = Vector.length params in
            if len < 2 then
              raise (Input (asprintf "%a@." Pprinter.const (Vector.get params 0)))
            else Loc.errorm ~loc "TypeError: input expected at most 1 argument, got %d" len
>>>>>>> 96072039
        | [] ->
            raise (Input ("", state))
        | _ -> not_const ()
    else

      begin try
      let f = Hashtbl.find Primitives.std_func_table id.id_str in
      match el with
        | [{expr_desc=Econst (Evector params)}] ->
          let expr = mk_expr (Econst (f ~loc (Primitives.vector_to_list params))) ~loc in
          let stmt = mk_Dstmt (Seval expr) ~loc in
          mk_state state ~prog_main:(stmt::state.prog.main)
        | [] ->
          let expr = mk_expr (Econst (f ~loc [])) ~loc in
          let stmt = mk_Dstmt (Seval expr) ~loc in
          mk_state state ~prog_main:(stmt::state.prog.main)
        | _ -> not_const ()
      with Not_found ->
      begin try

        let params_id, b = Hashtbl.find (get_current_env state).funcs id.id_str in
        let none_expr = mk_expr (Econst Enone) ~loc in
        let ret_none = mk_Dstmt (Sreturn none_expr) ~loc in
        let b = b@[ret_none] in

        begin match el with
          | [{expr_desc=Econst (Evector params)}] ->
            let envf = {vars = Hashtbl.create 10; funcs = (get_current_env state).funcs} in
            let idx = ref 0 in
            if List.length params_id <> Vector.length params
            then
              Loc.errorm ~loc
                "TypeError: %a() takes %d positional argument but %d were given"
                Pprinter.ident id (List.length params_id) (Vector.length params)
            else
              List.iter
                (fun id ->
                  Hashtbl.add envf.vars id (mk_expr (Econst (Vector.get params !idx)) ~loc);
                  incr idx)
                params_id;
              mk_state state
                ~prog_main:(b@state.prog.main)
                ~prog_ret:(state.prog.main::state.prog.ret)
                ~env:(envf::state.env)
                ~stack:([]::state.stack)
          | [] ->
            if List.length params_id <> 0 then
              Loc.errorm ~loc
                "TypeError: %a() takes %d positional argument but 0 were given"
                Pprinter.ident id (List.length params_id)
            else

            let envf = {vars = Hashtbl.create 10; funcs = (get_current_env state).funcs} in
            mk_state state
              ~prog_main:(b@state.prog.main)
              ~prog_ret:(state.prog.main::state.prog.ret)
              ~env:(envf::state.env)
              ~stack:([]::state.stack)
          | _ -> not_const ()
        end
      with Not_found ->
        Loc.errorm ~loc "NameError: name '%a' is not defined" Pprinter.ident id end
      end

  | Edot (l, id, params) ->
    begin try
      let f = Hashtbl.find Primitives.list_func_table id.id_str in
      begin match l.expr_desc, params with
        | Econst (Evector _v as l), [{expr_desc=Econst (Evector params)}] ->
          let params = l::(Primitives.vector_to_list params) in
          let expr = mk_expr (Econst (f ~loc params)) ~loc in
          let stmt = mk_Dstmt (Seval expr) ~loc in
          mk_state state ~prog_main:(stmt::state.prog.main)
        | Econst (Evector v), [] ->
          let expr = mk_expr (Econst (f ~loc [])) ~loc in
          let stmt = mk_Dstmt (Seval expr) ~loc in
          mk_state state ~prog_main:(stmt::state.prog.main)
        | _ ->
          let f e =
            begin match e.expr_desc with
              | Econst (Evector v) ->
                let l, params = get_hd_tl_vec ~loc:e.expr_loc v in
                let expr = mk_expr (Edot(l, id, [params])) ~loc in
                [mk_Dstmt (Seval expr) ~loc]
              | _ -> assert false
            end
          in
          let expr = mk_expr (Elist (l::params)) ~loc in
          let stmt = mk_Dstmt (Seval expr) ~loc in
          mk_state state ~stack:(append_to_current_stack state f) ~prog_main:(stmt::state.prog.main)
      end
    with Not_found ->
      Loc.errorm ~loc "AttributeError: 'list' object has no attribute '%a'" Pprinter.ident id
    end

let rec stmt (state: state) match_value: state =
  let loc = match_value.stmt_loc in
  match match_value.stmt_desc with
  | Sblock b ->
    mk_state state ~prog_main:(b@state.prog.main)

  | Seval x ->
    expr state x

  | Sif (e, b1, b2) ->
    begin match e.expr_desc with
    | Econst c ->
      let b = if bool c then b1 else b2 in
      mk_state state ~prog_main:(b@state.prog.main)
    | e ->
      let f e = [mk_Dstmt (Sif(e, b1, b2)) ~loc] in
      let e = mk_expr e ~loc in
      let stmt = mk_Dstmt (Seval e) ~loc in
      mk_state state ~stack:(append_to_current_stack state f) ~prog_main:(stmt::state.prog.main)
    end

  | Sassign (id, e) ->
    let f e =
      let env = get_current_env state in
      Hashtbl.replace env.vars id.id_str e;
      []
    in
    let e = mk_Dstmt (Seval e) ~loc in
    mk_state state ~stack:(append_to_current_stack state f) ~prog_main:(e::state.prog.main)

  | Sfor (id, e, _inv, b) ->

    let hd =
      match get_hd state.prog.cont with
      | Dstmt m::_ -> Some m
      | _          -> None
    in

    let first =
      match hd with
      | Some {stmt_desc=Sfor(_, _, _, b');_} -> not (b' == b)
      | _      -> true in

    let prog_brk =
      if first then
        state.prog.main::state.prog.brk
      else
        state.prog.brk
    in

    begin match e.expr_desc with
    | Econst (Evector v) ->
        begin
            try
              let hd_vec = mk_expr (Econst (Vector.pop v)) ~loc in
              let tl_vec = mk_expr (Econst (Evector v)) ~loc in

              let env = (get_current_env state).vars in
              Hashtbl.replace env id.id_str hd_vec;
              let stmt = mk_Dstmt (Sfor(id, tl_vec, _inv, b)) ~loc in
              let prog_main = b@stmt::state.prog.main in

              let prog_cont =
                match state.prog.cont with
                | [] -> assert false
                | hd::tl ->
                    if not first then (stmt::state.prog.main)::tl
                  else (stmt::state.prog.main)::state.prog.cont
              in

              mk_state state ~prog_main ~prog_brk ~prog_cont
            with Vector.Empty ->
              let prog_brk, prog_cont = loop_out (state.prog.brk, state.prog.cont) in
              mk_state state ~prog_brk ~prog_cont
        end
    | Econst c ->
      Loc.errorm ~loc:e.expr_loc "TypeError: '%a' object is not iterable" Pprinter.const c
    | _v ->
      let f e =
        match e.expr_desc with
        | Econst x ->
          let _ = Primitives.reverse [x] ~loc in
          [mk_Dstmt (Sfor(id, e, _inv, b)) ~loc]
        | _ -> assert false
      in
      let e = mk_Dstmt (Seval e) ~loc in
      let prog_cont = (Dstmt match_value::state.prog.main)::state.prog.cont in
      mk_state state ~stack:(append_to_current_stack state f) ~prog_main:(e::state.prog.main) ~prog_brk ~prog_cont
      end

  | Swhile (cond, _inv, _var, b) ->

    let hd =
      match get_hd state.prog.cont with
      | Dstmt m::_ -> Some m
      | _          -> None
    in

    let first =
      match hd with
      | Some {stmt_desc=Swhile(_, _, _, b');_} -> not (b' == b)
      | _      -> true in

    let prog_brk =
      if first then state.prog.main::state.prog.brk
      else state.prog.brk in
    let prog_cont =
      if first then (Dstmt match_value::state.prog.main)::state.prog.cont
      else state.prog.cont in

    begin match cond.expr_desc with
    | Econst c ->
      if bool c then
        let while_ = if first then match_value else Opt.get hd in
        mk_state state ~prog_main:(b@[Dstmt while_]@state.prog.main) ~prog_brk ~prog_cont
      else
        let prog_brk, prog_cont = loop_out (state.prog.brk, state.prog.cont) in
        mk_state state ~prog_brk ~prog_cont
    | _ ->
      let f e = [mk_Dstmt (Swhile(e, _inv, _var, b)) ~loc] in
      let e = mk_Dstmt (Seval cond) ~loc in
      mk_state state ~stack:(append_to_current_stack state f) ~prog_main:(e::state.prog.main) ~prog_brk ~prog_cont
    end

  | Sset (e1, e2, e3) ->
    begin match e1.expr_desc, e2.expr_desc, e3.expr_desc with
    | Econst (Evector v), Econst (Eint i), Econst c ->
      let i = BigInt.of_string i |> transform_idx v |> BigInt.to_int in
      begin try
        set_vec v i c;
        state
      with Invalid_argument _ ->
        Loc.errorm ~loc "IndexError: list index out of range"
      end
    | Econst (Evector v), Econst non_int, Econst c ->
        Loc.errorm ~loc:e2.expr_loc
          "TypeError: list indices must be integers or slices, not %a"
          Pprinter.type_const non_int
    | Econst (Evector _v), _e2, Econst _c ->
      let f e2 =
        [mk_Dstmt (Sset (e1, e2, e3)) ~loc]
      in
      let e = mk_Dstmt (Seval e2) ~loc; in
      mk_state state ~stack:(append_to_current_stack state f) ~prog_main:(e::state.prog.main)
    | Econst non_vec, Econst _, Econst c ->
      Loc.errorm ~loc:e1.expr_loc
        "TypeError: '%a' object is not subscriptable" Pprinter.type_const non_vec
    | _e1, _e2, Econst _c ->
      let f e1 =
        [mk_Dstmt (Sset (e1, e2, e3)) ~loc]
      in
      let e = mk_Dstmt (Seval e1) ~loc; in
      mk_state state ~stack:(append_to_current_stack state f) ~prog_main:(e::state.prog.main)
    | _e1, _e2, _e3 ->
      let f e3 =
        [mk_Dstmt (Sset (e1, e2, e3)) ~loc]
      in
      let e = mk_Dstmt (Seval e3) ~loc; in
      mk_state state ~stack:(append_to_current_stack state f) ~prog_main:(e::state.prog.main)
    end

  | Sreturn e ->
    begin match e.expr_desc with
      | Econst _c ->
        let env = match state.env with
        | _::[] -> Loc.errorm ~loc "SyntaxError: 'return' outside function"
        | _::env -> env
        | _ -> assert false
        in

        let stack = match state.stack with
          | [] -> Loc.errorm ~loc "SyntaxError: 'return' outside function"
          | _::stack -> stack
        in

        let stmt = mk_Dstmt (Seval e) ~loc in
        let prog_main, prog_ret =
          match state.prog.ret with
            | ret::tr -> (stmt::ret), tr
            | [] -> Loc.errorm ~loc "SyntaxError: 'return' outside function"
        in
        mk_state state ~prog_main ~prog_ret ~env ~stack
      | _ ->
        let f e =
          [mk_Dstmt (Sreturn e) ~loc]
        in
        let stmt = mk_Dstmt (Seval e) ~loc in
        mk_state state ~stack:(append_to_current_stack state f) ~prog_main:(stmt::state.prog.main)
    end

  | Sbreak ->
    begin match state.prog.brk, state.prog.cont with
    | [], [] -> Loc.errorm ~loc "SyntaxError: 'break' outside loop"
    | e1::k1, _e2::k2 -> mk_state state ~prog_main:e1 ~prog_brk:k1 ~prog_cont:k2
    | _ -> assert false
    end

  | Scontinue ->
    begin match state.prog.cont with
    | [] -> Loc.errorm ~loc "SyntaxError: 'continue' outside loop"
    | e::_ -> mk_state state ~prog_main:e
    end

  | Sassert _ | Slabel _ -> state

and block (state: state) match_value =
  match match_value with
    | Dstmt x -> stmt state x
    | Ddef (id, params, _, b) ->
      Hashtbl.replace (get_current_env state).funcs id.id_str ((List.map (fun (e: Py_ast.ident) -> e.id_str) params), b);
      state
    | _ -> state

let step (state: state): state =
  match state.prog.main with
  | [] -> assert false
  | s::k ->
      let state = mk_state state ~prog_main:k in
      block state s


let init_interpreter (code:string) (print: string -> unit): state =
  print_ref := print;
  let file = Py_lexer.parse_str code in
  let prog = {main=file; brk=[]; ret=[]; cont=[]} in
  let state = {stack=[[]]; prog=prog; env=[mk_new_env ()]} in
  state

let interpreter (code:string) (print: string -> unit): unit =
  print_ref := print;
  let file = Py_lexer.parse_str code in
  let prog = {main=file; brk=[]; ret=[]; cont=[]} in
  let state = ref {stack=[[]]; prog=prog; env=[mk_new_env ()]} in
  while (!state.stack <> [[]] || !state.prog.main <> []) && !continue do
    state := step !state;
  done

let read_file filename =
  let ch = open_in filename in
  let s = really_input_string ch (in_channel_length ch) in
  close_in ch;
  s

(* let () =
  let print = fun s -> Printf.printf "%s" s in
  let code = read_file Sys.argv.(1) in
  interpreter code print *)<|MERGE_RESOLUTION|>--- conflicted
+++ resolved
@@ -718,14 +718,10 @@
     if id.id_str = "input" then
       match el with
         | [{expr_desc=Econst (Evector params)}] ->
-<<<<<<< HEAD
-            raise (Input (asprintf "%a@." Pprinter.const (Evector params), state))
-=======
             let len = Vector.length params in
             if len < 2 then
-              raise (Input (asprintf "%a@." Pprinter.const (Vector.get params 0)))
+              raise (Input (asprintf "%a@." Pprinter.const (Vector.get params 0), state))
             else Loc.errorm ~loc "TypeError: input expected at most 1 argument, got %d" len
->>>>>>> 96072039
         | [] ->
             raise (Input ("", state))
         | _ -> not_const ()
