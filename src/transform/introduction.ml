--- conflicted
+++ resolved
@@ -114,16 +114,10 @@
   let subst = Mtv.map (fun ts -> ty_app ts []) tvm in
   Mtv.values decls @ intros known_map pr (t_ty_subst subst Mvs.empty f)
 
-(*
-FIXME [merge from itp]: What was the role of this known_map ??
-
 let introduce_premises = Trans.store (fun t ->
   let known_map = Task.task_known t in
   Trans.apply (Trans.goal (intros ~known_map)) t)
 
- *)
-
-let introduce_premises = Trans.goal intros
 
 
 let () = Trans.register_transform "introduce_premises" introduce_premises
@@ -168,21 +162,8 @@
   Trans.compose_l Split_goal.split_goal_right (Trans.singleton simplify_intros)
 
 let () = Trans.register_transform_l
-<<<<<<< HEAD
-           "split_intros_goal_wp" split_intros_goal_wp
+           "split_vc" split_vc
            ~desc:"The@ recommended@ splitting@ transformation@ to@ apply@ \
               on@ VCs@ generated@ by@ WP@ (split_goal_right@ followed@ \
               by@ simplify_trivial_quantifications@ followed@ by@ \
-              introduce_premises)."
-
-let () = Trans.register_transform_l
-           "split_intros_all_wp" split_intros_all_wp
-           ~desc:"Same@ as@ split_intros_goal_wp,@ but@ also@ split@ premises."
-
-let () = Trans.register_transform
-           "split_intros_premise_wp" split_intros_premise_wp
-           ~desc:"Same@ as@ split_intros_all_wp,@ but@ split@ only@ premises."
-=======
-           "split_vc" split_vc
-           ~desc:"The@ recommended@ splitting@ transformation@ to@ apply@ on@ VCs@ generated@ by@ WP@ (split_goal_right@ followed@ by@ simplify_trivial_quantifications@ followed@ by@ introduce_premises)."
->>>>>>> 8e560e42
+              introduce_premises)."