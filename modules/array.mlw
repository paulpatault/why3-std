(** {1 Arrays} *)

(** {2 Generic Arrays}

The length is a non-mutable field, so that we get for free that
modification of an array does not modify its length.

*)

module Array

  use import int.Int
  use import map.Map as M

  type array 'a = private {
    mutable ghost elts : map int 'a;
                length : int
  } invariant { 0 <= length }

  val ghost function get_unsafe (a: array 'a) (i: int) : 'a
    ensures { result = M.get a.elts i }

  val ghost function set_unsafe (a: array 'a) (i: int) (v: 'a) : array 'a
    ensures { result.elts = M.set a.elts i v /\ result.length = a.length }

  (** syntactic sugar *)
  function ([]) (a: array 'a) (i: int) : 'a = get_unsafe a i
  function ([<-]) (a: array 'a) (i: int) (v: 'a) : array 'a = set_unsafe a i v

  val ([]) (a: array 'a) (i: int) : 'a
    requires { "expl:index in array bounds" 0 <= i < length a }
    ensures  { result = a[i] }

  val ([]<-) (a: array 'a) (i: int) (v: 'a) : unit writes {a}
    requires { "expl:index in array bounds" 0 <= i < length a }
    ensures  { a.elts = M.set (old a.elts) i v }

  (** unsafe get/set operations with no precondition *)
  exception OutOfBounds

  let defensive_get (a: array 'a) (i: int)
    ensures { 0 <= i < length a /\ result = a[i] }
    raises  { OutOfBounds -> i < 0 \/ i >= length a }
  = if i < 0 || i >= length a then raise OutOfBounds;
    a[i]

  let defensive_set (a: array 'a) (i: int) (v: 'a)
    ensures { 0 <= i < length a /\ a = old a[i <- v] }
    raises  { OutOfBounds -> i < 0 \/ i >= length a /\ a = old a }
  = if i < 0 || i >= length a then raise OutOfBounds;
    a[i] <- v

<<<<<<< HEAD
  val function make (n: int) (v: 'a) : array 'a
    requires { "expl:array creation size" n >= 0 }
    ensures  { result.elts = M.const v /\ result.length = n }
=======
  val make (n: int) (v: ~'a) : array 'a
    requires { "expl:array creation size" n >= 0 }
    ensures { length result = n }
    ensures { forall i:int. 0 <= i < n -> result[i] = v }
>>>>>>> 2411344a

  val append (a1: array 'a) (a2: array 'a) : array 'a
    ensures { length result = length a1 + length a2 }
    ensures { forall i. 0 <= i < length a1 -> result[i] = a1[i] }
    ensures { forall i. 0 <= i < length a2 -> result[length a1 + i] = a2[i] }

  val sub (a: array 'a) (ofs: int) (len: int) : array 'a
    requires { 0 <= ofs /\ 0 <= len /\ ofs + len <= length a }
    ensures  { length result = len }
    ensures  { forall i:int. 0 <= i < len -> result[i] = a[ofs + i] }

  val copy (a: array 'a) : array 'a
    ensures  { length result = length a }
    ensures  { forall i:int. 0 <= i < length result -> result[i] = a[i] }

  let fill (a: array 'a) (ofs: int) (len: int) (v: 'a)
    requires { 0 <= ofs /\ 0 <= len /\ ofs + len <= length a }
    ensures  { forall i:int.
      (0 <= i < ofs \/ ofs + len <= i < length a) -> a[i] = old a[i] }
    ensures  { forall i:int. ofs <= i < ofs + len -> a[i] = v }
  =
    for k = 0 to len - 1 do
      invariant { forall i:int.
        (0 <= i < ofs \/ ofs + len <= i < length a) -> a[i] = old a[i] }
      invariant { forall i:int. ofs <= i < ofs + k -> a[i] = v }
      a[ofs + k] <- v
    done

  val blit (a1: array 'a) (ofs1: int)
                 (a2: array 'a) (ofs2: int) (len: int) : unit writes {a2}
    requires { 0 <= ofs1 /\ 0 <= len /\ ofs1 + len <= length a1 }
    requires { 0 <= ofs2 /\             ofs2 + len <= length a2 }
    ensures  { forall i:int.
      (0 <= i < ofs2 \/ ofs2 + len <= i < length a2) -> a2[i] = old a2[i] }
    ensures  { forall i:int.
      ofs2 <= i < ofs2 + len -> a2[i] = a1[ofs1 + i - ofs2] }

  val self_blit (a: array 'a) (ofs1: int) (ofs2: int) (len: int) : unit
    writes {a}
    requires { 0 <= ofs1 /\ 0 <= len /\ ofs1 + len <= length a }
    requires { 0 <= ofs2 /\             ofs2 + len <= length a }
    ensures  { forall i:int.
      (0 <= i < ofs2 \/ ofs2 + len <= i < length a) -> a[i] = old a[i] }
    ensures  { forall i:int.
      ofs2 <= i < ofs2 + len -> a[i] = old a[ofs1 + i - ofs2] }

  (*** TODO?
     - concat : 'a array list -> 'a array
     - to_list
     - of_list
  *)

end

(** {2 Sorted Arrays} *)

module IntArraySorted

  use import int.Int
  use import Array
  clone import map.MapSorted as M with type elt = int, predicate le = (<=)

  predicate sorted_sub (a : array int) (l u : int) =
    M.sorted_sub a.elts l u
  (** [sorted_sub a l u] is true whenever the array segment [a(l..u-1)]
      is sorted w.r.t order relation [le] *)

  predicate sorted (a : array int) =
    M.sorted_sub a.elts 0 a.length
  (** [sorted a] is true whenever the array [a] is sorted w.r.t [le] *)

end

module Sorted

  use import int.Int
  use import Array

  type elt

  predicate le elt elt

  predicate sorted_sub (a: array elt) (l u: int) =
    forall i1 i2 : int. l <= i1 <= i2 < u -> le a[i1] a[i2]
  (** [sorted_sub a l u] is true whenever the array segment [a(l..u-1)]
      is sorted w.r.t order relation [le] *)

  predicate sorted (a: array elt) =
    forall i1 i2 : int. 0 <= i1 <= i2 < length a -> le a[i1] a[i2]
  (** [sorted a] is true whenever the array [a] is sorted w.r.t [le] *)

end

(** {2 Arrays Equality} *)

module ArrayEq

  use import int.Int
  use import Array
  use import map.MapEq

  predicate array_eq_sub (a1 a2: array 'a) (l u: int) =
    a1.length = a2.length /\ 0 <= l <= a1.length /\ 0 <= u <= a1.length /\
    map_eq_sub a1.elts a2.elts l u

  predicate array_eq (a1 a2: array 'a) =
    a1.length = a2.length /\ map_eq_sub a1.elts a2.elts 0 (length a1)

end

module ArrayExchange

  use import int.Int
  use import Array
  use import map.MapExchange as M

  predicate exchange (a1 a2: array 'a) (i j: int) =
    a1.length = a2.length /\
    M.exchange a1.elts a2.elts 0 a1.length i j
  (** [exchange a1 a2 i j] means that arrays [a1] and [a2] only differ
      by the swapping of elements at indices [i] and [j] *)

end

(** {2 Permutation} *)

module ArrayPermut

  use import int.Int
  use import Array
  use import map.MapPermut as M
  use import map.MapEq
  use import ArrayEq
  use export ArrayExchange

  predicate permut (a1 a2: array 'a) (l u: int) =
    a1.length = a2.length /\ 0 <= l <= a1.length /\ 0 <= u <= a1.length /\
    M.permut a1.elts a2.elts l u
  (** [permut a1 a2 l u] is true when the segment
      [a1(l..u-1)] is a permutation of the segment [a2(l..u-1)].
      Values outside of the interval (l..u-1) are ignored. *)

  predicate permut_sub (a1 a2: array 'a) (l u: int) =
    map_eq_sub a1.elts a2.elts 0 l /\
    permut a1 a2 l u /\
    map_eq_sub a1.elts a2.elts u (length a1)
  (** [permut_sub a1 a2 l u] is true when the segment
      [a1(l..u-1)] is a permutation of the segment [a2(l..u-1)]
      and values outside of the interval (l..u-1) are equal. *)

  predicate permut_all (a1 a2: array 'a) =
    a1.length = a2.length /\ M.permut a1.elts a2.elts 0 a1.length
  (** [permut_all a1 a2 l u] is true when array [a1] is a permutation
      of array [a2]. *)

  lemma exchange_permut_sub:
    forall a1 a2: array 'a, i j l u: int.
    exchange a1 a2 i j -> l <= i < u -> l <= j < u ->
    0 <= l -> u <= length a1 -> permut_sub a1 a2 l u

  (** we can always enlarge the interval *)

  lemma permut_sub_weakening:
    forall a1 a2: array 'a, l1 u1 l2 u2: int.
    permut_sub a1 a2 l1 u1 -> 0 <= l2 <= l1 -> u1 <= u2 <= length a1 ->
    permut_sub a1 a2 l2 u2

  (** {3 lemmas about [permut_all]} *)

  lemma exchange_permut_all:
    forall a1 a2: array 'a, i j: int.
    exchange a1 a2 i j -> permut_all a1 a2

end

module ArraySwap

  use import int.Int
  use import Array
  use export ArrayExchange

  let swap (a:array 'a) (i:int) (j:int) : unit
    requires { 0 <= i < length a /\ 0 <= j < length a }
    writes   { a }
    ensures  { exchange (old a) a i j }
  = let v = a[i] in
    a[i] <- a[j];
    a[j] <- v

end

(** {2 Sum of elements} *)

module ArraySum

  use import Array
  use import map.MapSum as M

  (** [sum a l h] is the sum of [a[i]] for [l <= i < h] *)
  function sum (a: array int) (l h: int) : int = M.sum a.elts l h

end

(** {2 Number of array elements satisfying a given predicate} *)

module NumOf
  use import Array
  use int.NumOf as N

  (** the number of a[i] such that [l <= i < u] and [pr i a[i]] *)
  function numof (pr: int -> 'a -> bool) (a: array 'a) (l u: int) : int =
    N.numof (fun i -> pr i a[i]) l u

end

(** the number of a[i] such that [l <= i < u] and [a[i] = v] *)
module NumOfEq
  use import Array
  use int.NumOf as N

  function numof (a: array 'a) (v: 'a) (l u: int) : int =
    N.numof (fun i -> a[i] = v) l u
end

module ToList
  use import int.Int
  use import Array
  use import list.List

  function to_list (a: array 'a) (l u: int) : list 'a

  axiom to_list_empty:
    forall a: array 'a, l u: int. u <= l ->
    to_list a l u = Nil

  axiom to_list_cons:
    forall a: array 'a, l u: int. l < u ->
    to_list a l u = Cons a[l] (to_list a (l+1) u)

  val to_list (a: array 'a) (l u: int) : list 'a
    ensures { result = to_list a l u }

end<|MERGE_RESOLUTION|>--- conflicted
+++ resolved
@@ -50,16 +50,10 @@
   = if i < 0 || i >= length a then raise OutOfBounds;
     a[i] <- v
 
-<<<<<<< HEAD
-  val function make (n: int) (v: 'a) : array 'a
+  val make (n: int) (v: 'a) : array 'a
     requires { "expl:array creation size" n >= 0 }
-    ensures  { result.elts = M.const v /\ result.length = n }
-=======
-  val make (n: int) (v: ~'a) : array 'a
-    requires { "expl:array creation size" n >= 0 }
-    ensures { length result = n }
     ensures { forall i:int. 0 <= i < n -> result[i] = v }
->>>>>>> 2411344a
+    ensures { result.length = n }
 
   val append (a1: array 'a) (a2: array 'a) : array 'a
     ensures { length result = length a1 + length a2 }
