--- conflicted
+++ resolved
@@ -22,9 +22,11 @@
 let why3_keywords =
   ["theory"; "type"; "constant"; "function"; "predicate"; "inductive";
    "axiom"; "lemma"; "goal"; "use"; "clone"; "prop"; "meta";
-   "namespace"; "import"; "export"; "end";
+   "scope"; "import"; "export"; "end";
    "forall"; "exists"; "not"; "true"; "false"; "if"; "then"; "else";
    "let"; "in"; "match"; "with"; "as"; "epsilon" ]
+
+let label_coercion = create_label "coercion"
 
 let debug_print_labels =
   Debug.register_info_flag
@@ -34,23 +36,9 @@
 let debug_print_locs = Debug.register_info_flag "print_locs"
   ~desc:"Print@ locations@ of@ identifiers@ and@ expressions."
 
-<<<<<<< HEAD
 let debug_print_coercions = Debug.register_info_flag "print_coercions"
   ~desc:"Print@ coercions@ in@ logical@ formulas."
 
-let iprinter,aprinter,tprinter,pprinter =
-  let bl = ["theory"; "type"; "constant"; "function"; "predicate"; "inductive";
-            "axiom"; "lemma"; "goal"; "use"; "clone"; "prop"; "meta";
-            "scope"; "import"; "export"; "end";
-            "forall"; "exists"; "not"; "true"; "false"; "if"; "then"; "else";
-            "let"; "in"; "match"; "with"; "as"; "epsilon" ] in
-  let isanitize = sanitizer char_to_alpha char_to_alnumus in
-  let lsanitize = sanitizer char_to_lalpha char_to_alnumus in
-  create_ident_printer bl ~sanitizer:isanitize,
-  create_ident_printer bl ~sanitizer:lsanitize,
-  create_ident_printer bl ~sanitizer:lsanitize,
-  create_ident_printer bl ~sanitizer:isanitize
-=======
 let meta_introduced_hypotheses =
   register_meta
     ~desc:"marks beginning of hypotheses introduced by introduce_premises"
@@ -58,7 +46,6 @@
 
 let create iprinter aprinter tprinter pprinter do_forget_all =
   (module (struct
->>>>>>> d6bd47f9
 
 let forget_tvs () =
   (* we always forget type variables between each declaration *)
@@ -69,8 +56,6 @@
   if do_forget_all then forget_all aprinter;
   if do_forget_all then forget_all tprinter;
   if do_forget_all then forget_all pprinter
-
-let label_coercion = create_label "coercion"
 
 let print_label fmt l = fprintf fmt "\"%s\"" l.lab_string
 let print_labels = print_iter1 Slab.iter space print_label
