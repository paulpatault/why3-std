(********************************************************************)
(*                                                                  *)
(*  The Why3 Verification Platform   /   The Why3 Development Team  *)
(*  Copyright 2010-2017   --   INRIA - CNRS - Paris-Sud University  *)
(*                                                                  *)
(*  This software is distributed under the terms of the GNU Lesser  *)
(*  General Public License version 2.1, with the special exception  *)
(*  on linking described in file LICENSE.                           *)
(*                                                                  *)
(********************************************************************)

open Stdlib
open Ty
open Ident
open Decl
open Term
open Theory
open Task

module Mprover = Whyconf.Mprover
module Sprover = Whyconf.Sprover
module PHprover = Whyconf.Hprover
module C = Whyconf
module Tc = Termcode

let debug = Debug.register_info_flag "session"
  ~desc:"Pring@ debugging@ messages@ about@ Why3@ session@ \
         creation,@ reading@ and@ writing."

(** {2 Type definitions} *)

module PHstr = Hstr

type proof_attempt_status =
    | Unedited (** editor not yet run for interactive proof *)
    | JustEdited (** edited but not run yet *)
    | Interrupted (** external proof has never completed *)
    | Scheduled (** external proof attempt is scheduled *)
    | Running (** external proof attempt is in progress *)
    | Done of Call_provers.prover_result (** external proof done *)
    | InternalFailure of exn (** external proof aborted by internal error *)

type task_option = Task.task option
type 'a hide = 'a option

type ident_path =
  { ip_library : string list;
    ip_theory : string;
    ip_qualid : string list;
  }

let print_ident_path fmt ip =
  Format.fprintf fmt "%a.%s.%a"
    (Pp.print_list Pp.dot Pp.string) ip.ip_library
    ip.ip_theory
    (Pp.print_list Pp.dot Pp.string) ip.ip_qualid

(* dead code

let compare_ident_path x y =
  let c = Lists.compare String.compare x.ip_library y.ip_library in
  if c <> 0 then -c else (* in order to be bottom up *)
  let c = String.compare x.ip_theory y.ip_theory in
  if c <> 0 then c else
  let c = Lists.compare String.compare x.ip_qualid y.ip_qualid in
  c

module Pos = struct
  type t = ident_path
  let compare = compare_ident_path
  let equal x y = (x : t) = y
  let hash x = Hashtbl.hash (x : t)
end

module Mpos = Extmap.Make(Pos)
module Spos = Extset.MakeOfMap(Mpos)
module Hpos = Exthtbl.Make(Pos)

*)

type meta_args = meta_arg list

module Mmeta_args = Extmap.Make(struct
  type t = meta_args

  let meta_arg_id = function
    | MAty _  -> 0
    | MAts _  -> 1
    | MAls _  -> 2
    | MApr _  -> 3
    | MAstr _ -> 4
    | MAint _ -> 5

  let compare_meta_arg x y =
    match x,y with
    (* These hash are in fact tag *)
    | MAty  x, MAty  y -> compare (ty_hash x) (ty_hash y)
    | MAts  x, MAts  y -> compare (ts_hash x) (ts_hash y)
    | MAls  x, MAls  y -> compare (ls_hash x) (ls_hash y)
    | MApr  x, MApr  y -> compare (pr_hash x) (pr_hash y)
    | MAstr x, MAstr y -> String.compare x y
    | MAint x, MAint y -> compare x y
    | _ -> compare (meta_arg_id x) (meta_arg_id y)

  let compare = Lists.compare compare_meta_arg
end)

module Smeta_args = Extset.MakeOfMap(Mmeta_args)

type metas_args = Smeta_args.t Mstr.t

module Mmetas_args = Extmap.Make(struct
  type t = metas_args
  let compare = Mstr.compare Smeta_args.compare
end)

type idpos = {
  idpos_ts : ident_path Mts.t;
  idpos_ls : ident_path Mls.t;
  idpos_pr : ident_path Mpr.t;
}

let empty_idpos =
  {
    idpos_ts = Mts.empty;
    idpos_ls = Mls.empty;
    idpos_pr = Mpr.empty;
  }

(* dead code
let posid_of_idpos idpos =
  let posid = Mpos.empty in
  let posid = Mts.fold (fun ts pos ->
    Mpos.add pos (MAts ts)) idpos.idpos_ts posid  in
  let posid = Mls.fold (fun ls pos ->
    Mpos.add pos (MAls ls)) idpos.idpos_ls posid  in
  let posid = Mpr.fold (fun pr pos ->
    Mpos.add pos (MApr pr)) idpos.idpos_pr posid  in
  posid
*)

type 'a goal =
  { mutable goal_key  : 'a;
    goal_name : Ident.ident;
    goal_number : int;
    mutable goal_expl : string option;
    goal_parent : 'a goal_parent;
    mutable goal_checksum : Tc.checksum option;
    mutable goal_shape : Tc.shape;
    mutable goal_verified : float option;
    mutable goal_task: task_option;
    mutable goal_expanded : bool;
    goal_external_proofs : 'a proof_attempt PHprover.t;
    goal_transformations : 'a transf PHstr.t;
    mutable goal_metas : 'a metas Mmetas_args.t;
  }

and 'a proof_attempt =
  { proof_key : 'a;
    mutable proof_prover : Whyconf.prover;
    proof_parent : 'a goal;
    mutable proof_state : proof_attempt_status;
    mutable proof_limit : Call_provers.resource_limit;
    mutable proof_obsolete : bool;
    mutable proof_archived : bool;
    mutable proof_edited_as : string option;
  }

and 'a goal_parent =
  | Parent_theory of 'a theory
  | Parent_transf of 'a transf
  | Parent_metas  of 'a metas

and 'a metas =
  { mutable metas_key : 'a;
    metas_added : metas_args;
    metas_idpos : idpos;
    metas_parent : 'a goal;
    mutable metas_verified : float option;
    mutable metas_goal : 'a goal;
    (** Not mutated after the creation *)
    mutable metas_expanded : bool;
  }

and 'a transf =
    { mutable transf_key : 'a;
      transf_name : string;
      (** Why3 tranformation name *)
      transf_parent : 'a goal;
      mutable transf_verified : float option;
      mutable transf_goals : 'a goal list;
      (** Not mutated after the creation of the session *)
      mutable transf_expanded : bool;
      mutable transf_detached : 'a detached option;
    }

and 'a detached =
    { detached_goals: 'a goal list; }

and 'a theory =
    { mutable theory_key : 'a;
      theory_name : Ident.ident;
      theory_parent : 'a file;
      mutable theory_checksum : Termcode.checksum option;
      mutable theory_goals : 'a goal list;
      mutable theory_verified : float option;
      mutable theory_expanded : bool;
      mutable theory_task : Theory.theory hide;
      mutable theory_detached : 'a detached option;
    }

and 'a file =
    { mutable file_key : 'a;
      file_name : string;
      file_format : string option;
      file_parent : 'a session;
      mutable file_theories: 'a theory list;
      (** Not mutated after the creation *)
      mutable file_verified : float option;
      mutable file_expanded : bool;
      mutable file_for_recovery : Theory.theory Mstr.t hide;
    }

and 'a session =
    { session_files : 'a file PHstr.t;
      mutable session_shape_version : int;
      session_prover_ids : int PHprover.t;
      session_dir   : string; (** Absolute path *)
    }

type loaded_prover =
    { prover_config : Whyconf.config_prover;
      prover_driver : Driver.driver}

type loaded_provers = loaded_prover option PHprover.t

type 'a env_session =
    { env : Env.env;
      mutable whyconf : Whyconf.config;
      loaded_provers : loaded_provers;
      mutable files : Theory.theory Stdlib.Mstr.t Stdlib.Mstr.t;
      session : 'a session}

let goal_key g = g.goal_key
let goal_name g = g.goal_name
let goal_verified g = g.goal_verified
let goal_external_proofs g = g.goal_external_proofs
let goal_transformations g = g.goal_transformations
let goal_metas g = g.goal_metas
let goal_expanded g = g.goal_expanded

let update_env_session_config e c = e.whyconf <- c

(*************************)
(**       Iterators      *)
(*************************)
type 'a any =
  | File of 'a file
  | Theory of 'a theory
  | Goal of 'a goal
  | Proof_attempt of 'a proof_attempt
  | Transf of 'a transf
  | Metas of 'a metas

let rec goal_iter_proof_attempt f g =
  PHprover.iter (fun _ a -> f a) g.goal_external_proofs;
  PHstr.iter (fun _ t -> transf_iter_proof_attempt f t) g.goal_transformations;
  Mmetas_args.iter (fun _ t -> metas_iter_proof_attempt f t) g.goal_metas;

and transf_iter_proof_attempt f t =
  List.iter (goal_iter_proof_attempt f) t.transf_goals

and metas_iter_proof_attempt f t =
  goal_iter_proof_attempt f t.metas_goal

let theory_iter_proof_attempt f t =
  List.iter (goal_iter_proof_attempt f) t.theory_goals

let metas_iter_proof_attempt f m =
  goal_iter_proof_attempt f m.metas_goal

let file_iter_proof_attempt f t =
  List.iter (theory_iter_proof_attempt f) t.file_theories

let session_iter_proof_attempt f s =
  PHstr.iter (fun _ file -> file_iter_proof_attempt f file) s.session_files

let iter_proof_attempt f = function
    | Goal g -> goal_iter_proof_attempt f g
    | Theory th -> theory_iter_proof_attempt f th
    | File file -> file_iter_proof_attempt f file
    | Proof_attempt a -> f a
    | Transf tr -> transf_iter_proof_attempt f tr
    | Metas m -> metas_iter_proof_attempt f m

let rec goal_iter_leaf_goal ~unproved_only f g =
  if not (Opt.inhabited g.goal_verified && unproved_only) then
    let r = ref true in
    PHstr.iter
      (fun _ t -> r := false;
        List.iter (goal_iter_leaf_goal ~unproved_only f) t.transf_goals)
      g.goal_transformations;
    if !r then f g

let rec fold_all_sub_goals_of_goal f acc g =
  let acc =
    PHstr.fold
      (fun _ tr acc ->
       List.fold_left (fold_all_sub_goals_of_goal f) acc tr.transf_goals)
      g.goal_transformations acc
  in
  let acc =
    Mmetas_args.fold
      (fun _ m acc ->
       fold_all_sub_goals_of_goal f acc m.metas_goal)
      g.goal_metas acc
  in
  f acc g

let fold_all_sub_goals_of_theory f acc th =
  List.fold_left (fold_all_sub_goals_of_goal f) acc th.theory_goals


(** iterators not reccursive *)
let iter_goal fp ft fm g =
  PHprover.iter (fun _ a -> fp a) g.goal_external_proofs;
  PHstr.iter (fun _ t -> ft t) g.goal_transformations;
  Mmetas_args.iter (fun _ t -> fm t) g.goal_metas

let iter_transf f t =
  List.iter (fun g -> f g) t.transf_goals

let iter_metas f t = f t.metas_goal

let iter_theory f t =
  List.iter f t.theory_goals

let iter_file f fi = List.iter f fi.file_theories

let iter_session f s = PHstr.iter (fun _ th -> f th) s.session_files

let goal_iter f g =
  PHprover.iter
    (fun _ a -> f (Proof_attempt a)) g.goal_external_proofs;
  PHstr.iter (fun _ t -> f (Transf t)) g.goal_transformations;
  Mmetas_args.iter (fun _ t -> f (Metas t)) g.goal_metas


let transf_iter f t =
  List.iter (fun g -> f (Goal g)) t.transf_goals

let metas_iter f t =
  f (Goal t.metas_goal)

let theory_iter f t =
  List.iter (fun g -> f (Goal g)) t.theory_goals

let file_iter f t =
  List.iter (fun th -> f (Theory th)) t.file_theories

let session_iter f s =
  PHstr.iter (fun _ file -> f (File file)) s.session_files

let iter f = function
    | Goal g -> goal_iter f g
    | Theory th -> theory_iter f th
    | File file -> file_iter f file
    | Proof_attempt _ -> ()
    | Transf tr -> transf_iter f tr
    | Metas m -> metas_iter f m

(** Print session *)


module PTreeT = struct
  type 'a t = | Any of 'a any | Session of 'a session
  let decomp = function
    | Any t ->
      let s = match t with
        | File f ->
          if Opt.inhabited f.file_verified
          then f.file_name
          else f.file_name^"?"
        | Theory th ->
          if Opt.inhabited th.theory_verified
          then th.theory_name.Ident.id_string
          else th.theory_name.Ident.id_string^"?"
        | Goal g ->
          if Opt.inhabited g.goal_verified
          then g.goal_name.Ident.id_string
          else g.goal_name.Ident.id_string^"?"
        | Proof_attempt pr ->
          Pp.sprintf_wnl "%a%s%s%s%s"
            Whyconf.print_prover pr.proof_prover
            (match pr.proof_state with
              | Done { Call_provers.pr_answer = Call_provers.Valid} -> ""
              | InternalFailure _ -> "!"
              | _ -> "?")
            (if pr.proof_obsolete || pr.proof_archived then " " else "")
            (if pr.proof_obsolete then "O" else "")
            (if pr.proof_archived then "A" else "")
        | Transf tr ->
          if Opt.inhabited tr.transf_verified
          then tr.transf_name
          else tr.transf_name^"?"
        | Metas metas ->
          if Opt.inhabited metas.metas_verified
          then "metas..."
          else "metas..."^"?"
      in
      let l = ref [] in
      iter (fun a -> l := (Any a)::!l) t;
      s,!l
    | Session s ->
      let l = ref [] in
      session_iter (fun a -> l := (Any a)::!l) s;
      (* Previously "" was `Filename.basename s.session_dir` but
         the tree depend on the filename given in input and not the content
         which is not easy for diffing
      *)
      "",!l

end

module PTree = Print_tree.PMake(PTreeT)

let print_any fmt any = PTree.print fmt (PTreeT.Any any)

let print_session fmt s = PTree.print fmt (PTreeT.Session s)

(** 2 Create a session *)

let empty_session ?shape_version dir =
  let shape_version = match shape_version with
    | Some v -> v
    | None -> Termcode.current_shape_version
  in
  { session_files = PHstr.create 3;
    session_shape_version = shape_version;
    session_prover_ids = PHprover.create 7;
    session_dir   = dir;
  }

let create_session ?shape_version project_dir =
  if not (Sys.file_exists project_dir) then
    begin
      Debug.dprintf debug
        "[Info] '%s' does not exists. Creating directory of that name \
 for the project@." project_dir;
      Unix.mkdir project_dir 0o777
    end;
  empty_session ?shape_version project_dir


(* dead code
let load_env_session ?(includes=[]) session conf_path_opt =
  let config = Whyconf.read_config conf_path_opt in
  let loadpath = (Whyconf.loadpath (Whyconf.get_main config)) @ includes in
  let env = Env.create_env loadpath in
  { session = session;
    env = env;
    whyconf = config;
    loaded_provers = PHprover.create 5;
  }
*)

(************************)
(* session accessor     *)
(************************)

(* dead code
let get_session_file file = file.file_parent

let get_session_theory th = get_session_file th.theory_parent

let rec get_session_goal goal =
  match goal.goal_parent with
    | Parent_transf trans -> get_session_trans trans
    | Parent_theory th    -> get_session_theory th
    | Parent_metas  metas -> get_session_metas metas


and get_session_trans transf = get_session_goal transf.transf_parent

and get_session_metas metas = get_session_goal metas.metas_parent

let get_session_proof_attempt pa = get_session_goal pa.proof_parent
*)

let get_used_provers session =
  let sprover = ref Sprover.empty in
   session_iter_proof_attempt
    (fun pa -> sprover := Sprover.add pa.proof_prover !sprover)
     session;
  !sprover

let get_used_provers_with_stats session =
  let prover_table = PHprover.create 5 in
  session_iter_proof_attempt
    (fun pa ->
      (* record mostly used pa.proof_timelimit pa.proof_memlimit *)
      let prover = pa.proof_prover in
      let timelimits,steplimits,memlimits =
        try PHprover.find prover_table prover
        with Not_found ->
          let x = (Hashtbl.create 5,Hashtbl.create 5,Hashtbl.create 5) in
          PHprover.add prover_table prover x;
          x
      in
      let lim_time = pa.proof_limit.Call_provers.limit_time in
      let lim_mem = pa.proof_limit.Call_provers.limit_mem in
      let lim_steps = pa.proof_limit.Call_provers.limit_steps in
      let tf = try Hashtbl.find timelimits lim_time with Not_found -> 0 in
      let sf = try Hashtbl.find steplimits lim_steps with Not_found -> 0 in
      let mf = try Hashtbl.find memlimits lim_mem with Not_found -> 0 in
      Hashtbl.replace timelimits lim_time (tf+1);
      Hashtbl.replace steplimits lim_steps (sf+1);
      Hashtbl.replace memlimits lim_mem (mf+1))
    session;
  prover_table

exception NoTask

let goal_task g = Opt.get_exn NoTask g.goal_task
let goal_task_option g = g.goal_task

let goal_expl_lazy g =
  match g.goal_expl with
  | Some s -> s
  | None ->
     match g.goal_task with
     | Some t ->
        let _name,expl,_task = Termcode.goal_expl_task ~root:false t in
        g.goal_expl <- Some expl; expl
     | None -> ""

let goal_user_name g =
  let s = goal_expl_lazy g in
  if s <> "" then string_of_int g.goal_number ^ ". " ^ s else
    try let _,_,l = restore_path g.goal_name in
        String.concat "." l
    with Not_found -> g.goal_name.Ident.id_string

(************************)
(* saving state on disk *)
(************************)
open Format

let db_filename = "why3session.xml"
let shape_filename = "why3shapes"
let compressed_shape_filename = "why3shapes.gz"
let session_dir_for_save = ref "."

let save_string = Pp.html_string

let opt pr lab fmt = function
  | None -> ()
  | Some s -> fprintf fmt "@ %s=\"%a\"" lab pr s

let save_result fmt r =
  let steps = if  r.Call_provers.pr_steps >= 0 then
                Some  r.Call_provers.pr_steps
              else
                None
  in
  fprintf fmt "<result@ status=\"%s\"@ time=\"%.2f\"%a/>"
    (match r.Call_provers.pr_answer with
       | Call_provers.Valid -> "valid"
       | Call_provers.Failure _ -> "failure"
       | Call_provers.Unknown _ -> "unknown"
       | Call_provers.HighFailure -> "highfailure"
       | Call_provers.Timeout -> "timeout"
       | Call_provers.OutOfMemory -> "outofmemory"
       | Call_provers.StepLimitExceeded -> "steplimitexceeded"
       | Call_provers.Invalid -> "invalid")
    r.Call_provers.pr_time
    (opt pp_print_int "steps") steps

let save_status fmt s =
  match s with
    | Unedited ->
        fprintf fmt "<unedited/>"
    | Scheduled | Running | Interrupted | JustEdited ->
        fprintf fmt "<undone/>"
    | InternalFailure msg ->
        fprintf fmt "<internalfailure@ reason=\"%a\"/>"
          save_string (Printexc.to_string msg)
    | Done r -> save_result fmt r


let save_bool_def name def fmt b =
  if b <> def then fprintf fmt "@ %s=\"%b\"" name b

let save_int_def name def fmt n =
  if n <> def then fprintf fmt "@ %s=\"%d\"" name n

let opt_string = opt save_string

let save_proof_attempt fmt ((id,tl,sl,ml),a) =
  fprintf fmt
    "@\n@[<h><proof@ prover=\"%i\"%a%a%a%a%a%a>"
    id
    (save_int_def "timelimit" tl) (a.proof_limit.Call_provers.limit_time)
    (save_int_def "steplimit" sl) (a.proof_limit.Call_provers.limit_steps)
    (save_int_def "memlimit" ml) (a.proof_limit.Call_provers.limit_mem)
    (opt_string "edited") a.proof_edited_as
    (save_bool_def "obsolete" false) a.proof_obsolete
    (save_bool_def "archived" false) a.proof_archived;
  save_status fmt a.proof_state;
  fprintf fmt "</proof>@]"

let save_ident fmt id =
  let n=
    try
      let (_,_,l) = Theory.restore_path id in
      String.concat "." l
    with Not_found -> id.Ident.id_string
  in
  fprintf fmt "name=\"%a\"" save_string n

module Compr = Compress.Compress_z

type save_ctxt = {
  prover_ids : int PHprover.t;
  provers : (int * int * int * int) Mprover.t;
  ch_shapes : Compr.out_channel;
}

let save_checksum fmt s =
  fprintf fmt "%s" (Tc.string_of_checksum s)

let rec save_goal ctxt fmt g =
  let shape = Tc.string_of_shape g.goal_shape in
  assert (shape <> "");
  fprintf fmt
    "@\n@[<v 0>@[<h><goal@ %a%a%a>@]"
    save_ident g.goal_name
    (opt_string "expl") g.goal_expl
    (save_bool_def "expanded" false) g.goal_expanded;
  let sum =
    match g.goal_checksum with
    | None -> assert false
    | Some s -> Tc.string_of_checksum s
  in
  Compr.output_string ctxt.ch_shapes sum;
  Compr.output_char ctxt.ch_shapes ' ';
  Compr.output_string ctxt.ch_shapes shape;
  Compr.output_char ctxt.ch_shapes '\n';
(*
  Ident.Slab.iter (save_label fmt) g.goal_name.Ident.id_label;
*)
  let l = PHprover.fold
    (fun _ a acc -> (Mprover.find a.proof_prover ctxt.provers, a) :: acc)
    g.goal_external_proofs [] in
  let l = List.sort (fun ((i1,_,_,_),_) ((i2,_,_,_),_) -> compare i1 i2) l in
  List.iter (save_proof_attempt fmt) l;
  let l = PHstr.fold (fun _ t acc -> t :: acc) g.goal_transformations [] in
  let l = List.sort (fun t1 t2 -> compare t1.transf_name t2.transf_name) l in
  List.iter (save_trans ctxt fmt) l;
  Mmetas_args.iter (save_metas ctxt fmt) g.goal_metas;
  fprintf fmt "@]@\n</goal>"

and save_trans ctxt fmt t =
  fprintf fmt "@\n@[<hov 1>@[<h><transf@ name=\"%a\"%a>@]"
    save_string t.transf_name
    (save_bool_def "expanded" false) t.transf_expanded;
  List.iter (save_goal ctxt fmt) t.transf_goals;
  fprintf fmt "@]@\n</transf>"

and save_metas ctxt fmt _ m =
  let ts_ids = Ident.create_ident_printer [] in
  let ls_ids = Ident.create_ident_printer [] in
  let pr_ids = Ident.create_ident_printer [] in
  fprintf fmt "@\n@[<hov 1><metas%a>"
    (save_bool_def "expanded" false) m.metas_expanded;
  let save_pos fmt pos =
    fprintf fmt "ip_theory=\"%a\">@]" save_string pos.ip_theory;
    List.iter (fprintf fmt "@,@[<hov 1><ip_library@ name=\"%a\"/>@]" save_string)
      pos.ip_library;
    List.iter (fprintf fmt "@,@[<hov 1><ip_qualid@ name=\"%a\"/>@]" save_string)
      pos.ip_qualid;
  in
  let save_ts_pos fmt ts pos =
    fprintf fmt "@\n@[<v 1>@[<hov 1><ts_pos@ name=\"%a\"@ arity=\"%i\"@ id=\"%a\"@ %a@]@\n</ts_pos>"
      save_string ts.ts_name.id_string (List.length ts.ts_args)
      save_string (Ident.id_unique ts_ids ts.ts_name)
      save_pos pos
  in
  let save_ls_pos fmt ls pos =
    (* TODO: add the signature? *)
    fprintf fmt "@\n@[<v 1>@[<hov 1><ls_pos@ name=\"%a\"@ id=\"%a\"@ %a@]@\n</ls_pos>"
      save_string ls.ls_name.id_string
      save_string (Ident.id_unique ls_ids ls.ls_name)
      save_pos pos
  in
  let save_pr_pos fmt pr pos =
    fprintf fmt "@\n@[<v 1>@[<hov 1><pr_pos@ name=\"%a\"@ id=\"%a\"@ %a@]@\n</pr_pos>"
      save_string pr.pr_name.id_string
      save_string (Ident.id_unique pr_ids pr.pr_name)
      save_pos pos
  in
  Mts.iter (save_ts_pos fmt) m.metas_idpos.idpos_ts;
  Mls.iter (save_ls_pos fmt) m.metas_idpos.idpos_ls;
  Mpr.iter (save_pr_pos fmt) m.metas_idpos.idpos_pr;
  let rec save_ty ty =
    match ty.ty_node with
    | Tyvar tv ->
      fprintf fmt "@\n@[<hov 1><ty_var@ id=\"%i\"/>@]" (tv_hash tv)
    | Tyapp (ts,l) ->
      fprintf fmt "@\n@[<hov 1><ty_app@ id=\"%a\"/>"
        save_string (Ident.id_unique ts_ids ts.ts_name);
      List.iter save_ty l;
      fprintf fmt "@]@\n</ty_app>"
  in
  let save_args s l =
    fprintf fmt "@\n@[<hov 1><meta@ name=\"%a\">" save_string s;
    let save_meta_arg = function
      | MAty ty ->
        fprintf fmt "@\n@[<hov 1><meta_arg_ty/>";
        save_ty ty;
        fprintf fmt "@]@\n</meta_arg_ty>"
      | MAts ts ->
        fprintf fmt "@\n@[<hov 1><meta_arg_ts@ id=\"%a\"/>@]"
          save_string (Ident.id_unique ts_ids ts.ts_name)
      | MAls ls ->
        fprintf fmt "@\n@[<hov 1><meta_arg_ls@ id=\"%a\"/>@]"
          save_string (Ident.id_unique ls_ids ls.ls_name)
      | MApr pr ->
        fprintf fmt "@\n@[<hov 1><meta_arg_pr@ id=\"%a\"/>@]"
          save_string (Ident.id_unique pr_ids pr.pr_name)
      | MAstr s ->
        fprintf fmt "@\n@[<hov 1><meta_arg_str@ val=\"%s\"/>@]" s
      | MAint i ->
        fprintf fmt "@\n@[<hov 1><meta_arg_int@ val=\"%i\"/>@]" i
    in
    List.iter save_meta_arg l;
    fprintf fmt "@]@\n</meta>"
  in
  Mstr.iter (fun s smeta_args ->
    Smeta_args.iter (save_args s) smeta_args) m.metas_added;
  save_goal ctxt fmt m.metas_goal;
  fprintf fmt "@]@\n</metas>"

module CombinedTheoryChecksum = struct

 let b = Buffer.create 1024

 let f () g =
    match g.goal_checksum with
    | None -> assert false
    | Some c -> Buffer.add_string b (Tc.string_of_checksum c)

 let compute th =
   let () = fold_all_sub_goals_of_theory f () th in
   let c = Tc.buffer_checksum b in
   Buffer.clear b; c

end

let save_theory ctxt fmt t =
  let c = CombinedTheoryChecksum.compute t in
  t.theory_checksum <- Some c;
  fprintf fmt
    "@\n@[<v 1>@[<h><theory@ %a%a%a>@]"
    save_ident t.theory_name
    (opt save_checksum "sum") t.theory_checksum
    (save_bool_def "expanded" false) t.theory_expanded;
  List.iter (save_goal ctxt fmt) t.theory_goals;
  fprintf fmt "@]@\n</theory>"

let save_file ctxt fmt _ f =
  fprintf fmt
    "@\n@[<v 0>@[<h><file@ name=\"%a\"%a%a>@]"
    save_string f.file_name (opt_string "format")
    f.file_format (save_bool_def "expanded" false) f.file_expanded;
  List.iter (save_theory ctxt fmt) f.file_theories;
  fprintf fmt "@]@\n</file>"

let get_prover_to_save prover_ids p (timelimits,steplimits,memlimits) provers =
  let mostfrequent_timelimit,_ =
    Hashtbl.fold
      (fun t f ((_,f') as t') -> if f > f' then (t,f) else t')
      timelimits
      (0,0)
  in
  let mostfrequent_steplimit,_ =
    Hashtbl.fold
      (fun s f ((_,f') as s') -> if f > f' then (s,f) else s')
      steplimits
      (0,0)
  in
  let mostfrequent_memlimit,_ =
    Hashtbl.fold
      (fun m f ((_,f') as m') -> if f > f' then (m,f) else m')
      memlimits
      (0,0)
  in
  let id =
    try
      PHprover.find prover_ids p
    with Not_found ->
      (* we need to find an unused prover id *)
      let occurs = Hashtbl.create 7 in
      PHprover.iter (fun _ n -> Hashtbl.add occurs n ()) prover_ids;
      let id = ref 0 in
      try
        while true do
          try
            let _ = Hashtbl.find occurs !id in incr id
          with Not_found -> raise Exit
        done;
        assert false
      with Exit ->
        PHprover.add prover_ids p !id;
        !id
  in
  Mprover.add p (id,mostfrequent_timelimit,mostfrequent_steplimit,mostfrequent_memlimit) provers


let save_prover fmt id (p,mostfrequent_timelimit,mostfrequent_steplimit,mostfrequent_memlimit) =
  let steplimit =
    if mostfrequent_steplimit < 0 then None else Some mostfrequent_steplimit
  in
  fprintf fmt "@\n@[<h><prover@ id=\"%i\"@ name=\"%a\"@ \
               version=\"%a\"%a@ timelimit=\"%d\"%a@ memlimit=\"%d\"/>@]"
    id save_string p.C.prover_name save_string p.C.prover_version
    (fun fmt s -> if s <> "" then fprintf fmt "@ alternative=\"%a\""
        save_string s)
    p.C.prover_altern
    mostfrequent_timelimit
    (opt pp_print_int "steplimit") steplimit
    mostfrequent_memlimit

let save fname shfname _config session =
  let ch = open_out fname in
  let chsh = Compr.open_out shfname in
  let fmt = formatter_of_out_channel ch in
  fprintf fmt "<?xml version=\"1.0\" encoding=\"UTF-8\"?>@\n";
  fprintf fmt "<!DOCTYPE why3session PUBLIC \"-//Why3//proof session v5//EN\"@ \"http://why3.lri.fr/why3session.dtd\">@\n";
  (*
    let rel_file = Sysutil.relativize_filename !session_dir_for_save fname in
    fprintf fmt "@[<hov 1><why3session@ name=\"%a\" shape_version=\"%d\">"
    save_string rel_file session.session_shape_version;
  *)
  fprintf fmt "@[<v 0><why3session shape_version=\"%d\">"
    session.session_shape_version;
(*
  Tc.reset_dict ();
*)
  let prover_ids = session.session_prover_ids in
  let provers =
    PHprover.fold (get_prover_to_save prover_ids)
      (get_used_provers_with_stats session) Mprover.empty
  in
  let provers_to_save =
    Mprover.fold
      (fun p (id,mostfrequent_timelimit,mostfrequent_steplimit,mostfrequent_memlimit) acc ->
        Mint.add id (p,mostfrequent_timelimit,mostfrequent_steplimit,mostfrequent_memlimit) acc)
      provers Mint.empty
  in
  Mint.iter (save_prover fmt) provers_to_save;
  let ctxt = { prover_ids = prover_ids; provers = provers; ch_shapes = chsh } in
  PHstr.iter (save_file ctxt fmt) session.session_files;
  fprintf fmt "@]@\n</why3session>";
  fprintf fmt "@.";
  close_out ch;
  Compr.close_out chsh

let save_session config session =
  let f = Filename.concat session.session_dir db_filename in
  Sysutil.backup_file f;
  let fs = Filename.concat session.session_dir shape_filename in
  Sysutil.backup_file fs;
  let fz = Filename.concat session.session_dir compressed_shape_filename in
  Sysutil.backup_file fz;
  session_dir_for_save := session.session_dir;
  let fs = if Compress.compression_supported then fz else fs in
  save f fs config session

(*****************************)
(*   update verified field   *)
(*****************************)
type 'a notify = 'a any -> unit
let notify : 'a notify = fun _ -> ()

let compute_verified get l =
  List.fold_left (fun acc t ->
    match acc,get t with
    | Some x, Some y -> Some (x +. y)
    | _ -> None) (Some 0.0) l

let file_verified f =
  compute_verified (fun t -> t.theory_verified) f.file_theories

let theory_verified t =
  compute_verified (fun g -> g.goal_verified) t.theory_goals

let transf_verified t =
  compute_verified (fun g -> g.goal_verified) t.transf_goals

let metas_verified m = m.metas_goal.goal_verified

let proof_verified a =
  if a.proof_obsolete then None else
    match a.proof_state with
      | Done { Call_provers.pr_answer = Call_provers.Valid;
               Call_provers.pr_time = t } -> Some t
      | _ -> None

let check_goal_verified g =
  let acc = ref None in
  let accumulate v =
    match v with
    | None -> ()
    | Some t ->
      match !acc with
      | Some x -> acc := Some (x +. t)
      | None -> acc := v
  in
  PHprover.iter
    (fun _ a -> accumulate (proof_verified a))
    g.goal_external_proofs;
  PHstr.iter
    (fun _ t -> accumulate t.transf_verified)
    g.goal_transformations;
  Mmetas_args.iter
      (fun _ t -> accumulate t.metas_verified)
    g.goal_metas;
  !acc

let check_file_verified notify f =
  let b = file_verified f in
  if f.file_verified <> b then begin
    f.file_verified <- b;
    notify (File f)
  end

let check_theory_proved notify t =
  let b = theory_verified t in
  if t.theory_verified <> b then begin
    t.theory_verified <- b;
    notify (Theory t);
    check_file_verified notify t.theory_parent
  end

let rec check_goal_proved notify g =
  let b = check_goal_verified g in
  if g.goal_verified <> b then begin
    g.goal_verified <- b;
    notify (Goal g);
    match g.goal_parent with
      | Parent_theory t -> check_theory_proved notify t
      | Parent_transf t -> check_transf_proved notify t
      | Parent_metas t -> check_metas_proved notify t
  end

and check_transf_proved notify t =
  let b = transf_verified t in
  if t.transf_verified <> b then begin
    t.transf_verified <- b;
    notify (Transf t);
    check_goal_proved notify t.transf_parent
  end


and check_metas_proved notify m =
  let b = metas_verified m in
  if m.metas_verified <> b then begin
    m.metas_verified <- b;
    notify (Metas m);
    check_goal_proved notify m.metas_parent
  end

(******************************)
(* raw additions to the model *)
(******************************)
type 'a keygen = ?parent:'a -> unit -> 'a

let add_external_proof
    ?(notify=notify)
    ~(keygen:'a keygen) ~obsolete
    ~archived ~limit ~edit (g:'a goal) p result =
  assert (edit <> Some "");
  let key = keygen ~parent:g.goal_key () in
  let a = { proof_prover = p;
            proof_parent = g;
            proof_key = key;
            proof_obsolete = obsolete;
            proof_archived = archived;
            proof_state = result;
            proof_limit = limit;
            proof_edited_as = edit;
          }
  in
  PHprover.replace g.goal_external_proofs p a;
  check_goal_proved notify g;
  a

let remove_external_proof ?(notify=notify) a =
  let g = a.proof_parent in
  PHprover.remove g.goal_external_proofs a.proof_prover;
  check_goal_proved notify g


let set_proof_state ?(notify=notify) ~obsolete ~archived res a =
  a.proof_state <- res;
  a.proof_obsolete <- obsolete;
  a.proof_archived <- archived;
  notify (Proof_attempt a);
  check_goal_proved notify a.proof_parent

let change_prover a p =
  let g = a.proof_parent in
  PHprover.remove g.goal_external_proofs a.proof_prover;
  PHprover.add g.goal_external_proofs p a;
  a.proof_prover <- p;
  a.proof_obsolete <- true

let set_edited_as edited_as a = a.proof_edited_as <- edited_as

let set_timelimit timelimit a =
  a.proof_limit <-
    { a.proof_limit with Call_provers.limit_time = timelimit}
let set_memlimit memlimit a =
  a.proof_limit <-
    { a.proof_limit with Call_provers.limit_mem = memlimit}

let set_obsolete ?(notify=notify) a =
  a.proof_obsolete <- true;
  notify (Proof_attempt a);
  check_goal_proved notify a.proof_parent

let set_non_obsolete a =
  a.proof_obsolete <- false;
  notify (Proof_attempt a);
  check_goal_proved notify a.proof_parent

let set_archived a b = a.proof_archived <- b

let get_edited_as_abs session pr =
  Opt.map (Filename.concat session.session_dir) pr.proof_edited_as

(* [raw_add_goal parent name expl sum t] adds a goal to the given parent
   DOES NOT record the new goal in its parent, thus this should not be exported
*)
let raw_add_no_task ~(keygen:'a keygen) ~(expanded:bool)
                    parent name number expl sum shape =
  let parent_key = match parent with
    | Parent_theory mth -> mth.theory_key
    | Parent_transf mtr -> mtr.transf_key
    | Parent_metas  mms -> mms.metas_key
  in
  let key = keygen ~parent:parent_key () in
  let goal = { goal_name = name;
               goal_number = number;
               goal_expl = expl;
               goal_parent = parent;
               goal_task = None ;
               goal_checksum = sum;
               goal_shape = shape;
               goal_key = key;
               goal_external_proofs = PHprover.create 7;
               goal_transformations = PHstr.create 3;
               goal_metas = Mmetas_args.empty;
               goal_verified = None;
               goal_expanded = expanded;
             }
  in
  goal

let raw_add_task ~version ~(keygen:'a keygen) ~(expanded:bool)
                 parent name number expl t =
  let parent_key = match parent with
    | Parent_theory mth -> mth.theory_key
    | Parent_transf mtr -> mtr.transf_key
    | Parent_metas  mms -> mms.metas_key
  in
  let key = keygen ~parent:parent_key () in
  let sum = Some (Termcode.task_checksum ~version t) in
  (* let shape = Termcode.t_shape_buf ~version (Task.task_goal_fmla t) in *)
  let shape = Termcode.t_shape_task ~version ~expl t in
  let goal = { goal_name = name;
               goal_number = number;
               goal_expl = Some expl;
               goal_parent = parent;
               goal_task = Some t ;
               goal_checksum = sum;
               goal_shape = shape;
               goal_key = key;
               goal_external_proofs = PHprover.create 7;
               goal_transformations = PHstr.create 3;
               goal_metas = Mmetas_args.empty;
               goal_verified = None;
               goal_expanded = expanded;
             }
  in
  goal


(* [raw_add_transformation g name adds a transformation to the given goal g
   Adds no subgoals, thus this should not be exported
*)
let raw_add_transformation ~(keygen:'a keygen) ~(expanded:bool) g name =
  let parent = g.goal_key in
  let key = keygen ~parent () in
  let tr = { transf_name = name;
             transf_parent = g;
             transf_verified = None;
             transf_key = key;
             transf_goals = [];
             transf_expanded = expanded;
             transf_detached = None;
           }
  in
  PHstr.replace g.goal_transformations name tr;
  tr

let raw_add_metas ~(keygen:'a keygen) ~(expanded:bool) g added idpos =
  let parent = g.goal_key in
  let key = keygen ~parent () in
  let ms = { metas_added = added;
             metas_idpos = idpos;
             metas_parent = g;
             metas_verified = None;
             metas_key = key;
             metas_goal = g;
             metas_expanded = expanded;
           }
  in
  g.goal_metas <- Mmetas_args.add added ms g.goal_metas;
  ms

let raw_add_theory ~(keygen:'a keygen) ~(expanded:bool)
    ~(checksum:Tc.checksum option) mfile thname =
  let parent = mfile.file_key in
  let key = keygen ~parent () in
  let mth = { theory_name = thname;
              theory_key = key;
              theory_parent = mfile;
              theory_checksum = checksum;
              theory_goals = [];
              theory_verified = None;
              theory_expanded = expanded;
              theory_task = None;
              theory_detached = None;
            }
  in
  mth

let raw_add_file ~(keygen:'a keygen) ~(expanded:bool) session f fmt =
  let key = keygen () in
  let mfile = { file_name = f;
                file_key = key;
                file_format = fmt;
                file_theories = [];
                file_verified = None;
                file_expanded = expanded;
                file_parent  = session;
                file_for_recovery = None;
              }
  in
  PHstr.replace session.session_files f mfile;
  mfile


(****************************)
(*     session opening      *)
(****************************)

exception LoadError of Xml.element * string
(** LoadError (xml,messg) *)

let bool_attribute field r def =
  try
    match List.assoc field r.Xml.attributes with
      | "true" -> true
      | "false" -> false
      | _ -> assert false
  with Not_found -> def

let int_attribute_def field r def =
  try
    int_of_string (List.assoc field r.Xml.attributes)
  with Not_found | Invalid_argument _ -> def

let int_attribute field r =
  try
    int_of_string (List.assoc field r.Xml.attributes)
  with Not_found | Invalid_argument _ ->
    (* TODO: use real error *)
    eprintf "[Error] missing required attribute '%s' from element '%s'@."
      field r.Xml.name;
    assert false

let string_attribute_def field r def=
  try
    List.assoc field r.Xml.attributes
  with Not_found -> def

let string_attribute_opt field r =
  try
    Some (List.assoc field r.Xml.attributes)
  with Not_found -> None

let string_attribute field r =
  try
    List.assoc field r.Xml.attributes
  with Not_found ->
    eprintf "[Error] missing required attribute '%s' from element '%s'@."
      field r.Xml.name;
    assert false

let load_result r =
  match r.Xml.name with
    | "result" ->
        let status = string_attribute "status" r in
        let answer =
          match status with
            | "valid" -> Call_provers.Valid
            | "invalid" -> Call_provers.Invalid
            | "unknown" -> Call_provers.Unknown ("", None)
            | "timeout" -> Call_provers.Timeout
            | "outofmemory" -> Call_provers.OutOfMemory
            | "failure" -> Call_provers.Failure ""
            | "highfailure" -> Call_provers.HighFailure
            | "steplimitexceeded" -> Call_provers.StepLimitExceeded
            | "stepslimitexceeded" -> Call_provers.StepLimitExceeded
            | s ->
                Warning.emit
                  "[Warning] Session.load_result: unexpected status '%s'@." s;
                Call_provers.HighFailure
        in
        let time =
          try float_of_string (List.assoc "time" r.Xml.attributes)
          with Not_found -> 0.0
        in
        let steps =
          try int_of_string (List.assoc "steps" r.Xml.attributes)
          with Not_found -> -1
        in
        Done {
          Call_provers.pr_answer = answer;
          Call_provers.pr_time = time;
          Call_provers.pr_output = "";
          Call_provers.pr_status = Unix.WEXITED 0;
          Call_provers.pr_steps = steps;
          Call_provers.pr_model = Model_parser.default_model;
        }
    | "undone" -> Interrupted
    | "unedited" -> Unedited
    | s ->
        Warning.emit "[Warning] Session.load_result: unexpected element '%s'@."
          s;
        Interrupted

let load_option attr g =
  try Some (List.assoc attr g.Xml.attributes)
  with Not_found -> None

let load_ident elt =
  let name = string_attribute "name" elt in
  (* temporary hack to update sessions from WhyML 0.8x *)
  let name =
    if String.length name >= 13 &&
         String.sub name 0 13 = "WP_parameter " then
      "VC " ^ String.sub name 13 (String.length name - 13)
    else name
  in
  let label = List.fold_left
    (fun acc label ->
      match label with
        | {Xml.name = "label"} ->
            let lab = string_attribute "name" label in
            Ident.Slab.add (Ident.create_label lab) acc
        | _ -> acc
    ) Ident.Slab.empty elt.Xml.elements in
  let preid =
    try
      let load_exn attr g = List.assoc attr g.Xml.attributes in
      let file = load_exn "locfile" elt in
      let lnum =  int_of_string (load_exn "loclnum" elt) in
      let cnumb = int_of_string (load_exn "loccnumb" elt) in
      let cnume = int_of_string (load_exn "loccnume" elt) in
      let pos = Loc.user_position file lnum cnumb cnume in
      Ident.id_user ~label name pos
    with Not_found | Invalid_argument _ ->
      Ident.id_fresh ~label name in
  Ident.id_register preid

type 'key load_ctxt = {
  old_provers : (Whyconf.prover * int * int * int) Mint.t ;
  keygen : 'key keygen;
}

let rec load_goal ctxt parent (acc,n) g =
  match g.Xml.name with
    | "goal" ->
        let gname = load_ident g in
        let expl = load_option "expl" g in
        let csum = string_attribute_opt "sum" g in
        let sum = Opt.map Tc.checksum_of_string csum in
        let shape =
          try Tc.shape_of_string (List.assoc "shape" g.Xml.attributes)
          with Not_found -> Tc.shape_of_string ""
        in
        let expanded = bool_attribute "expanded" g false in
        let mg =
          raw_add_no_task ~keygen:ctxt.keygen ~expanded parent gname n expl sum shape
        in
        List.iter (load_proof_or_transf ctxt mg) g.Xml.elements;
        mg.goal_verified <- goal_verified mg;
        (mg::acc,n+1)
    | "label" -> (acc,n)
    | s ->
        Warning.emit "[Warning] Session.load_goal: unexpected element '%s'@." s;
        (acc,n)

and load_proof_or_transf ctxt mg a =
  match a.Xml.name with
    | "proof" ->
      begin
        let prover = string_attribute "prover" a in
        try
          let prover = int_of_string prover in
          let (p,timelimit,steplimit,memlimit) =Mint.find prover ctxt.old_provers in
          let res = match a.Xml.elements with
            | [r] -> load_result r
            | [] -> Interrupted
            | _ ->
              Warning.emit "[Error] Too many result elements@.";
              raise (LoadError (a,"too many result elements"))
          in
          let edit = load_option "edited" a in
          let edit = match edit with None | Some "" -> None | _ -> edit in
          let obsolete = bool_attribute "obsolete" a false in
          let archived = bool_attribute "archived" a false in
          let timelimit = int_attribute_def "timelimit" a timelimit in
          let steplimit = int_attribute_def "steplimit" a steplimit in
          let memlimit = int_attribute_def "memlimit" a memlimit in
          let limit = { Call_provers.limit_time = timelimit;
                        Call_provers.limit_mem = memlimit;
                        Call_provers.limit_steps = steplimit } in
        (*
          if timelimit < 0 then begin
          eprintf "[Error] incorrect or unspecified  timelimit '%i'@."
          timelimit;
          raise (LoadError (a,sprintf "incorrect or unspecified timelimit %i"
          timelimit))
          end;
        *)
          let (_ : 'a proof_attempt) =
            add_external_proof ~keygen:ctxt.keygen ~archived ~obsolete
              ~limit ~edit mg p res
          in
          ()
        with Failure _ | Not_found ->
          Warning.emit "[Error] prover id not listed in header '%s'@." prover;
          raise (LoadError (a,"prover not listing in header"))
      end
    | "transf" ->
        let trname = string_attribute "name" a in
        let expanded = bool_attribute "expanded" a false in
        let mtr = raw_add_transformation ~keygen:ctxt.keygen ~expanded mg trname in
        mtr.transf_goals <-
          List.rev (fst
          (List.fold_left
             (load_goal ctxt (Parent_transf mtr))
             ([],1) a.Xml.elements));
        (* already done by raw_add_transformation:
           Hashtbl.add mg.transformations trname mtr *)
        (* The attribute "proved" is required but not read *)
        mtr.transf_verified <- transf_verified mtr
    | "metas" -> load_metas ctxt mg a;
    | "label" -> ()
    | s ->
        Warning.emit
          "[Warning] Session.load_proof_or_transf: unexpected element '%s'@."
          s

and load_metas ctxt mg a =
  let hts = Hstr.create 10 in
  let hls = Hstr.create 10 in
  let hpr = Hstr.create 10 in
  let idpos, metas_args, goal =
    List.fold_left (fun (idpos, metas, goal) a ->
      match a.Xml.name with
      | "ts_pos" | "ls_pos" | "pr_pos" ->
        let name = string_attribute "name" a in
        let strid = string_attribute "id" a in
        let library, qualid =
          List.fold_left (fun (library,qualid) a ->
            match a.Xml.name with
            | "ip_library" -> string_attribute "name" a::library, qualid
            | "ip_qualid" -> library, string_attribute "name" a::qualid
            | _ ->
              raise (LoadError(a,"Unexpected element")))
            ([],[]) a.Xml.elements in
        let pos = { ip_library = List.rev library;
                    ip_theory = string_attribute "ip_theory" a;
                    ip_qualid = List.rev qualid;
                  } in
        let idpos = begin match a.Xml.name with
          | "ts_pos" ->
            let arity = int_attribute "arity" a in
            let tvs = Util.foldi (fun l _ ->
              (create_tvsymbol (Ident.id_fresh "a"))::l)
              [] 0 arity in
            let ts = Ty.create_tysymbol (Ident.id_fresh name) tvs NoDef in
            Hstr.add hts strid ts;
            let idpos_ts = Mts.add ts pos idpos.idpos_ts in
            { idpos with idpos_ts = idpos_ts }
          | "ls_pos" ->
            (* TODO signature? *)
            let ls = Term.create_lsymbol (Ident.id_fresh name) [] None in
            Hstr.add hls strid ls;
            let idpos_ls = Mls.add ls pos idpos.idpos_ls in
            { idpos with idpos_ls = idpos_ls }
          | "pr_pos" ->
            let pr = Decl.create_prsymbol (Ident.id_fresh name) in
            Hstr.add hpr strid pr;
            let idpos_pr = Mpr.add pr pos idpos.idpos_pr in
            { idpos with idpos_pr = idpos_pr }
          | _ -> assert false
        end in
        (idpos, metas, goal)

      | "meta" -> (idpos, a::metas, goal)
      | "goal"  -> (idpos, metas, a::goal)
      | _ ->
        raise (LoadError(a,"Unexpected element"))
    ) (empty_idpos,[],[]) a.Xml.elements in
  let load_ty a =
    let newtv = Hint.memo 0 (fun _ ->
      Ty.ty_var (create_tvsymbol (Ident.id_fresh "a"))) in
    let rec aux a =
      match a.Xml.name with
      | "ty_var" -> newtv (int_attribute "id" a)
      | "ty_app" ->
        let strid = string_attribute "id" a in
        let ts = Hstr.find hts strid in
        Ty.ty_app ts (List.map aux a.Xml.elements)
    | _ ->
      raise (LoadError(a,"Unexpected element")) in
    aux a in
  let load_meta_args a =
    try match a.Xml.name with
    | "meta_arg_ty" -> begin match a.Xml.elements with
      | [ty] -> MAty (load_ty ty)
      | _ -> raise (LoadError (a,"This element must contain only one element"))
    end
    | "meta_arg_str" -> MAstr (string_attribute "val" a)
    | "meta_arg_int" -> MAint (int_attribute "val" a)
    | "meta_arg_ts" ->
      let strid = string_attribute "id" a in
      let ts = Hstr.find hts strid in
      MAts ts
    | "meta_arg_ls" ->
      let strid = string_attribute "id" a in
      let ls = Hstr.find hls strid in
      MAls ls
    | "meta_arg_pr" ->
      let strid = string_attribute "id" a in
      let pr = Hstr.find hpr strid in
      MApr pr
    | _ ->
      raise (LoadError(a,"Unexpected element"))
    with Not_found ->
      raise (LoadError (a,"Unknown id"))
  in
  let load_meta metas_args a =
    let args = List.map load_meta_args a.Xml.elements in
    Mstr.change (function
    | None -> Some (Smeta_args.singleton args)
    | Some s -> Some (Smeta_args.add args s))
      (string_attribute "name" a)
      metas_args
  in
  let metas_args =
    List.fold_left load_meta Mstr.empty metas_args in
  let expanded = bool_attribute "expanded" a false in
  let metas = raw_add_metas ~keygen:ctxt.keygen ~expanded mg metas_args idpos in
  let goal = match goal with
    | [] -> raise (LoadError (a,"No subgoal for this metas"))
    | [goal] -> goal
    | _ ->
      raise (LoadError (a,"Only one goal can appear in a metas element")) in
  metas.metas_goal <-
    List.hd (fst (load_goal ctxt (Parent_metas metas) ([],1) goal));
  (* already done by raw_add_transformation:
     Hashtbl.add mg.transformations trname mtr *)
  (* The attribute "proved" is required but not read *)
  metas.metas_verified <- metas_verified metas



let load_theory ctxt mf acc th =
  match th.Xml.name with
    | "theory" ->
        let thname = load_ident th in
        let expanded = bool_attribute "expanded" th false in
        let csum = string_attribute_opt "sum" th in
        let checksum = Opt.map Tc.checksum_of_string csum in
        let mth = raw_add_theory ~keygen:ctxt.keygen ~expanded ~checksum mf thname in
        mth.theory_goals <-
          List.rev (fst
          (List.fold_left
             (load_goal ctxt (Parent_theory mth))
             ([],1) th.Xml.elements));
        mth.theory_verified <- theory_verified mth;
        mth::acc
    | s ->
        Warning.emit "[Warning] Session.load_theory: unexpected element '%s'@."
          s;
        acc

let load_file ~keygen session old_provers f =
  match f.Xml.name with
    | "file" ->
       let ctxt = { old_provers = old_provers ; keygen = keygen } in
        let fn = string_attribute "name" f in
        let fmt = load_option "format" f in
        let expanded = bool_attribute "expanded" f false in
        let mf = raw_add_file ~keygen:ctxt.keygen ~expanded session fn fmt in
        mf.file_theories <-
          List.rev
          (List.fold_left
             (load_theory ctxt mf) [] f.Xml.elements);
        mf.file_verified <- file_verified mf;
        old_provers
    | "prover" ->
      (* The id is just for the session file *)
        let id = string_attribute "id" f in
        begin
          try
            let id = int_of_string id in
            let name = string_attribute "name" f in
            let version = string_attribute "version" f in
            let altern = string_attribute_def "alternative" f "" in
            let timelimit = int_attribute_def "timelimit" f 5 in
            let steplimit = int_attribute_def "steplimit" f 0 in
            let memlimit = int_attribute_def "memlimit" f 1000 in
            let p = {C.prover_name = name;
                     prover_version = version;
                     prover_altern = altern} in
            Mint.add id (p,timelimit,steplimit,memlimit) old_provers
          with Failure _ ->
            Warning.emit "[Warning] Session.load_file: unexpected non-numeric prover id '%s'@." id;
            old_provers
        end
    | s ->
        Warning.emit "[Warning] Session.load_file: unexpected element '%s'@." s;
        old_provers

let load_session ~keygen session xml =
  match xml.Xml.name with
    | "why3session" ->
      let shape_version = int_attribute_def "shape_version" xml 1 in
      session.session_shape_version <- shape_version;
      Debug.dprintf debug "[Info] load_session: shape version is %d@\n" shape_version;
      (* just to keep the old_provers somewhere *)
      let old_provers =
        List.fold_left (load_file ~keygen session) Mint.empty xml.Xml.elements
      in
      Mint.iter
        (fun id (p,_,_,_) ->
          Debug.dprintf debug "prover %d: %a@." id Whyconf.print_prover p;
          PHprover.replace session.session_prover_ids p id)
        old_provers;
      Debug.dprintf debug "[Info] load_session: done@\n"
    | s ->
        Warning.emit "[Warning] Session.load_session: unexpected element '%s'@."
          s

exception ShapesFileError of string
exception SessionFileError of string

module ReadShapes (C:Compress.S) = struct

let shape = Buffer.create 97
let sum = Strings.create 32

let read_sum_and_shape ch =
  let nsum = C.input ch sum 0 32 in
  if nsum = 0 then raise End_of_file;
  if nsum <> 32 then
    begin
      try
        C.really_input ch sum nsum (32-nsum)
      with End_of_file ->
        raise
          (ShapesFileError
             ("shapes files corrupted (checksum '" ^
                 (String.sub sum 0 nsum) ^
                 "' too short), ignored"))
    end;
  if try C.input_char ch <> ' ' with End_of_file -> true then
      raise (ShapesFileError "shapes files corrupted (space missing), ignored");
    Buffer.clear shape;
    try
      while true do
        let c = C.input_char ch in
        if c = '\n' then raise Exit;
        Buffer.add_char shape c
      done;
      assert false
    with
      | End_of_file ->
        raise (ShapesFileError "shapes files corrupted (premature end of file), ignored");
      | Exit -> Strings.copy sum, Buffer.contents shape


  let use_shapes = ref true

  let fix_attributes ch name attrs =
    if name = "goal" then
      try
        let sum,shape = read_sum_and_shape ch in
        let attrs =
          try
            let old_sum = List.assoc "sum" attrs in
            if sum <> old_sum then
              begin
                Format.eprintf "old sum = %s ; new sum = %s@." old_sum sum;
                raise
                  (ShapesFileError
                     "shapes files corrupted (sums do not correspond)")
              end;
            attrs
          with Not_found -> ("sum", sum) :: attrs
        in
        ("shape",shape) :: attrs
      with _ -> use_shapes := false; attrs
    else attrs

let read_xml_and_shapes xml_fn compressed_fn =
  use_shapes := true;
  try
    let ch = C.open_in compressed_fn in
    let xml = Xml.from_file ~fixattrs:(fix_attributes ch) xml_fn in
    C.close_in ch;
    xml, !use_shapes
  with Sys_error msg ->
    raise (ShapesFileError ("cannot open shapes file for reading: " ^ msg))
end

module ReadShapesNoCompress = ReadShapes(Compress.Compress_none)
module ReadShapesCompress = ReadShapes(Compress.Compress_z)

let read_file_session_and_shapes dir xml_filename =
  try
  let compressed_shape_filename =
    Filename.concat dir compressed_shape_filename
  in
  if Sys.file_exists compressed_shape_filename then
    if Compress.compression_supported then
     ReadShapesCompress.read_xml_and_shapes
       xml_filename compressed_shape_filename
    else
      begin
        Warning.emit "[Warning] could not read goal shapes because \
                                Why3 was not compiled with compress support@.";
        Xml.from_file xml_filename, false
      end
  else
    let shape_filename = Filename.concat dir shape_filename in
    if Sys.file_exists shape_filename then
      ReadShapesNoCompress.read_xml_and_shapes xml_filename shape_filename
    else
      begin
        Warning.emit "[Warning] could not find goal shapes file@.";
        Xml.from_file xml_filename, false
      end
with e ->
  Warning.emit "[Warning] failed to read goal shapes: %s@."
    (Printexc.to_string e);
  Xml.from_file xml_filename, false

let read_session_with_keys ~keygen dir =
  if not (Sys.file_exists dir && Sys.is_directory dir) then
    raise (SessionFileError (Pp.sprintf "%s is not an existing directory" dir));
  let xml_filename = Filename.concat dir db_filename in
  let session = empty_session dir in
  let use_shapes =
  (* If the xml is present we read it, otherwise we consider it empty *)
    if Sys.file_exists xml_filename then
      try
(*
        Tc.reset_dict ();
*)
        let xml,use_shapes = read_file_session_and_shapes dir xml_filename in
        try
          load_session ~keygen session xml.Xml.content;
          use_shapes
        with Sys_error msg ->
          failwith ("Open session: sys error " ^ msg)
      with
        | Sys_error msg ->
        (* xml does not exist yet *)
          raise (SessionFileError msg)
        | Xml.Parse_error s ->
          Warning.emit "XML database corrupted, ignored (%s)@." s;
          raise (SessionFileError "XML corrupted")
  else false
  in
  session, use_shapes

let read_session = read_session_with_keys ~keygen:(fun ?parent:_ () -> ())

(*******************************)
(* Session modification        *)
(* expansion, add childs, ...  *)
(*******************************)

let rec set_goal_expanded g b =
  g.goal_expanded <- b;
  if not b then begin
    PHstr.iter (fun _ tr -> set_transf_expanded tr b) g.goal_transformations;
    Mmetas_args.iter (fun _ m -> set_metas_expanded m b) g.goal_metas
  end

and set_transf_expanded tr b =
  tr.transf_expanded <- b;
  if not b then
    List.iter (fun g -> set_goal_expanded g b) tr.transf_goals

and set_metas_expanded m b =
  m.metas_expanded <- b;
  if not b then set_goal_expanded m.metas_goal b

let set_theory_expanded t b =
  t.theory_expanded <- b;
  if not b then
    List.iter (fun th -> set_goal_expanded th b) t.theory_goals

let set_file_expanded f b =
  f.file_expanded <- b;
  if not b then
    List.iter (fun th -> set_theory_expanded th b) f.file_theories


(* add a why file from a session *)
(** Read file and sort theories by location *)
let read_file env ?format fn =
  let theories = Env.read_file Env.base_language env ?format fn in
  let ltheories =
    Mstr.fold
      (fun name th acc ->
        (* Hack : with WP [name] and [th.Theory.th_name.Ident.id_string] *)
        let th_name =
          Ident.id_register (Ident.id_derive name th.Theory.th_name) in
         match th.Theory.th_name.Ident.id_loc with
           | Some l -> (l,th_name,th)::acc
           | None   -> (Loc.dummy_position,th_name,th)::acc)
      theories []
  in
  List.sort
    (fun (l1,_,_) (l2,_,_) -> Loc.compare l1 l2)
    ltheories,theories

let add_file ~keygen env ?format filename =
  let version = env.session.session_shape_version in
  let add_goal parent (acc,n) goal =
    let g =
      let name,expl,task = Termcode.goal_expl_task ~root:true goal in
      raw_add_task
        ~version
        ~keygen ~expanded:true
        parent name n expl task
    in (g::acc,n+1)
  in
  let add_theory acc rfile thname theory =
    let checksum = None (* Some (Tc.theory_checksum theory) *) in
    let rtheory =
      raw_add_theory ~keygen ~expanded:true ~checksum rfile thname
    in
    let parent = Parent_theory rtheory in
<<<<<<< HEAD
    let tasks = Task.split_theory theory None None in
    let goals = List.fold_left (add_goal parent) [] tasks in
=======
    let tasks = List.rev (Task.split_theory theory None None) in
    let goals = fst (List.fold_left (add_goal parent) ([],1) tasks) in
>>>>>>> 5c6821f9
    rtheory.theory_goals <- List.rev goals;
    rtheory.theory_verified <- theory_verified rtheory;
    rtheory.theory_task <- Some theory;
    rtheory::acc
  in
  let add_file session f_name fmt ordered_theories =
    let rfile = raw_add_file ~keygen ~expanded:true session f_name fmt in
    let theories =
      List.fold_left (fun acc (_,thname,th) -> add_theory acc rfile thname th)
        [] ordered_theories in
    rfile.file_theories <- List.rev theories;
    rfile
  in
  let fname = Filename.concat env.session.session_dir filename in
  Debug.dprintf debug "[Session] read file@\n";
  let ordered_theories,theories = read_file env.env ?format fname in
  Debug.dprintf debug "[Session] create tasks@\n";
  let file = add_file env.session filename format ordered_theories in
  let fname =
    Filename.basename (Filename.chop_extension filename)
  in
  env.files <- Mstr.add fname theories env.files;
  file.file_for_recovery <- Some theories;
  check_file_verified notify file;
  file

let remove_file file =
  let s = file.file_parent in
  PHstr.remove s.session_files file.file_name

(***************************)
(*      transformations    *)
(***************************)

let add_transformation ?(init=notify) ?(notify=notify) ~keygen env_session transfn g goals =
  let rtransf = raw_add_transformation ~keygen ~expanded:true g transfn in
  let parent = Parent_transf rtransf in
  let i = ref 0 in
  let parent_goal_name = g.goal_name.Ident.id_string in
  let next_subgoal task =
    incr i;
    let gid,expl,_ = Termcode.goal_expl_task ~root:false task in
    (* Format.eprintf "parent_goal_name = %s@." parent_goal_name; *)
    let goal_name =
(*      if expl = ""
      then *)parent_goal_name ^ "." ^ string_of_int !i
      (* else string_of_int !i ^ ". " ^ expl *)
    in
    let goal_name = Ident.id_register (Ident.id_derive goal_name gid) in
    (* Format.eprintf "goal_name = %s@." goal_name.Ident.id_string; *)
    goal_name, expl, task
  in
  let add_goal (acc,n) g =
    let name,expl,task = next_subgoal g in
    (* Format.eprintf "call raw_add_task with name = %s@." name.Ident.id_string; *)
    let g = raw_add_task ~version:env_session.session.session_shape_version
      ~keygen ~expanded:false parent name n expl task
    in
    (g::acc,n+1)
  in
  let goals = fst (List.fold_left add_goal ([],1) goals) in
  rtransf.transf_goals <- List.rev goals;
  rtransf.transf_verified <- transf_verified rtransf;
  init (Transf rtransf);
  check_goal_proved notify g;
  rtransf


let remove_transformation ?(notify=notify) t =
  let g = t.transf_parent in
  PHstr.remove g.goal_transformations t.transf_name;
  check_goal_proved notify g


let add_registered_transformation ~keygen env_session tr_name g =
  try
    Hstr.find g.goal_transformations tr_name
  with Not_found ->
    let task = goal_task g in
    let subgoals = Trans.apply_transform tr_name env_session.env task in
    add_transformation ~keygen env_session tr_name g subgoals

(****************)
(**    metas    *)
(****************)

(* dead code
let task_nb_decl task =
  Task.task_fold
    (fun n tdecl -> match tdecl.td_node with Decl _ -> n+1 | _ -> n)
    0 task
*)

let pos_of_metas lms =
  let restore_path id =
    let lib,th,qua = Theory.restore_path id in
    { ip_library = lib;
      ip_theory = th;
      ip_qualid = qua
    } in

  let add_ts idpos ts =
    if Mts.mem ts idpos.idpos_ts then idpos else
      {idpos with
        idpos_ts = Mts.add ts (restore_path ts.ts_name) idpos.idpos_ts } in
  let add_ls idpos ls =
    if Mls.mem ls idpos.idpos_ls then idpos else
      {idpos with
        idpos_ls = Mls.add ls (restore_path ls.ls_name) idpos.idpos_ls } in
  let add_pr idpos pr =
    if Mpr.mem pr idpos.idpos_pr then idpos else
      {idpos with
        idpos_pr = Mpr.add pr (restore_path pr.pr_name) idpos.idpos_pr } in

  let look_for_ident idpos = function
    | MAty ty -> ty_s_fold add_ts idpos ty
    | MAts ts -> add_ts idpos ts
    | MAls ls -> add_ls idpos ls
    | MApr pr -> add_pr idpos pr
    | MAstr _ | MAint _ -> idpos  in

  List.fold_left (fun idpos (_,args) ->
    List.fold_left look_for_ident idpos args) empty_idpos lms

let add_registered_metas ~keygen env added0 g =
  let added = List.fold_left (fun ma (s,l) ->
    Mstr.change (function
    | None -> Some (Smeta_args.singleton l)
    | Some std ->
      Some (Smeta_args.add l std)) s ma) Mstr.empty added0 in
  match Mmetas_args.find_opt added g.goal_metas with
  | Some metas -> metas
  | None ->
    let goal,task0 = Task.task_separate_goal (goal_task g) in
    let add_meta task (s,l) =
      let m = Theory.lookup_meta s in
      Task.add_meta task m l in
    (* add before the goal *)
    let task = List.fold_left add_meta task0 added0 in
    let task = add_tdecl task goal in
    let idpos = pos_of_metas added0 in
    let metas = raw_add_metas ~keygen ~expanded:true g added idpos in
    let goal =
      raw_add_task ~version:env.session.session_shape_version
        ~keygen ~expanded:true (Parent_metas metas) g.goal_name
        1 (goal_expl_lazy g) task
    in
    metas.metas_goal <- goal;
    metas

let remove_metas ?(notify=notify) m =
  let g = m.metas_parent in
  g.goal_metas <- Mmetas_args.remove m.metas_added g.goal_metas;
  check_goal_proved notify g


(*****************************************************)
(**                    Prover Loaded                **)
(*****************************************************)

let load_prover eS prover =
  try
    PHprover.find eS.loaded_provers prover
  with Not_found ->
    let provers = Whyconf.get_provers eS.whyconf in
    let r = Mprover.find_opt prover provers in
    let r = match r with
      | None -> None
      | Some pr ->
         let dr = Whyconf.load_driver (Whyconf.get_main eS.whyconf)
                    eS.env
                    pr.Whyconf.driver pr.Whyconf.extra_drivers in
         Some { prover_config = pr;
                prover_driver = dr}
    in
    PHprover.add eS.loaded_provers prover r;
    r

let unload_provers eS = PHprover.clear eS.loaded_provers

let ft_of_th th =
  let fn = Filename.basename th.theory_parent.file_name in
  let fn = try Filename.chop_extension fn with Invalid_argument _ -> fn in
  (fn, th.theory_name.Ident.id_string)

let rec ft_of_goal g =
  match g.goal_parent with
    | Parent_transf tr -> ft_of_goal tr.transf_parent
    | Parent_metas ms  -> ft_of_goal ms.metas_parent
    | Parent_theory th -> ft_of_th th

let ft_of_pa a =
  ft_of_goal a.proof_parent

(** TODO see with Undone Edited
    But since it will be perhaps removed...
 *)
let copy_external_proof
    ?notify ~keygen ?obsolete ?archived ?limit ?edit
    ?goal ?prover ?attempt_status ?env_session ?session a =
  let session = match env_session with
    | Some eS -> Some eS.session
    | _ -> session in
  let obsolete = Opt.get_def a.proof_obsolete obsolete in
  let archived = Opt.get_def a.proof_archived archived in
  let limit = Opt.get_def a.proof_limit limit in
  let pas = Opt.get_def a.proof_state attempt_status in
  let ngoal = Opt.get_def a.proof_parent goal in
  let nprover = match prover with
    | None -> a.proof_prover
    | Some prover -> prover in
  (* copy or generate the edit file if needed *)
  let edit =
    match edit, a.proof_edited_as, session with
      | Some edit, _, _ -> edit
      | _, None, _ -> None
      | _, _, None -> (* In the other case a session is needed *)
        None
      | _, Some file, Some session ->
        assert (file != "");
        (* Copy the edited file *)
        let dir = session.session_dir in
        let file = Filename.concat dir file in
        if not (Sys.file_exists file) then None else
        match prover,goal, ngoal.goal_task, env_session with
          | None,None,_,_ ->
            let dst_file = Sysutil.uniquify file in
            Sysutil.copy_file file dst_file;
            let dst_file = Sysutil.relativize_filename dir dst_file in
            Some dst_file
          | (_, _, None,_)| (_, _, _, None) ->
            (* In the other cases an env_session and a task are needed *)
            None
          | _, _, Some task, Some env_session ->
            match load_prover env_session nprover with
              | None -> None
              | Some prover_conf ->
            let (fn,tn) = ft_of_goal ngoal in
            let driver = prover_conf.prover_driver in
            let dst_file = Driver.file_of_task driver fn tn task in
            let dst_file = Filename.concat dir dst_file in
            let dst_file = Sysutil.uniquify dst_file in
            let old = open_in file in
            let ch = open_out dst_file in
            let fmt = formatter_of_out_channel ch in
            Driver.print_task ~old driver fmt task;
            close_in old;
            close_out ch;
            let dst_file = Sysutil.relativize_filename dir dst_file in
            Some (dst_file)
  in
  add_external_proof ?notify ~keygen
    ~obsolete ~archived ~limit ~edit ngoal nprover pas

exception UnloadableProver of Whyconf.prover

let update_edit_external_proof ~cntexample env_session a =
  let prover_conf = match load_prover env_session a.proof_prover with
    | Some prover_conf -> prover_conf
    | None -> raise (UnloadableProver a.proof_prover) in
  let driver = prover_conf.prover_driver in
  let goal = goal_task a.proof_parent in
  let session_dir = env_session.session.session_dir in
  let file =
    match a.proof_edited_as with
      | None ->
        let (fn,tn) = ft_of_pa a in
        let file = Driver.file_of_task driver fn tn goal in
        let file = Filename.concat session_dir file in
        let file = Sysutil.uniquify file in
        let file = Sysutil.relativize_filename session_dir file in
        set_edited_as (Some file) a;
        if a.proof_state = Unedited
        then set_proof_state ~notify ~obsolete:a.proof_obsolete
          ~archived:a.proof_archived Interrupted a;
        file
      | Some f -> f
  in
  let file = Filename.concat session_dir file in
  let old =
    if Sys.file_exists file
    then
      begin
        let backup = file ^ ".bak" in
        if Sys.file_exists backup
        then Sys.remove backup;
        Sys.rename file backup;
        Some(open_in backup)
      end
    else None
  in
  let ch = open_out file in
  let fmt = formatter_of_out_channel ch in
  Driver.print_task ~cntexample ?old driver fmt goal;
  Opt.iter close_in old;
  close_out ch;
  file

let print_attempt_status fmt = function
  | Scheduled | Running ->
    pp_print_string fmt "Running"
  | JustEdited | Interrupted ->
    pp_print_string fmt "Not yet run"
  | Unedited ->
    pp_print_string fmt "Not yet edited"
  | Done pr -> Call_provers.print_prover_result fmt pr
  | InternalFailure _ -> pp_print_string fmt "Failure"

let print_external_proof fmt p =
  fprintf fmt "%a - %a (%i, %i, %i)%s%s%s"
    Whyconf.print_prover p.proof_prover
    print_attempt_status p.proof_state
    (p.proof_limit.Call_provers.limit_time)
    (p.proof_limit.Call_provers.limit_steps)
    (p.proof_limit.Call_provers.limit_mem)
    (if p.proof_obsolete then " obsolete" else "")
    (if p.proof_archived then " archived" else "")
    (if p.proof_edited_as <> None then " edited" else "")

(***********************************************************)
(**    Reload a session with the current transformation    *)
(***********************************************************)

(** Pairing *)

module Goal = struct
  type 'a t = 'a goal
  let checksum g = g.goal_checksum
  let shape g    = g.goal_shape
  let name g     = g.goal_name
  end

module AssoGoals = Tc.Pairing(Goal)(Goal)

(**********************************)
(* merge a file into another      *)
(**********************************)

(* the import_* functions can be used to copy session items from one 'b session
   into another 'b session. The two sessions will have different keys. This is
   different from the copy_* functions where we have 'a = 'b.  Most import
   functions import the entire subtree, but do not include the subtree into the
   parent. For example, [import_theory keygen file theory] will return a new
   theory whose parent is [file], but it will not modify [file.file_theories]
   to contain the new theory. This is left to the caller. An exception to this
   rule is [import_proof_attempt], because of its usage of
   [add_external_proof]. *)

let rec import_theory ~keygen file th =
  let new_th =
    raw_add_theory
      ~keygen
      ~expanded:th.theory_expanded
      ~checksum:th.theory_checksum
      file th.theory_name in
  let goals =
    List.map (import_goal ~keygen (Parent_theory new_th)) th.theory_goals in
  new_th.theory_goals <- goals;
  new_th

and import_goal ~keygen parent g =
  let new_goal =
    raw_add_no_task
      ~keygen
      ~expanded:g.goal_expanded
      parent g.goal_name g.goal_number g.goal_expl g.goal_checksum g.goal_shape in
  PHprover.iter (fun _ v -> import_proof_attempt ~keygen new_goal v)
  g.goal_external_proofs;
  PHstr.iter (fun k v ->
    let tf = import_transf ~keygen new_goal v in
    PHstr.add new_goal.goal_transformations k tf) g.goal_transformations;
  new_goal

and import_proof_attempt ~keygen goal pa =
    ignore (add_external_proof
      ~keygen
      ~obsolete:pa.proof_obsolete
      ~archived:pa.proof_archived
      ~limit:pa.proof_limit
      ~edit:pa.proof_edited_as
      goal pa.proof_prover pa.proof_state)

and import_transf ~keygen goal tf =
  let new_tf =
    raw_add_transformation
      ~keygen
      ~expanded:tf.transf_expanded
      goal
      tf.transf_name in
  let goals =
    List.map (import_goal ~keygen (Parent_transf new_tf)) tf.transf_goals in
  new_tf.transf_goals <- goals;
  new_tf

let found_obsolete = ref false
let found_missed_goals = ref false
let found_missed_goals_in_theory = ref false

let merge_proof ~keygen obsolete to_goal _ from_proof =
  let obsolete = obsolete || from_proof.proof_obsolete in
  found_obsolete := obsolete || ! found_obsolete;
  ignore
    (add_external_proof ~keygen
       ~obsolete
       ~archived:from_proof.proof_archived
       ~limit:from_proof.proof_limit
       ~edit:from_proof.proof_edited_as
       to_goal
       from_proof.proof_prover
       from_proof.proof_state)

(* dead code
exception MalformedMetas of ident_path
*)

exception Ts_not_found of tysymbol
exception Ls_not_found of lsymbol
exception Pr_not_found of prsymbol




let merge_metas_in_task ~theories env task from_metas =
  (* Find in the new task the new symbol (ts,ls,pr) *)
  (* We order the position bottom up and find the ident as we go
     through the task *)

  (* hashtbl that will contain the conversion *)
  let hts = Hts.create 4 in
  let hls = Hls.create 4 in
  let hpr = Hpr.create 10 in
  let obsolete = ref false in

  let read_theory ip =
    if ip.ip_library = [] then Mstr.find ip.ip_theory theories
    else Env.read_theory env.env ip.ip_library ip.ip_theory in

  let to_idpos_ts = Mts.fold_left (fun idpos_ts from_ts ip ->
    try
      let th = read_theory ip in
      let to_ts = ns_find_ts th.th_export ip.ip_qualid in
      Hts.add hts from_ts to_ts;
      Mts.add to_ts ip idpos_ts
    with e ->
      Debug.dprintf debug "[merge metas]@ can't@ find@ ident@ %a@ because@ %a@\n"
        print_ident_path ip Exn_printer.exn_printer e;
      idpos_ts
  ) Mts.empty from_metas.metas_idpos.idpos_ts in
  let to_idpos_ls = Mls.fold_left (fun idpos_ls from_ls ip ->
    try
      let th = read_theory ip in
      let to_ls = ns_find_ls th.th_export ip.ip_qualid in
      Hls.add hls from_ls to_ls;
      Mls.add to_ls ip idpos_ls
    with e ->
      Debug.dprintf debug "[merge metas]@ can't@ find@ ident@ %a@ because@ %a@\n"
        print_ident_path ip Exn_printer.exn_printer e;
      idpos_ls
  ) Mls.empty from_metas.metas_idpos.idpos_ls in
  let to_idpos_pr = Mpr.fold_left (fun idpos_pr from_pr ip ->
    try
      let th = read_theory ip in
      let to_pr = ns_find_pr th.th_export ip.ip_qualid in
      Hpr.add hpr from_pr to_pr;
      Mpr.add to_pr ip idpos_pr
    with e ->
      Debug.dprintf debug "[merge metas]@ can't@ find@ ident@ %a@ because@ %a"
        print_ident_path ip Exn_printer.exn_printer e;
      idpos_pr
  ) Mpr.empty from_metas.metas_idpos.idpos_pr in

  let to_idpos = {idpos_ts = to_idpos_ts;
                  idpos_ls = to_idpos_ls;
                  idpos_pr = to_idpos_pr;
                 } in


  let print_meta fmt (meta_name,meta_args) =
    fprintf fmt "%s %a"
      meta_name
      (Pp.print_list Pp.space Pretty.print_meta_arg) meta_args in

  (* Now convert the metas to the new symbol *)
  let add_meta ((metas,task) as acc) meta_name meta_args =
    let conv_ts ts = Hts.find_exn hts (Ts_not_found ts) ts in
    let conv_ls ls = Hls.find_exn hls (Ls_not_found ls) ls in
    let conv_pr pr = Hpr.find_exn hpr (Pr_not_found pr) pr in
    let map = function
      | MAty ty -> MAty (Ty.ty_s_map conv_ts ty)
      | MAts ts -> MAts (conv_ts ts)
      | MAls ls -> MAls (conv_ls ls)
      | MApr pr -> MApr (conv_pr pr)
      | (MAstr _ | MAint _) as m -> m
    in
    try
      let meta = Theory.lookup_meta meta_name in
      let smeta_args,task = Smeta_args.fold_left
        (fun ((smeta_args,task) as acc) meta_args ->
          try
            let meta_args = List.map map meta_args in
            Smeta_args.add meta_args smeta_args,
            Task.add_meta task meta meta_args
          with
          | Ts_not_found ts ->
            obsolete := true;
            let pos = Mts.find ts from_metas.metas_idpos.idpos_ts in
            Debug.dprintf debug
              "Remove the meta %a during merge because \
               the type symbol %a can't be found@\n"
              print_meta (meta_name,meta_args)
              print_ident_path pos;
            acc
          | Ls_not_found ls ->
            obsolete := true;
            let pos = Mls.find ls from_metas.metas_idpos.idpos_ls in
            Debug.dprintf debug
              "Remove the meta %a during merge because \
               the logic symbol %a can't be found@\n"
              print_meta (meta_name,meta_args)
              print_ident_path pos;
            acc
          | Pr_not_found pr ->
            obsolete := true;
            let pos = Mpr.find pr from_metas.metas_idpos.idpos_pr in
            Debug.dprintf debug
              "Remove the meta %a during merge because \
               the proposition symbol %a can't be found@\n"
              print_meta (meta_name,meta_args)
              print_ident_path pos;
            acc
        )
        (Smeta_args.empty,task) meta_args in
      (Mstr.add meta_name smeta_args metas,task)
    with
    | Theory.UnknownMeta s ->
      Debug.dprintf debug "Remove a meta during merge: meta %s unknown@\n" s;
      acc
  in
  let goal,task = Task.task_separate_goal task in
  let metas,task =
    Mstr.fold_left add_meta (Mstr.empty,task) from_metas.metas_added
  in
  Task.add_tdecl task goal,metas,to_idpos,!obsolete

(** Release and recover goal task *)
let release_task g =
  Debug.dprintf debug "[Session] release %s@." g.goal_name.id_string;
  g.goal_task <- None

let rec release_sub_tasks g =
  release_task g;
  PHstr.iter (fun _ t -> List.iter release_sub_tasks t.transf_goals)
    g.goal_transformations;
  Mmetas_args.iter (fun _ t -> release_sub_tasks t.metas_goal) g.goal_metas

exception UnrecoverableTask of Ident.ident

type 'key update_context =
  { allow_obsolete_goals : bool;
    release_tasks : bool;
    use_shapes_for_pairing_sub_goals : bool;
    keygen : 'key keygen;
    keep_unmatched_theories : bool;
  }

let mk_update_context
  ?(allow_obsolete_goals=false)
  ?(release_tasks=false)
  ?(use_shapes_for_pairing_sub_goals=false)
  ?(keep_unmatched_theories=false)
  keygen =
  { allow_obsolete_goals;
    release_tasks;
    use_shapes_for_pairing_sub_goals;
    keygen;
    keep_unmatched_theories;
  }


let rec recover_sub_tasks ~theories env_session task g =
  g.goal_task <- Some task;
  (* Check that the sum and shape don't change (the order is kept)
     It seems an acceptable limitation. Non-deterministic transformation seems
     ugly.
  *)
  let version = env_session.session.session_shape_version in
  let sum = Termcode.task_checksum ~version task in
  let expl = goal_expl_lazy g in
  let shape = Termcode.t_shape_task ~version ~expl task in
  if not ((match g.goal_checksum with
          | None -> false
          | Some s -> Termcode.equal_checksum sum s) &&
       Termcode.equal_shape shape g.goal_shape) then
    raise (UnrecoverableTask g.goal_name);
  PHstr.iter (fun _ t ->
      let task = goal_task g in
      let subgoals = Trans.apply_transform t.transf_name env_session.env task in
      List.iter2 (recover_sub_tasks ~theories env_session) subgoals t.transf_goals)
    g.goal_transformations;
  Mmetas_args.iter (fun _ t ->
      let task,_metas,_to_idpos,_obsolete =
        merge_metas_in_task ~theories env_session task t in
      (* It is better to keep the original metas and idpos *)
      (* If it is obsolete the next task will see it *)
      recover_sub_tasks ~theories env_session task t.metas_goal
    ) g.goal_metas

let recover_theory_tasks env_session th =
  let theories = Opt.get_exn NoTask th.theory_parent.file_for_recovery in
  let theory = Opt.get_exn NoTask th.theory_task in
  th.theory_checksum <- None (* Some (Tc.theory_checksum theory) *);
  let tasks = Task.split_theory theory None None in
  List.iter2 (recover_sub_tasks ~theories env_session) tasks th.theory_goals

let rec theory_goal g =
  match g.goal_parent with
  | Parent_theory th -> th
  | Parent_transf t -> theory_goal t.transf_parent
  | Parent_metas t -> theory_goal t.metas_parent

let goal_task_or_recover env_session g =
  match g.goal_task with
  | Some task -> task
  | None ->
    recover_theory_tasks env_session (theory_goal g);
    Opt.get g.goal_task

(** merge session *)

(** ~theories is the current theory library path empty : [] *)
let rec merge_any_goal ~ctxt ~theories env obsolete from_goal to_goal =
  set_goal_expanded to_goal from_goal.goal_expanded;
  PHprover.iter (merge_proof ~keygen:ctxt.keygen obsolete to_goal)
    from_goal.goal_external_proofs;
  PHstr.iter (merge_trans ~ctxt ~theories env to_goal)
    from_goal.goal_transformations;
  Mmetas_args.iter (merge_metas ~ctxt ~theories env to_goal)
    from_goal.goal_metas


and merge_trans ~ctxt ~theories env to_goal _ from_transf =
  try
    let from_transf_name = from_transf.transf_name in
    let to_goal_name = to_goal.goal_name in
    Debug.dprintf debug "[Reload] transformation %s for goal %s @\n"
      from_transf_name to_goal_name.Ident.id_string;
    let to_transf =
      try
        add_registered_transformation
          ~keygen:ctxt.keygen env from_transf_name to_goal
      with exn when not (Debug.test_flag Debug.stack_trace) ->
        Debug.dprintf debug "[Reload] transformation %s produce an error:%a"
          from_transf_name Exn_printer.exn_printer exn;
        raise Exit
    in
    set_transf_expanded to_transf from_transf.transf_expanded;
    let associated,detached =
      Debug.dprintf debug "[Info] associate_subgoals, shape_version = %d@\n"
        env.session.session_shape_version;
      AssoGoals.associate ~use_shapes:ctxt.use_shapes_for_pairing_sub_goals
        from_transf.transf_goals to_transf.transf_goals
    in
    List.iter (function
      | (to_goal, Some (from_goal, obsolete)) ->
        merge_any_goal ~ctxt ~theories env obsolete  from_goal to_goal
      | (_, None) ->
        found_missed_goals_in_theory := true)
      associated;
(* TODO: we should copy the goal, using the new type of keys
    if detached <> [] then
    to_transf.transf_detached <- Some { detached_goals = detached }
 *)
    ignore detached
  with Exit -> () (* silent failure, not a good thing... *)

(** convert the ident from the old task to the ident at the same
    position in the new task *)
and merge_metas_aux ~ctxt ~theories env to_goal _ from_metas =
  Debug.dprintf debug "[Reload] metas for goal %s@\n"
    to_goal.goal_name.Ident.id_string;

  let task,metas,to_idpos,obsolete =
    merge_metas_in_task ~theories env (goal_task to_goal) from_metas in

  let to_metas =
    raw_add_metas ~keygen:ctxt.keygen ~expanded:from_metas.metas_expanded
      to_goal metas to_idpos
  in
  let to_goal =
    raw_add_task ~version:env.session.session_shape_version
      ~keygen:ctxt.keygen (Parent_metas to_metas) ~expanded:true
      to_goal.goal_name 1 (goal_expl_lazy to_goal) task
  in
  to_metas.metas_goal <- to_goal;
  Debug.dprintf debug "[Reload] metas done@\n";
  merge_any_goal ~ctxt ~theories env obsolete from_metas.metas_goal to_goal

and merge_metas ~ctxt ~theories env to_goal s from_metas =
  try
    merge_metas_aux ~ctxt ~theories env to_goal s from_metas
  with exn ->
    Debug.dprintf debug "[merge metas] error %a during merge, metas removed@\n"
      Exn_printer.exn_printer exn

exception OutdatedSession

let merge_theory ~ctxt ~theories env from_th to_th =
  found_missed_goals_in_theory := false;
  set_theory_expanded to_th from_th.theory_expanded;
  let get_goal_name g =
    try
      let (_,_,l) = restore_path g.goal_name in
      String.concat "." l
    with Not_found -> g.goal_name.Ident.id_string in
  let from_goals = List.fold_left
    (fun from_goals g -> Mstr.add (get_goal_name g) g from_goals)
    Mstr.empty from_th.theory_goals
  in
  Debug.dprintf debug
    "[Theory checksum] theory %s: old sum = %a, new sum = %a@."
    to_th.theory_name.id_string
    (Pp.print_option Tc.print_checksum) from_th.theory_checksum
    (Pp.print_option Tc.print_checksum) to_th.theory_checksum;
  List.iter
    (fun to_goal ->
      try
        let to_goal_name = get_goal_name to_goal in
        let from_goal = Mstr.find to_goal_name from_goals in
        Debug.dprintf debug
          "[Goal checksum] goal %s: old sum = %a, new sum = %a@."
          to_goal_name
          (Pp.print_option Tc.print_checksum) from_goal.goal_checksum
          (Pp.print_option Tc.print_checksum) to_goal.goal_checksum;
        let goal_obsolete =
          match to_goal.goal_checksum, from_goal.goal_checksum with
          | None, _ -> assert false
          | Some _, None -> true
          | Some s1, Some s2 -> not (Tc.equal_checksum s1 s2)
        in
        if goal_obsolete then
          begin
            Debug.dprintf debug "[Reload] Goal %s.%s has changed@\n"
              to_th.theory_name.Ident.id_string
              to_goal.goal_name.Ident.id_string;
            if not ctxt.allow_obsolete_goals then raise OutdatedSession;
            found_obsolete := true;
          end;
        merge_any_goal ~ctxt ~theories env goal_obsolete from_goal to_goal;
        if ctxt.release_tasks then release_sub_tasks to_goal
      with
        | Not_found when ctxt.allow_obsolete_goals ->
          found_missed_goals_in_theory := true;
          if ctxt.release_tasks then release_sub_tasks to_goal
        | Not_found -> raise OutdatedSession
    ) to_th.theory_goals;
  if not (ctxt.use_shapes_for_pairing_sub_goals ||
            !found_missed_goals_in_theory)
  then
    begin
      Debug.dprintf
        debug
        "[Session] since shapes were not used for pairing, we compute the \
         checksum of the full theory, to estimate the obsolete status for \
         goals.@.";
      let to_checksum = CombinedTheoryChecksum.compute to_th in
      let same_checksum =
        match from_th.theory_checksum with
        | None -> false
        | Some c -> Tc.equal_checksum c to_checksum
      in
      Debug.dprintf
        debug
        "[Session] from_checksum = %a, to_checksum = %a@."
        (Pp.print_option save_checksum) from_th.theory_checksum
        save_checksum to_checksum;
      if same_checksum then
        (* we set all_goals as non obsolete *)
        theory_iter_proof_attempt set_non_obsolete to_th
    end;
  found_missed_goals := !found_missed_goals || !found_missed_goals_in_theory

let merge_file ~ctxt ~theories env from_f to_f =
  Debug.dprintf debug "[Info] merge_file, shape_version = %d@\n"
    env.session.session_shape_version;
  set_file_expanded to_f from_f.file_expanded;
  let from_theories = List.fold_left
    (fun acc t -> Mstr.add t.theory_name.Ident.id_string t acc)
    Mstr.empty from_f.file_theories
  in
  let find_remove k map =
    let elt = Mstr.find k map in
    let acc = Mstr.remove k map in
    elt, acc in
  let remaining_theories =
    List.fold_left
      (fun acc to_th ->
        try
          let from_th, acc =
            let name = to_th.theory_name.Ident.id_string in
            find_remove name acc
          in
          merge_theory ~ctxt ~theories env from_th to_th;
          acc
        with
          | Not_found when ctxt.allow_obsolete_goals -> acc
          | Not_found -> raise OutdatedSession
      )
      from_theories to_f.file_theories in
  if ctxt.keep_unmatched_theories then
    Mstr.iter (fun _ v ->
        to_f.file_theories <-
          (import_theory ~keygen:ctxt.keygen to_f v) :: to_f.file_theories)
      remaining_theories;
  Debug.dprintf debug "[Info] merge_file, done@\n"

let rec recompute_all_shapes_goal ~release g =
  let t = goal_task g in
  let expl = goal_expl_lazy g in
  g.goal_shape <- Termcode.t_shape_task ~expl t;
  g.goal_checksum <- Some (Termcode.task_checksum t);
  if release then release_task g;
  iter_goal
    (fun _pa -> ())
    (iter_transf (recompute_all_shapes_goal ~release))
    (iter_metas  (recompute_all_shapes_goal ~release))
    g

let recompute_all_shapes_theory ~release t =
  iter_theory (recompute_all_shapes_goal ~release) t

let recompute_all_shapes_file ~release f =
  iter_file (recompute_all_shapes_theory ~release) f

let recompute_all_shapes ~release session =
  session.session_shape_version <- Termcode.current_shape_version;
  iter_session (recompute_all_shapes_file ~release) session

let update_session ~ctxt old_session env whyconf =
  Debug.dprintf debug "[Info] update_session: shape_version = %d@\n"
    old_session.session_shape_version;
(*
  AssoGoals.set_use_shapes ctxt.use_shapes_for_pairing_sub_goals;
 *)
  let new_session =
    create_session ~shape_version:old_session.session_shape_version
      old_session.session_dir
  in
  let new_session =
    { new_session with session_prover_ids = old_session.session_prover_ids }
  in
  let will_recompute_shape =
    old_session.session_shape_version <> Termcode.current_shape_version in
  let new_env_session =
    { session = new_session;
      env = env;
      whyconf = whyconf;
      files = Mstr.empty;
      loaded_provers = PHprover.create 5;
    }
  in
  found_obsolete := false;
  found_missed_goals := false;
  let files =
    PHstr.fold (fun _ old_file acc ->
      Debug.dprintf debug "[Load] file '%s'@\n" old_file.file_name;
      let new_file = add_file
        ~keygen:ctxt.keygen new_env_session
        ?format:old_file.file_format old_file.file_name
      in
      let theories = Opt.get new_file.file_for_recovery in
      Debug.dprintf debug "[Merge] file '%s'@\n" old_file.file_name;
      let ctxt = { ctxt with
        release_tasks = ctxt.release_tasks && (not will_recompute_shape) }
      in
      merge_file ~ctxt ~theories new_env_session old_file new_file;
      let fname =
        Filename.basename (Filename.chop_extension old_file.file_name)
      in
      Mstr.add fname theories acc)
      old_session.session_files
      Mstr.empty
  in
  new_env_session.files <- files;
  Debug.dprintf debug "[Info] update_session: done@\n";
  let obsolete =
    if will_recompute_shape
    then
      begin
        Debug.dprintf debug "[Info] update_session: recompute shapes@\n";
        recompute_all_shapes ~release:ctxt.release_tasks new_session;
        true
      end
    else
      !found_obsolete
  in
  assert (new_env_session.session.session_shape_version
          = Termcode.current_shape_version);
  new_env_session, obsolete, !found_missed_goals


(** Copy/Paste *)
let rec copy_goal parent from_g =
  let to_g = { from_g with
               goal_parent = parent;
               goal_external_proofs =
      PHprover.create (PHprover.length from_g.goal_external_proofs);
               goal_transformations =
      PHstr.create (PHstr.length from_g.goal_transformations);
               goal_metas = Mmetas_args.empty;
             } in
  PHprover.iter (fun k p -> PHprover.add to_g.goal_external_proofs
    k (copy_proof to_g p)) from_g.goal_external_proofs;
  PHstr.iter (fun k t -> PHstr.add to_g.goal_transformations
    k (copy_transf to_g t)) from_g.goal_transformations;
  to_g.goal_metas <- Mmetas_args.map
    (fun m -> copy_metas to_g m) from_g.goal_metas;
  to_g

and copy_proof to_goal from_pa =
  { from_pa with proof_parent = to_goal}

and copy_transf to_goal from_transf =
  let to_transf = { from_transf with
    transf_parent = to_goal;
    transf_goals = []
  } in
  to_transf.transf_goals <-
    List.map (copy_goal (Parent_transf from_transf))
                from_transf.transf_goals;
  to_transf

and copy_metas to_goal from_metas =
  let to_metas = { from_metas with
    metas_goal = to_goal;
  } in
  to_metas.metas_goal <- copy_goal (Parent_metas to_metas)
    from_metas.metas_goal;
  to_metas

let copy_proof  from_p = copy_proof  from_p.proof_parent  from_p
let copy_transf from_t = copy_transf from_t.transf_parent from_t
let copy_metas  from_m = copy_metas  from_m.metas_parent  from_m

exception Paste_error

let rec add_goal_to_parent ~keygen env from_goal to_goal =
  set_goal_expanded to_goal from_goal.goal_expanded;
  PHprover.iter (fun _ pa -> ignore (add_proof_to_goal ~keygen env to_goal pa))
    from_goal.goal_external_proofs;
  PHstr.iter (fun _ t -> ignore (add_transf_to_goal ~keygen env to_goal t))
    from_goal.goal_transformations;
  Mmetas_args.iter (fun _ m -> ignore (add_metas_to_goal ~keygen env to_goal m))
    from_goal.goal_metas



(** This function is the main difference with merge_metas_aux.
    It use directly the metas doesn't convert them.
 *)
and add_metas_to_goal ~keygen env to_goal from_metas =
  let to_metas =
    raw_add_metas ~keygen ~expanded:from_metas.metas_expanded to_goal
      from_metas.metas_added from_metas.metas_idpos
  in
  let goal,task0 = Task.task_separate_goal (goal_task to_goal) in
  (* add before the goal *)
  let task =
    try
      Mstr.fold_left
        (fun task name s ->
          let m = Theory.lookup_meta name in
          Smeta_args.fold_left
            (fun task l -> Task.add_meta task m l) (* TODO: try with *)
            task s)
        task0 from_metas.metas_added
    with exn ->
      Debug.dprintf debug "[Paste] addition of metas produces an error:%a"
        Exn_printer.exn_printer exn;
      raise Paste_error  in
  let task = add_tdecl task goal in
  let to_goal =
    raw_add_task ~version:env.session.session_shape_version
      ~keygen ~expanded:true (Parent_metas to_metas)
      from_metas.metas_goal.goal_name 1
      (goal_expl_lazy from_metas.metas_goal) task
  in
  to_metas.metas_goal <- to_goal;
  add_goal_to_parent ~keygen env from_metas.metas_goal to_goal;
  to_metas

and add_proof_to_goal ~keygen env to_goal from_proof_attempt =
  copy_external_proof ~keygen ~obsolete:true ~env_session:env ~goal:to_goal
    from_proof_attempt

and add_transf_to_goal ~keygen env to_goal from_transf =
  let from_transf_name = from_transf.transf_name in
  let to_goal_name = to_goal.goal_name in
  Debug.dprintf debug "[Paste] transformation %s for goal %s @\n"
    from_transf_name to_goal_name.Ident.id_string;
  let to_transf =
    try
      add_registered_transformation
        ~keygen env from_transf_name to_goal
    with exn when not (Debug.test_flag Debug.stack_trace) ->
      Debug.dprintf debug "[Paste] transformation %s produce an error:%a"
        from_transf_name Exn_printer.exn_printer exn;
      raise Paste_error
  in
  let associated,detached =
    Debug.dprintf debug "[Info] associate_subgoals, shape_version = %d@\n"
      env.session.session_shape_version;
    AssoGoals.associate ~use_shapes:false
      from_transf.transf_goals to_transf.transf_goals in
  List.iter (function
  | (to_goal, Some (from_goal, _obsolete)) ->
    add_goal_to_parent ~keygen env from_goal to_goal
  | (_, None) -> ()
  ) associated;
(*
  if detached <> [] then
    to_transf.transf_detached <- Some { detached_goals = detached };
 *)
  ignore(detached);
  to_transf

let get_project_dir fname =
  if not (Sys.file_exists fname) then raise Not_found;
  let d =
    if Sys.is_directory fname then fname
    else if Filename.basename fname = db_filename then begin
      Debug.dprintf debug "Info: found db file '%s'@." fname;
      Filename.dirname fname
    end
    else
      begin
        Debug.dprintf debug "Info: found regular file '%s'@." fname;
        try Filename.chop_extension fname
        with Invalid_argument _ -> fname^".w3s"
      end
  in
  Debug.dprintf debug "Info: using '%s' as directory for the project@." d;
  d

let key_any = function
  | File p -> p.file_key
  | Transf tr -> tr.transf_key
  | Goal g -> g.goal_key
  | Proof_attempt p -> p.proof_key
  | Theory th -> th.theory_key
  | Metas  ms -> ms.metas_key

let () = Exn_printer.register
  (fun fmt exn ->
    match exn with
      | NoTask ->
        Format.fprintf fmt
          "A goal doesn't contain a task but here it needs one"
      | OutdatedSession ->
        Format.fprintf fmt
          "The session@ is@ outdated@ (not@ in@ sync@ with@ the@ current@ \
           file).@ In@ this@ configuration@ it@ is@ forbidden."
      | UnrecoverableTask id ->
        Format.fprintf fmt
          "A@ non-deterministic@ transformation@ is@ used,@ the@ task@ of@ \
           the@ goal@ %s@ can't@ be@ recovered." id.id_string
      | _ -> raise exn)


(*
Local Variables:
compile-command: "unset LANG; make -C ../.. bin/why3ide.byte"
End:
*)<|MERGE_RESOLUTION|>--- conflicted
+++ resolved
@@ -1774,13 +1774,8 @@
       raw_add_theory ~keygen ~expanded:true ~checksum rfile thname
     in
     let parent = Parent_theory rtheory in
-<<<<<<< HEAD
     let tasks = Task.split_theory theory None None in
-    let goals = List.fold_left (add_goal parent) [] tasks in
-=======
-    let tasks = List.rev (Task.split_theory theory None None) in
     let goals = fst (List.fold_left (add_goal parent) ([],1) tasks) in
->>>>>>> 5c6821f9
     rtheory.theory_goals <- List.rev goals;
     rtheory.theory_verified <- theory_verified rtheory;
     rtheory.theory_task <- Some theory;
