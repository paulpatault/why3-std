--- conflicted
+++ resolved
@@ -2,47 +2,11 @@
 bench/ce/jlamp_projections.mlw Abstract VC p3: Unknown (other)
 Counter-example model:File jlamp_projections.mlw:
 Line 23:
-a, ["model", "model_trace:a"] = {"type" : "Integer" ,
+a, [[@model], [@introduced], [@model_trace:a]] = {"type" : "Integer" ,
 "val" : "127" }
 Line 24:
-a, ["model", "model_trace:a"] = {"type" : "Integer" ,
+a, [[@model], [@introduced], [@model_trace:a]] = {"type" : "Integer" ,
 "val" : "127" }
 
-<<<<<<< HEAD
 bench/ce/jlamp_projections.mlw Record VC p4: Valid
-bench/ce/jlamp_projections.mlw Record VC p4: Unknown (other)
-=======
-bench/ce/jlamp_projections.mlw Record WP_parameter p4 : Valid
-bench/ce/jlamp_projections.mlw Record WP_parameter p4 : Unknown (other)
-Counter-example model:File jlamp_projections.mlw:
-Line 35:
-b.f, ["model", "model_trace:b.f"] = {"type" : "Integer" ,
-"val" : "127" }
-b.g, ["model", "model_trace:b.g"] = {"type" : "Boolean" ,
-"val" : true }
-Line 36:
-b.f, ["model", "model_trace:b.f"] = {"type" : "Integer" ,
-"val" : "127" }
-
-bench/ce/jlamp_projections.mlw Abstract WP_parameter p3 : Valid
-bench/ce/jlamp_projections.mlw Abstract WP_parameter p3 : Unknown (other)
-Counter-example model:File jlamp_projections.mlw:
-Line 23:
-a, ["model", "model_trace:a"] = {"type" : "Integer" ,
-"val" : "127" }
-Line 24:
-a, ["model", "model_trace:a"] = {"type" : "Integer" ,
-"val" : "127" }
-
-bench/ce/jlamp_projections.mlw Record WP_parameter p4 : Valid
-bench/ce/jlamp_projections.mlw Record WP_parameter p4 : Unknown (other)
-Counter-example model:File jlamp_projections.mlw:
-Line 35:
-b.f, ["model", "model_trace:b.f"] = {"type" : "Integer" ,
-"val" : "127" }
-b.g, ["model", "model_trace:b.g"] = {"type" : "Boolean" ,
-"val" : true }
-Line 36:
-b.f, ["model", "model_trace:b.f"] = {"type" : "Integer" ,
-"val" : "127" }
->>>>>>> e6e8afd9
+bench/ce/jlamp_projections.mlw Record VC p4: Unknown (other)