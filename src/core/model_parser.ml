--- conflicted
+++ resolved
@@ -1128,7 +1128,12 @@
       | Some _ ->
           consecutives key ~sofar:(to_list current @ sofar) ~current:(k, [x]) xs
 
-let print_log_entry_desc fmt e = match e.log_desc with
+let print_log_entry_desc fmt e =
+  let print_one fmt (vs,v) =
+    fprintf fmt "@[%a is %s@]" Ident.print_decoded vs.vs_name.id_string v in
+  let print_mvs fmt mvs =
+    fprintf fmt "%a" (Pp.print_list_pre Pp.newline print_one) (Mvs.bindings mvs) in
+  match e.log_desc with
   | Val_from_model (vs, v) ->
       fprintf fmt "@[<h>%a = %s@]" Ident.print_decoded vs.vs_name.id_string v;
   | Exec_call (None, k) ->
@@ -1142,10 +1147,10 @@
         Ident.print_decoded ls.ls_name.id_string
   | Exec_loop k ->
       fprintf fmt "@[<h>%s execution of loop@]" (exec_kind_to_string k)
-  | Exec_failed msg ->
-      fprintf fmt "@[<h>Property failure: %s@]" msg
-  | Exec_stucked msg ->
-      fprintf fmt "@[<h>Execution got stuck: %s@]" msg
+  | Exec_failed (msg,mvs) ->
+     fprintf fmt "@[<hv2>Property failure: %s%a@]" msg print_mvs mvs
+  | Exec_stucked (msg,mvs) ->
+     fprintf fmt "@[<hv2>Execution got stuck: %s%a@]" msg print_mvs mvs
   | Exec_ended ->
       fprintf fmt "@[<h>Execution of main function terminated normally@]"
 
@@ -1196,53 +1201,6 @@
     fprintf fmt "@[@[<hv1>[%a@]@]"
       Pp.(print_list comma print_json_entry) entry_log
   else
-<<<<<<< HEAD
-    let rec loop file line fmt = function
-      | [] -> fprintf fmt "@]@]"
-      | { log_desc; log_loc } :: rest ->
-         let f, l, _, _ =
-           Loc.get (Opt.get_def Loc.dummy_position log_loc) in
-         if file <> f || log_loc = None then (
-           if file <> "" then
-             fprintf fmt "@]@]@\n";
-           fprintf fmt "@[<v2>File %s:@\n" (Filename.basename f) );
-         if line <> l || file <> f then (
-           if line <> -1 && (file = f || file = "") then
-             fprintf fmt "@]@\n";
-           fprintf fmt "@[<v2>Line %d:@\n" l )
-         else
-           fprintf fmt "@\n";
-         let print_one fmt (vs,v) =
-           fprintf fmt "@[%a is %s@]"
-             Ident.print_decoded vs.vs_name.id_string v in
-         let print_mvs fmt mvs =
-           fprintf fmt "%a" (Pp.print_list_pre Pp.newline print_one)
-             (Mvs.bindings mvs) in
-         begin match log_desc with
-         | Val_from_model (vs, v) ->
-            fprintf fmt "%a = %s" Ident.print_decoded vs.vs_name.id_string v;
-         | Exec_call (None, k) ->
-            fprintf fmt "%s execution of lambda function"
-              (exec_kind_to_string k)
-         | Exec_call (Some rs, k) ->
-            fprintf fmt "%s execution of %a" (exec_kind_to_string k)
-              Ident.print_decoded rs.Expr.rs_name.id_string
-         | Exec_pure (ls,k) ->
-            fprintf fmt "%s execution of %a" (exec_kind_to_string k)
-              Ident.print_decoded ls.ls_name.id_string
-         | Exec_loop k ->
-            fprintf fmt "%s execution of loop" (exec_kind_to_string k)
-         | Exec_failed (msg,mvs) ->
-            fprintf fmt "@[<hv2>Property failure: %s%a@]" msg print_mvs mvs
-         | Exec_stucked (msg,mvs) ->
-            fprintf fmt "@[<hv2>Execution got stucked: %s%a@]" msg print_mvs mvs
-         | Exec_ended ->
-            fprintf fmt "Execution of main function terminated normally"
-         end;
-         loop f l fmt rest in
-    if entry_log <> [] then
-      fprintf fmt "@[<v>%a@]@]" (loop "" (-1)) entry_log
-=======
     let entry_log =
       let on_file e = Opt.map (fun (f,_,_,_) -> f) (Opt.map Loc.get e.log_loc) in
       let on_line e = Opt.map (fun (_,l,_,_) -> l) (Opt.map Loc.get e.log_loc) in
@@ -1256,7 +1214,6 @@
       | Some file -> fprintf fmt "@[<v2>File %s:@\n%a@]" (Filename.basename file) Pp.(print_list newline pp_lines) l
       | None -> fprintf fmt "@[<v4>Unknown location:@\n%a@]" Pp.(print_list newline pp_lines) l in
     Pp.(print_list newline pp_files) fmt entry_log
->>>>>>> afa0b14f
 
 type full_verdict = {
     verdict  : verdict;
