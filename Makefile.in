####################################################################
#                                                                  #
#  The Why3 Verification Platform   /   The Why3 Development Team  #
#  Copyright 2010-2018   --   Inria - CNRS - Paris-Sud University  #
#                                                                  #
#  This software is distributed under the terms of the GNU Lesser  #
#  General Public License version 2.1, with the special exception  #
#  on linking described in file LICENSE.                           #
#                                                                  #
####################################################################

VERBOSEMAKE ?= @enable_verbose_make@

ifeq ($(VERBOSEMAKE),yes)
  SHOW = @true
  HIDE =
else
  SHOW = @echo
  HIDE = @
endif

.DELETE_ON_ERROR:

# install the binaries
DESTDIR =

prefix	    = @prefix@
exec_prefix = @exec_prefix@
datarootdir = @datarootdir@

BINDIR  = $(DESTDIR)@bindir@
LIBDIR  = $(DESTDIR)@libdir@
DATADIR = $(DESTDIR)@datarootdir@
MANDIR  = $(DESTDIR)@mandir@
TOOLDIR = $(LIBDIR)/why3/commands

# OS specific stuff
EXE   = @EXE@

# other variables
CC        = @CC@
MKDIR_P   = @MKDIR_P@
INSTALL   = @INSTALL@
INSTALL_DATA = @INSTALL_DATA@
OCAMLC    = @OCAMLC@
OCAMLOPT  = @OCAMLOPT@
OCAMLDEP  = @OCAMLDEP@
OCAMLLEX  = @OCAMLLEX@
OCAMLYACC = @OCAMLYACC@
OCAMLDOC  = @OCAMLDOC@
OCAMLLIB  = @OCAMLLIB@
OCAMLINSTALLLIB  = $(DESTDIR)@OCAMLINSTALLLIB@
OCAMLBEST = @OCAMLBEST@
OCAMLVERSION = @OCAMLVERSION@
COQC      = @COQC@
COQDEP    = @COQDEP@
COQCAMLP  = @COQCAMLP@
COQCAMLPLIB = @COQCAMLPLIB@
FRAMAC_LIBDIR = $(DESTDIR)@FRAMAC_LIBDIR@

ifeq (@enable_menhirLib@,yes)
MENHIR	  = @MENHIR@ --table
else
MENHIR	  = @MENHIR@
endif

DEPFLAGS = -slash

ifeq (@enable_why3_lib@,yes)
DEPFLAGS += -I lib/why3
endif
ifeq (@OCAMLBEST@,opt)
# the semantics of the -native flag changed in ocaml 4.03.0
#DEPFLAGS += -native
endif

RUBBER = @RUBBER@
HEVEA = @HEVEA@
HACHA = @HACHA@
EMACS = @EMACS@

#PSVIEWER  = @PSVIEWER@
#PDFVIEWER = @PDFVIEWER@

INCLUDES = @WHY3INCLUDE@ @ZIPINCLUDE@ @MENHIRINCLUDE@

# warnings are enabled and non fatal by default, except:
# - disabled:
#   4    Fragile pattern matching: matching that will remain complete even
#        if additional constructors are added to one of the variant types
#        matched.
#   9    Missing fields in a record pattern.
#   41   Ambiguous constructor or label name.
#   44   Open statement shadows an already defined identifier.
#   45   Open statement shadows an already defined label or constructor.
#   50   Unexpected documentation comment.
#   52   The argument of this constructor should not be matched against a
#        constant pattern; the actual value of the argument could change
#        in the future.
# - fatal:
#   5    Partially applied function: expression whose result has function
#        type and is ignored.
#   48   Implicit elimination of optional arguments.

WARNINGS = A-4-9-41-44-45-50-52@5@48

OFLAGS = -w $(WARNINGS) -safe-string -keep-locs -bin-annot -dtypes -g $(INCLUDES)
BFLAGS = -w $(WARNINGS) -safe-string -keep-locs -bin-annot -dtypes -g $(INCLUDES)

OLINKFLAGS = -linkall $(EXTCMXA)
BLINKFLAGS = -linkall $(EXTCMA)

ifeq (@enable_profiling@,yes)
OFLAGS += -g -p
endif

# see http://caml.inria.fr/mantis/view.php?id=4991
CMIHACK = -intf-suffix .cmi

# external libraries common to all binaries

EXTOBJS = @MENHIRLIB@
EXTLIBS = str unix nums dynlink @ZIPLIB@ @WHY3LIB@

EXTCMA	= $(addsuffix .cmo,$(EXTOBJS)) $(addsuffix .cma,$(EXTLIBS))
EXTCMXA = $(addsuffix .cmx,$(EXTOBJS)) $(addsuffix .cmxa,$(EXTLIBS))

INSTALLED_LIB_EXTS = a cma cmx cmi cmxa cmxs
COMPILED_LIB_EXTS = $(INSTALLED_LIB_EXTS) o cmo cmt cmti annot dep conflicts

TOTARGET = > "$@" || (RV=$$?; rm -f "$@"; exit $${RV})

# Variables added for checking realizations
GENERATED_PREFIX_COQ="lib/coq"
GENERATED_PREFIX_ISABELLE=lib/isabelle

ifeq (@enable_why3_lib@,yes)
WHY3CMA  = lib/why3/why3.cma
WHY3CMXA = lib/why3/why3.cmxa
else
WHY3CMA  =
WHY3CMXA =
endif

###############
# main target
###############

ifeq (@enable_why3_lib@,yes)
all: @OCAMLBEST@
else
all:
endif

plugins: plugins.@OCAMLBEST@
opt: plugins.opt
byte: plugins.byte

ifeq (@enable_local@,yes)
all: install_local
endif

.PHONY: byte opt clean depend all install install-lib uninstall
.PHONY: install-bin install-data uninstall-bin uninstall-data
.PHONY: install-bash install-emacs install-framac
.PHONY: uninstall-bash uninstall-emacs uninstall-framac
.PHONY: ide install-ide uninstall-ide
.PHONY: coq install-coq uninstall-coq
.PHONY: coq-tactic install-coq-tactic uninstall-coq-tactic
.PHONY: pvs install-pvs uninstall-pvs
.PHONY: install-isabelle
.PHONY: plugins plugins.byte plugins.opt

CLEANDIRS =
CLEANLIBS =
GENERATED =

##############
# Why3 library
##############

LIBGENERATED = src/util/config.ml \
	       src/util/rc.ml src/util/lexlib.ml \
	       src/util/json_parser.mli src/util/json_parser.ml \
	       src/util/json_lexer.ml \
	       src/parser/lexer.ml \
	       src/parser/parser.mli src/parser/parser.ml \
	       src/parser/parser_messages.ml \
	       src/driver/driver_parser.mli src/driver/driver_parser.ml \
	       src/driver/driver_lexer.ml \
	       src/driver/parse_smtv2_model_parser.mli src/driver/parse_smtv2_model_parser.ml \
	       src/driver/parse_smtv2_model_lexer.ml \
	       src/session/compress.ml src/session/xml.ml \
	       src/session/strategy_parser.ml \
	       lib/ocaml/why3__BigInt_compat.ml

LIB_UTIL = config bigInt util opt lists strings \
	   pp extmap extset exthtbl weakhtbl \
	   hashcons stdlib exn_printer \
	   json_base json_parser json_lexer \
	   debug loc lexlib print_tree \
	   cmdline warning sysutil rc plugin bigInt number pqueue

LIB_CORE = ident ty term pattern decl coercion theory \
	   task pretty dterm env trans printer model_parser

LIB_DRIVER = prove_client call_provers driver_ast driver_parser driver_lexer driver \
		whyconf autodetection \
		smt2_model_defs parse_smtv2_model_parser \
		collect_data_model parse_smtv2_model_lexer parse_smtv2_model \
		parse_smtv2_model

LIB_MLW = ity expr pdecl eval_match typeinv vc pmodule dexpr \
          pinterp mltree compile mlinterp pdriver cprinter ml_printer \
	  ocaml_printer cakeml_printer

LIB_PARSER = ptree glob typing parser_messages parser typing report lexer

LIB_TRANSFORM = simplify_formula inlining split_goal \
		args_wrapper detect_polymorphism reduction_engine compute \
		eliminate_definition eliminate_algebraic \
		eliminate_inductive eliminate_let eliminate_if \
		libencoding discriminate encoding encoding_select \
		encoding_guards_full encoding_tags_full \
		encoding_guards encoding_tags encoding_twin \
		encoding_sort simplify_array filter_trigger \
		introduction abstraction close_epsilon lift_epsilon \
		eliminate_epsilon intro_projections_counterexmp \
		intro_vc_vars_counterexmp prepare_for_counterexmp \
<<<<<<< HEAD
		instantiate_predicate smoke_detector \
		prop_curry eliminate_literal \
		generic_arg_trans_utils case apply \
=======
		eval_match instantiate_predicate smoke_detector \
		prop_curry \
		generic_arg_trans_utils case apply subst \
>>>>>>> 8e560e42
		ind_itp destruct cut \
		induction induction_pr matching reflection

LIB_PRINTER = cntexmp_printer alt_ergo why3printer smtv1 smtv2 coq\
	      pvs isabelle \
	      simplify gappa cvc3 yices mathematica

LIB_SESSION = compress xml termcode session_itp \
              strategy strategy_parser controller_itp \
	      server_utils itp_communication \
	      itp_server json_util

LIBMODULES =  $(addprefix src/util/, $(LIB_UTIL)) \
	      $(addprefix src/core/, $(LIB_CORE)) \
	      $(addprefix src/driver/, $(LIB_DRIVER)) \
	      $(addprefix src/mlw/, $(LIB_MLW)) \
	      $(addprefix src/parser/, $(LIB_PARSER)) \
	      $(addprefix src/transform/, $(LIB_TRANSFORM)) \
	      $(addprefix src/printer/, $(LIB_PRINTER)) \
	      $(addprefix src/session/, $(LIB_SESSION))

LIBDIRS = util core driver mlw parser transform printer session
LIBINCLUDES = $(addprefix -I src/, $(LIBDIRS))

LIBDEP = $(addsuffix .dep, $(LIBMODULES))
LIBCMO = $(addsuffix .cmo, $(LIBMODULES))
LIBCMX = $(addsuffix .cmx, $(LIBMODULES))

$(LIBDEP): DEPFLAGS += $(LIBINCLUDES)
$(LIBCMO) $(LIBCMX): INCLUDES += $(LIBINCLUDES)
$(LIBCMX): OFLAGS += -for-pack Why3

$(LIBDEP): $(LIBGENERATED)

# Zarith

ifeq (@enable_zarith@,yes)
lib/ocaml/why3__BigInt_compat.ml: config.status lib/ocaml/why3__BigInt_zarith.ml
	cp lib/ocaml/why3__BigInt_zarith.ml $@
else
lib/ocaml/why3__BigInt_compat.ml: config.status lib/ocaml/why3__BigInt_num.ml
	cp lib/ocaml/why3__BigInt_num.ml $@
endif

# Ocamlzip

ifeq (@enable_zip@,yes)
src/session/compress.ml: config.status src/session/compress_z.ml
	cp src/session/compress_z.ml $@
else
src/session/compress.ml: config.status src/session/compress_none.ml
	cp src/session/compress_none.ml $@
endif

.PHONY: initialize_messages

initialize_messages: src/parser/parser.mly
	$(MENHIR) --explain --strict src/parser/parser.mly --list-errors > src/parser/handcrafted.messages

src/parser/parser_messages.ml: src/parser/parser.mly src/parser/handcrafted.messages
	$(MENHIR) --explain --strict src/parser/parser.mly --update-errors \
src/parser/handcrafted.messages > src/parser/handcrafted.messages.temp;
# If the update fails, the exit code is 0 so we also try to compile-errors directly
# before replacing handcrafted.messages. If the following line fails, exit code
# 1 is returned stopping the command. And empty file parser_messages.ml is
# deleted by .DELETE_ON_ERROR. This behavior ensures that second run of make
# will not continue with a fake parser_messages.ml.
	$(MENHIR) --explain --strict src/parser/parser.mly --compile-errors \
src/parser/handcrafted.messages.temp > src/parser/parser_messages.ml;
	if cmp -s src/parser/handcrafted.messages.temp src/parser/handcrafted.messages; then \
	echo "parser_messages.ml OK"; \
	else \
	echo "Regenerating handcrafted.messages"; \
	rm -f src/parser/parser_messages.ml; \
	cp src/parser/handcrafted.messages.temp src/parser/handcrafted.messages; \
	rm -f src/parser/handcrafted.messages.temp; \
	fi

clean ::
	rm -f src/parser/handcrafted.messages.temp

# hide deprecated warnings for strings

src/util/strings.cmo: WARNINGS:=$(WARNINGS)-3
src/util/strings.cmx: WARNINGS:=$(WARNINGS)-3

# compiler plugins

ifeq (@enable_compiler_plugins@,yes)
src/util/debug_optim.cmxs: src/util/debug_optim.ml
	$(SHOW) 'Linking $@'
	$(HIDE)$(OCAMLOPT) -I @COMPILERLIBS@ -shared src/util/debug_optim.ml -o $@
src/transform/reflection.cmx: src/util/debug_optim.cmxs
src/transform/reflection.cmx: OFLAGS += -plugin debug_optim.cmxs
src/mlw/mlinterp.cmx: src/util/debug_optim.cmxs
src/mlw/mlinterp.cmx: OFLAGS += -plugin debug_optim.cmxs
endif

# hide warning 'no cmx file was found in path for module ..., and its interface was not compiled with -opaque' for the coq tactic

src/coq-tactic/why3tac.cmx: WARNINGS:=$(WARNINGS)-58

# build targets

byte: lib/why3/why3.cma
opt:  lib/why3/why3.cmxa lib/why3/why3.cmxs

lib/why3/why3.cma: lib/why3/why3.cmo
lib/why3/why3.cmxa: lib/why3/why3.cmx
lib/why3/why3.cmxs: lib/why3/why3.cmx

lib/why3/why3.cmo: $(LIBCMO)
	$(SHOW) 'Linking  $@'
	$(HIDE)$(OCAMLC) $(BFLAGS) -pack -o $@ $^

lib/why3/why3.cmx: $(LIBCMX) lib/why3/why3.cmo
	$(SHOW) 'Linking  $@'
	$(HIDE)$(OCAMLOPT) $(OFLAGS) $(CMIHACK) -pack -o $@ $(filter %.cmx, $^)

# clean and depend

ifneq "$(MAKECMDGOALS:clean%=clean)" "clean"
-include $(LIBDEP)
endif

depend: $(LIBDEP)

CLEANDIRS += src $(addprefix src/, $(LIBDIRS))
CLEANLIBS += lib/why3/why3
GENERATED += $(LIBGENERATED)

###############
# installation
###############

uninstall-data::
	rm -rf $(DATADIR)/why3

install-data::
	$(MKDIR_P) $(DATADIR)/why3
	$(MKDIR_P) $(DATADIR)/why3/vim
	$(MKDIR_P) $(DATADIR)/why3/vim/ftdetect
	$(MKDIR_P) $(DATADIR)/why3/vim/syntax
	$(MKDIR_P) $(DATADIR)/why3/lang
	$(MKDIR_P) $(DATADIR)/why3/stdlib
	$(MKDIR_P) $(DATADIR)/why3/stdlib/mach
	$(MKDIR_P) $(DATADIR)/why3/drivers
	$(INSTALL_DATA) stdlib/*.mlw $(DATADIR)/why3/stdlib
	$(INSTALL_DATA) stdlib/mach/*.mlw $(DATADIR)/why3/stdlib/mach
	$(INSTALL_DATA) drivers/*.drv drivers/*.gen $(DATADIR)/why3/drivers
	$(INSTALL_DATA) LICENSE $(DATADIR)/why3/
	$(INSTALL_DATA) share/provers-detection-data.conf $(DATADIR)/why3/
	$(INSTALL_DATA) share/why3session.dtd $(DATADIR)/why3
	$(INSTALL_DATA) share/Makefile.config $(DATADIR)/why3
	$(INSTALL_DATA) share/vim/ftdetect/why3.vim $(DATADIR)/why3/vim/ftdetect/why3.vim
	$(INSTALL_DATA) share/vim/syntax/why3.vim $(DATADIR)/why3/vim/syntax/why3.vim
	$(INSTALL_DATA) share/lang/why3.lang $(DATADIR)/why3/lang/why3.lang

ifeq (@enable_local@,yes)
else
install:: install-bin install-data

uninstall:: uninstall-bin uninstall-data
	rm -rf $(LIBDIR)/why3
endif

uninstall-lib:
	if test -d $(OCAMLINSTALLLIB) -a -w $(OCAMLINSTALLLIB); then \
	  rm -rf $(OCAMLINSTALLLIB)/why3; \
	fi

uninstall:: uninstall-lib

install-lib::
	$(MKDIR_P) $(OCAMLINSTALLLIB)/why3
	$(INSTALL_DATA) $(wildcard $(addprefix lib/why3/why3., $(INSTALLED_LIB_EXTS))) \
		lib/why3/META $(OCAMLINSTALLLIB)/why3

##################
# Why3 emacs mode
##################

%.elc: %.el
	$(EMACS) --batch --no-init-file -f batch-byte-compile $<

uninstall-emacs:
	rm -f $(DATADIR)/emacs/site-lisp/why3.el
	rm -f $(DATADIR)/emacs/site-lisp/why3.elc

uninstall:: uninstall-emacs

install-emacs:
	$(MKDIR_P) $(DATADIR)/emacs/site-lisp/
	$(INSTALL_DATA) share/emacs/why3.el $(DATADIR)/emacs/site-lisp/why3.el
ifeq (@enable_emacs_compilation@,yes)
	$(INSTALL_DATA) share/emacs/why3.elc $(DATADIR)/emacs/site-lisp/why3.elc
endif

install:: install-emacs

ifeq (@enable_emacs_compilation@,yes)
all: share/emacs/why3.elc
endif


##################
# Why3 plugins
##################

PLUGGENERATED = plugins/tptp/tptp_lexer.ml \
		plugins/tptp/tptp_parser.ml plugins/tptp/tptp_parser.mli \
		plugins/python/py_lexer.ml \
		plugins/python/py_parser.ml plugins/python/py_parser.mli \
		plugins/parser/dimacs.ml \

PLUG_PARSER = genequlin dimacs
PLUG_PRINTER =
PLUG_TRANSFORM =
PLUG_TPTP = tptp_ast tptp_parser tptp_typing tptp_lexer tptp_printer
PLUG_PYTHON = py_ast py_parser py_lexer py_main

PLUGINS = genequlin dimacs tptp python

TPTPMODULES = $(addprefix plugins/tptp/, $(PLUG_TPTP))
PYTHONMODULES = $(addprefix plugins/python/, $(PLUG_PYTHON))

TPTPCMO = $(addsuffix .cmo, $(TPTPMODULES))
TPTPCMX = $(addsuffix .cmx, $(TPTPMODULES))

PYTHONCMO = $(addsuffix .cmo, $(PYTHONMODULES))
PYTHONCMX = $(addsuffix .cmx, $(PYTHONMODULES))

ifeq (@enable_hypothesis_selection@,yes)
PLUG_TRANSFORM += hypothesis_selection
PLUGINS += hypothesis_selection

lib/plugins/hypothesis_selection.cmxs: INCLUDES += -I @OCAMLGRAPHLIB@
lib/plugins/hypothesis_selection.cmo:  INCLUDES += -I @OCAMLGRAPHLIB@
lib/plugins/hypothesis_selection.cmxs: OFLAGS += graph.cmxa
lib/plugins/hypothesis_selection.cmo:  BFLAGS += graph.cmo
endif

PLUGMODULES = $(addprefix plugins/parser/, $(PLUG_PARSER)) \
	      $(addprefix plugins/printer/, $(PLUG_PRINTER)) \
	      $(addprefix plugins/transform/, $(PLUG_TRANSFORM)) \
	      $(TPTPMODULES) $(PYTHONMODULES)

PLUGDEP = $(addsuffix .dep, $(PLUGMODULES))
PLUGCMO = $(addsuffix .cmo, $(PLUGMODULES))
PLUGCMX = $(addsuffix .cmx, $(PLUGMODULES))

PLUGDIRS = parser printer transform tptp python
PLUGINCLUDES = $(addprefix -I plugins/, $(PLUGDIRS))

$(PLUGDEP): DEPFLAGS += $(PLUGINCLUDES)
$(PLUGCMO) $(PLUGCMX): INCLUDES += $(PLUGINCLUDES)

$(PLUGDEP): $(PLUGGENERATED)

LIBPLUGCMO =  $(PLUGINS:%=lib/plugins/%.cmo)
LIBPLUGCMXS = $(PLUGINS:%=lib/plugins/%.cmxs)

plugins.byte: $(LIBPLUGCMO)
plugins.opt : $(LIBPLUGCMXS)

lib/plugins:
	mkdir lib/plugins

lib/plugins/%.cmxs: | lib/plugins
	$(SHOW) 'Linking  $@'
	$(HIDE)$(OCAMLOPT) $(OFLAGS) -shared -o $@ $^

lib/plugins/%.cmo: | lib/plugins
	$(SHOW) 'Linking  $@'
	$(HIDE)$(OCAMLC) $(BFLAGS) -pack -o $@ $^

lib/plugins/%.cmxs: plugins/parser/%.cmx
lib/plugins/%.cmo: plugins/parser/%.cmo
lib/plugins/%.cmxs: plugins/printer/%.cmx
lib/plugins/%.cmo: plugins/printer/%.cmo
lib/plugins/%.cmxs: plugins/transform/%.cmx
lib/plugins/%.cmo: plugins/transform/%.cmo
lib/plugins/tptp.cmxs: $(TPTPCMX)
lib/plugins/tptp.cmo: $(TPTPCMO)
lib/plugins/python.cmxs: $(PYTHONCMX)
lib/plugins/python.cmo: $(PYTHONCMO)

# depend and clean targets

ifneq "$(MAKECMDGOALS:clean%=clean)" "clean"
-include $(PLUGDEP)
endif

depend: $(PLUGDEP)

CLEANDIRS += plugins $(addprefix plugins/, $(PLUGDIRS)) lib/plugins
GENERATED += $(PLUGGENERATED)

uninstall-bin::
	rm -f $(PLUGINS:%=$(LIBDIR)/why3/plugins/%.cmo)
	rm -f $(PLUGINS:%=$(LIBDIR)/why3/plugins/%.cmxs)

install-bin::
	$(MKDIR_P) $(LIBDIR)/why3/plugins
	$(INSTALL_DATA) $(wildcard $(LIBPLUGCMO) $(LIBPLUGCMXS)) $(LIBDIR)/why3/plugins

###############
# Why3 commands
###############

TOOLSGENERATED = src/tools/why3wc.ml

TOOLS_BIN = why3config why3execute why3extract why3prove \
	    why3realize why3replay why3wc

TOOLS_FILES = main $(TOOLS_BIN)

TOOLSMODULES = $(addprefix src/tools/, $(TOOLS_FILES))

TOOLSDEP = $(addsuffix .dep, $(TOOLSMODULES))
TOOLSCMO = $(addsuffix .cmo, $(TOOLSMODULES))
TOOLSCMX = $(addsuffix .cmx, $(TOOLSMODULES))

$(TOOLSDEP): DEPFLAGS += -I src/tools
$(TOOLSCMO) $(TOOLSCMX): INCLUDES += -I src/tools

$(TOOLSDEP): $(TOOLSGENERATED)

byte: bin/why3.byte $(TOOLS_BIN:%=bin/%.byte)
opt:  bin/why3.opt  $(TOOLS_BIN:%=bin/%.opt)

bin:
	mkdir bin

bin/why3.opt: $(WHY3CMXA) src/tools/main.cmx
bin/why3.byte: $(WHY3CMA) src/tools/main.cmo
bin/why3config.opt: $(WHY3CMXA) src/tools/why3config.cmx
bin/why3config.byte: $(WHY3CMA) src/tools/why3config.cmo
bin/why3execute.opt: $(WHY3CMXA) src/tools/why3execute.cmx
bin/why3execute.byte: $(WHY3CMA) src/tools/why3execute.cmo
bin/why3extract.opt: $(WHY3CMXA) src/tools/why3extract.cmx
bin/why3extract.byte: $(WHY3CMA) src/tools/why3extract.cmo
bin/why3prove.opt: $(WHY3CMXA) src/tools/why3prove.cmx
bin/why3prove.byte: $(WHY3CMA) src/tools/why3prove.cmo
bin/why3realize.opt: $(WHY3CMXA) src/tools/why3realize.cmx
bin/why3realize.byte: $(WHY3CMA) src/tools/why3realize.cmo
bin/why3replay.opt: $(WHY3CMXA) src/tools/unix_scheduler.cmx src/tools/why3replay.cmx
bin/why3replay.byte: $(WHY3CMA) src/tools/unix_scheduler.cmo src/tools/why3replay.cmo
bin/why3wc.opt: src/tools/why3wc.cmx
bin/why3wc.byte: src/tools/why3wc.cmo

uninstall-bin::
	rm -f $(BINDIR)/why3$(EXE)
	rm -f $(TOOLS_BIN:%=$(TOOLDIR)/%$(EXE))

install-bin::
	$(MKDIR_P) $(BINDIR)
	$(INSTALL) bin/why3.@OCAMLBEST@ $(BINDIR)/why3$(EXE)
	$(MKDIR_P) $(TOOLDIR)
	$(INSTALL) bin/why3config.@OCAMLBEST@  $(TOOLDIR)/why3config$(EXE)
	$(INSTALL) bin/why3execute.@OCAMLBEST@ $(TOOLDIR)/why3execute$(EXE)
	$(INSTALL) bin/why3extract.@OCAMLBEST@ $(TOOLDIR)/why3extract$(EXE)
	$(INSTALL) bin/why3prove.@OCAMLBEST@   $(TOOLDIR)/why3prove$(EXE)
	$(INSTALL) bin/why3realize.@OCAMLBEST@ $(TOOLDIR)/why3realize$(EXE)
	$(INSTALL) bin/why3replay.@OCAMLBEST@  $(TOOLDIR)/why3replay$(EXE)
	$(INSTALL) bin/why3wc.@OCAMLBEST@      $(TOOLDIR)/why3wc$(EXE)

install_local:: bin/why3 $(addprefix bin/,$(TOOLS_BIN))

bin/%:	bin/%.@OCAMLBEST@
	ln -sf $(notdir $<) $@

install_local:: share/drivers share/stdlib

share/drivers:
	ln -snf ../drivers share/drivers

share/stdlib:
	ln -snf ../stdlib share/stdlib

ifneq "$(MAKECMDGOALS:clean%=clean)" "clean"
-include $(TOOLSDEP)
endif

depend: $(TOOLSDEP)

CLEANDIRS += src/tools
GENERATED += $(TOOLSGENERATED)

clean::
	rm -f bin/why3*

##############
# test targets
##############

%.gui: %.why bin/why3ide.opt
	bin/why3ide.opt $*.why

%: %.mlw bin/why3.opt
	bin/why3.opt $*.mlw

%: %.why bin/why3.opt
	bin/why3.opt $*.why

%.gui: %.mlw bin/why3ide.opt
	bin/why3ide.opt $*.mlw

%.type: %.mlw bin/why3ide.opt
	bin/why3.opt --type-only $*.mlw

##############
# Why3server #
##############

SERVER_MODULES := logging arraylist options queue readbuf request \
		  writebuf server-unix server-win

CPULIM_MODULES := cpulimit-unix cpulimit-win

SERVER_O := $(SERVER_MODULES:%=src/server/%.o)

CPULIM_O := $(CPULIM_MODULES:%=src/server/%.o)

TOOLS = lib/why3server$(EXE) lib/why3cpulimit$(EXE)

all: $(TOOLS)

lib/why3server$(EXE): $(SERVER_O)
	$(CC) -Wall -o $@ $^

lib/why3cpulimit$(EXE): $(CPULIM_O)
	$(CC) -Wall -o $@ $^

%.o: %.c
	$(CC) -Wall -O -g -o $@ -c $<

uninstall-bin::
	rm -f $(LIBDIR)/why3/why3server$(EXE) $(LIBDIR)/why3/why3cpulimit$(EXE)
	rm -f $(LIBDIR)/why3/why3-call-pvs

install-bin::
	$(MKDIR_P) $(LIBDIR)/why3
	$(INSTALL) lib/why3server$(EXE) $(LIBDIR)/why3/why3server$(EXE)
	$(INSTALL) lib/why3cpulimit$(EXE) $(LIBDIR)/why3/why3cpulimit$(EXE)
	$(INSTALL) lib/why3-call-pvs $(LIBDIR)/why3/why3-call-pvs

clean::
	rm -f $(SERVER_O) $(CPULIM_O) $(TOOLS)

##########
# gallery
##########

# we export exactly the programs that have a why3session.xml file

.PHONY: gallery

gallery:: gallery-simple gallery-subs

.PHONY: gallery-simple

gallery-simple::
	@if test "$(GALLERYDIR)" = ""; then echo "set GALLERYDIR first"; exit 1; fi
	@for x in examples/*/why3session.xml ; do \
	  d=`dirname $$x`; \
	  f=`basename $$d`; \
	  echo "exporting $$f"; \
	  mkdir -p $(GALLERYDIR)/$$f; \
	  WHY3CONFIG="" bin/why3session.@OCAMLBEST@ html $$x -o $(GALLERYDIR)/$$f; \
	  cp examples/$$f.mlw $(GALLERYDIR)/$$f/; \
	  cd examples/; \
	  rm -f $(GALLERYDIR)/$$f/$$f.zip; \
	  zip -q -r $(GALLERYDIR)/$$f/$$f.zip $$f.mlw $$f; \
	  cd ..; \
	done

.PHONY: gallery-subs

GALLERYSUBS=WP_revisited verifythis_2016_matrix_multiplication avl double_wp prover

gallery-subs::
	@if test "$(GALLERYDIR)" = ""; then echo "set GALLERYDIR first"; exit 1; fi
	@for d in $(GALLERYSUBS) ; do \
	  echo "exporting examples/$$d"; \
	  mkdir -p $(GALLERYDIR)/$$d; \
	  cd examples/$$d; \
	  WHY3CONFIG="" ../../bin/why3doc.@OCAMLBEST@ -L ../../stdlib -L . --stdlib-url http://why3.lri.fr/stdlib/ *.mlw -o $(GALLERYDIR)/$$d; \
	  cd ..; \
	  rm -f $(GALLERYDIR)/$$d/$$d.zip; \
	  zip -q -r $(GALLERYDIR)/$$d/$$d.zip $$d; \
	  cd ..; \
	done


%-gallery::
	@if test "$(GALLERYDIR)" = ""; then echo "set GALLERYDIR first"; exit 1; fi
	x=$*/why3session.xml; \
	d=`dirname $$x`; \
	f=`basename $$d`; \
	echo "exporting $$f"; \
	rm -f $$d/*.bak; \
	mkdir -p $(GALLERYDIR)/$$f; \
	WHY3CONFIG="" bin/why3session.@OCAMLBEST@ html $$d -o $(GALLERYDIR)/$$f; \
	if test -f examples/$$f.mlw; then cp examples/$$f.mlw $(GALLERYDIR)/$$f/; fi; \
	if test -f examples/$$f.why; then cp examples/$$f.why $(GALLERYDIR)/$$f/; fi; \
	cd examples/; \
	rm -f $(GALLERYDIR)/$$f/$$f.zip; \
	zip -q -r $(GALLERYDIR)/$$f/$$f.zip $$f.mlw $$f

########
# XML DTD validation
########

.PHONY: xml-validate

xml-validate:
	@for x in `find examples/ -name why3session.xml`; do \
	  xmllint --noout --valid $$x 2>&1 | head -1; \
	done

xml-validate-local:
	@for x in `find examples/ -name why3session.xml`; do \
	  xmllint --noout --dtdvalid share/why3session.dtd $$x 2>&1 | head -1; \
	done

###############
# IDE
###############

ifeq (@enable_ide@,yes)

IDE_FILES = gconfig ide_utils why3ide

IDEMODULES = $(addprefix src/ide/, $(IDE_FILES))

IDEDEP = $(addsuffix .dep, $(IDEMODULES))
IDECMO = $(addsuffix .cmo, $(IDEMODULES))
IDECMX = $(addsuffix .cmx, $(IDEMODULES))

$(IDEDEP): DEPFLAGS += -I src/ide
$(IDECMO) $(IDECMX): INCLUDES += -I src/ide

# build targets

byte: bin/why3ide.byte
opt:  bin/why3ide.opt

bin/why3ide.opt bin/why3ide.byte: INCLUDES += -I @LABLGTK2LIB@
bin/why3ide.opt bin/why3ide.byte: EXTLIBS += lablgtk lablgtksourceview2
bin/why3ide.byte: BLINKFLAGS += -custom

bin/why3ide.opt: $(WHY3CMXA) src/ide/resetgc.o $(IDECMX)
bin/why3ide.byte: $(WHY3CMA) src/ide/resetgc.o $(IDECMO)

src/ide/resetgc.o: src/ide/resetgc.c
	$(SHOW) 'Ocamlc   $<'
	$(HIDE)$(OCAMLC) -c -ccopt "-Wall -o $@" $<

# depend and clean targets

ifneq "$(MAKECMDGOALS:clean%=clean)" "clean"
-include $(IDEDEP)
endif

depend: $(IDEDEP)

CLEANDIRS += src/ide

ide: bin/why3ide.@OCAMLBEST@

uninstall-ide:
	rm -f $(TOOLDIR)/why3ide$(EXE)
	rm -rf $(DATADIR)/why3/images

uninstall:: uninstall-ide

install-ide:
	$(MKDIR_P) $(TOOLDIR)
	$(INSTALL) bin/why3ide.@OCAMLBEST@ $(TOOLDIR)/why3ide$(EXE)
	$(MKDIR_P) $(DATADIR)/why3/images
	for i in share/images/*.rc; do \
	     d=`basename $$i .rc`; \
	     $(INSTALL_DATA) $$i $(DATADIR)/why3/images; \
	     $(MKDIR_P) $(DATADIR)/why3/images/$$d; \
	     $(INSTALL_DATA) share/images/$$d/* $(DATADIR)/why3/images/$$d; \
	done
	$(INSTALL_DATA) share/images/*.png $(DATADIR)/why3/images

install:: install-ide

install_local:: bin/why3ide

endif


###############
# WEBSERV
###############

WEBSERV_FILES = wserver why3web

WEBSERVMODULES = $(addprefix src/ide/, $(WEBSERV_FILES))

WEBSERVDEP = $(addsuffix .dep, $(WEBSERVMODULES))
WEBSERVCMO = $(addsuffix .cmo, $(WEBSERVMODULES))
WEBSERVCMX = $(addsuffix .cmx, $(WEBSERVMODULES))

$(WEBSERVDEP): DEPFLAGS += -I src/ide
$(WEBSERVCMO) $(WEBSERVCMX): INCLUDES += -I src/ide

# build targets

byte: bin/why3webserver.byte
opt:  bin/why3webserver.opt

bin/why3webserver.opt: $(WHY3CMXA) $(WEBSERVCMX)
	$(SHOW) 'Linking  $@'
	$(HIDE)$(OCAMLOPT) $(OFLAGS) -o $@ $(OLINKFLAGS) $^

bin/why3webserver.byte: $(WHY3CMA) $(WEBSERVCMO)
	$(SHOW) 'Linking  $@'
	$(HIDE)$(OCAMLC) $(BFLAGS) -o $@ $(BLINKFLAGS) -custom $^

# depend and clean targets

ifneq "$(MAKECMDGOALS:clean%=clean)" "clean"
-include $(WEBSERVDEP)
endif

depend: $(WEBSERVDEP)

CLEANDIRS += src/ide

uninstall-bin::
	rm -f $(TOOLDIR)/why3webserver$(EXE)

install-bin::
	$(MKDIR_P) $(TOOLDIR)
	$(INSTALL) bin/why3webserver.@OCAMLBEST@ $(TOOLDIR)/why3webserver$(EXE)

install_local:: bin/why3webserver


###############
# Session
###############

SESSION_FILES = why3session_lib why3session_info \
		why3session_html why3session_latex \
		why3session_main
# TODO: why3session_copy why3session_rm why3session_csv why3session_run
#       why3session_output

SESSIONMODULES = $(addprefix src/why3session/, $(SESSION_FILES))

SESSIONDEP = $(addsuffix .dep, $(SESSIONMODULES))
SESSIONCMO = $(addsuffix .cmo, $(SESSIONMODULES))
SESSIONCMX = $(addsuffix .cmx, $(SESSIONMODULES))

$(SESSIONDEP): DEPFLAGS += -I src/why3session
$(SESSIONCMO) $(SESSIONCMX): INCLUDES += -I src/why3session

# build targets

byte: bin/why3session.byte
opt:  bin/why3session.opt

bin/why3session.opt: $(WHY3CMXA) $(SESSIONCMX)
bin/why3session.byte: $(WHY3CMA) $(SESSIONCMO)

# depend and clean targets

ifneq "$(MAKECMDGOALS:clean%=clean)" "clean"
-include $(SESSIONDEP)
endif

depend: $(SESSIONDEP)

CLEANDIRS += src/why3session

uninstall-bin::
	rm -f $(TOOLDIR)/why3session$(EXE)

install-bin::
	$(MKDIR_P) $(TOOLDIR)
	$(INSTALL) bin/why3session.@OCAMLBEST@ $(TOOLDIR)/why3session$(EXE)

install_local:: bin/why3session

###############
# Why3 Shell
###############

SHELL_FILES = unix_scheduler why3shell

SHELLMODULES = $(addprefix src/tools/, $(SHELL_FILES))

SHELLDEP = $(addsuffix .dep, $(SHELLMODULES))
SHELLCMO = $(addsuffix .cmo, $(SHELLMODULES))
SHELLCMX = $(addsuffix .cmx, $(SHELLMODULES))

$(SHELLDEP): DEPFLAGS += -I src/tools
$(SHELLCMO) $(SHELLCMX): INCLUDES += -I src/tools

# build targets

byte: bin/why3shell.byte
opt:  bin/why3shell.opt

bin/why3shell.opt: $(WHY3CMXA) $(SHELLCMX)
	$(SHOW) 'Linking  $@'
	$(HIDE)$(OCAMLOPT) $(OFLAGS) -o $@ $(OLINKFLAGS) $^

bin/why3shell.byte: $(WHY3CMA) $(SHELLCMO)
	$(SHOW) 'Linking  $@'
	$(HIDE)$(OCAMLC) $(BFLAGS) -o $@ $(BLINKFLAGS) $^

# depend and clean targets

ifneq "$(MAKECMDGOALS:clean%=clean)" "clean"
-include $(SHELLDEP)
endif

depend: $(SHELLDEP)

uninstall-bin::
	rm -f $(TOOLDIR)/why3shell$(EXE)

install-bin::
	$(MKDIR_P) $(TOOLDIR)
	$(INSTALL) bin/why3shell.@OCAMLBEST@ $(TOOLDIR)/why3shell$(EXE)

install_local:: bin/why3shell


##############
# Coq plugin
##############

ifeq (@enable_coq_tactic@,yes)

COQPGENERATED = src/coq-tactic/why3tac.ml

COQP_FILES = why3tac

COQPMODULES = $(addprefix src/coq-tactic/, $(COQP_FILES))

COQPDEP = $(addsuffix .dep, $(COQPMODULES))
COQPCMO = $(addsuffix .cmo, $(COQPMODULES))
COQPCMX = $(addsuffix .cmx, $(COQPMODULES))

COQPTREES = engine interp intf kernel lib library ltac parsing pretyping printing proofs tactics toplevel vernac plugins/ltac
COQPINCLUDES = -I src/coq-tactic -I $(COQCAMLPLIB) $(addprefix -I @COQLIB@/, $(COQPTREES)) @ZIPINCLUDE@

$(COQPDEP): DEPFLAGS += -I src/coq-tactic
$(COQPCMO) $(COQPCMX): INCLUDES += $(COQPINCLUDES)
$(COQPCMO) $(COQPCMX): BFLAGS += -rectypes
$(COQPCMX): OFLAGS += -rectypes

$(COQPDEP): $(COQPGENERATED)

byte: lib/coq-tactic/why3tac.cma
opt:  lib/coq-tactic/why3tac.cmxs

lib/coq-tactic/why3tac.cmxs: OFLAGS += $(addsuffix .cmx,  @MENHIRLIB@)
lib/coq-tactic/why3tac.cmxs: OFLAGS += $(addsuffix .cmxa, @ZIPLIB@ @WHY3LIB@)

lib/coq-tactic/why3tac.cma:  BFLAGS += $(addsuffix .cmo,  @MENHIRLIB@)
lib/coq-tactic/why3tac.cma:  BFLAGS += $(addsuffix .cma,  @ZIPLIB@ @WHY3LIB@)

lib/coq-tactic/why3tac.cmxs: $(WHY3CMXA) $(COQPCMX)
lib/coq-tactic/why3tac.cma: $(WHY3CMA) $(COQPCMO)

src/coq-tactic/why3tac.ml: src/coq-tactic/why3tac.ml4
	$(SHOW) 'Camlp    $<'
	$(HIDE)$(COQCAMLP) pr_dump.cmo @COQPPLIBS@ pa_macro.cmo -D@coq_compat_version@ -impl $^ -o $@

COQRTAC = -R lib/coq-tactic Why3 -R lib/coq Why3 -I lib/coq-tactic

ifeq "$(OCAMLBEST)" "opt"
COQTACEXT = cmxs
else
COQTACEXT = cma
COQRTAC += -byte
endif

lib/coq-tactic/Why3.vo: lib/coq-tactic/Why3.v lib/coq/BuiltIn.vo lib/coq-tactic/why3tac.$(COQTACEXT)
	$(SHOW) 'Coqc     $<'
	$(HIDE)WHY3CONFIG="" $(COQC) $(COQRTAC) $<

coq-tactic: lib/coq-tactic/Why3.vo

all: coq-tactic

# depend and clean targets

ifneq "$(MAKECMDGOALS:clean%=clean)" "clean"
-include $(COQPDEP)
endif

depend: $(COQPDEP)

CLEANDIRS += src/coq-tactic
CLEANLIBS += lib/coq-tactic/why3tac
GENERATED += $(COQPGENERATED)

clean::
	rm -f lib/coq-tactic/*.vo lib/coq-tactic/*.glob

uninstall-coq-tactic:
	rm -rf $(LIBDIR)/why3/coq-tactic

install-coq-tactic:
	$(MKDIR_P) $(LIBDIR)/why3/coq-tactic
	$(INSTALL_DATA) lib/coq-tactic/Why3.vo lib/coq-tactic/why3tac.$(COQTACEXT) $(LIBDIR)/why3/coq-tactic

install:: install-coq-tactic

endif

####################
# Coq realizations
####################

lib/coq/version: lib/coq/version.in config.status
	./config.status chmod --file $@

COQVERSIONSPECIFIC=

COQVERSIONSPECIFICTARGETS=$(addprefix lib/coq/, $(COQVERSIONSPECIFIC))
COQVERSIONSPECIFICSOURCES=$(addsuffix .@coq_compat_version@, $(COQVERSIONSPECIFICTARGETS))

$(COQVERSIONSPECIFICTARGETS): $(COQVERSIONSPECIFICSOURCES)
	for i in $(COQVERSIONSPECIFIC); do \
		cp lib/coq/$$i.@coq_compat_version@ lib/coq/$$i ; \
	done

clean::
	rm -f $(COQVERSIONSPECIFICTARGETS)


COQLIBS_INT_FILES = Abs ComputerDivision Div2 EuclideanDivision Int MinMax Power NumOf
COQLIBS_INT_ALL_FILES = Exponentiation $(COQLIBS_INT_FILES)
COQLIBS_INT = $(addprefix lib/coq/int/, $(COQLIBS_INT_ALL_FILES))

COQLIBS_BOOL_FILES = Bool
COQLIBS_BOOL = $(addprefix lib/coq/bool/, $(COQLIBS_BOOL_FILES))

ifeq (@enable_coq_fp_libs@,yes)
COQLIBS_REAL_FILES = Abs ExpLog FromInt MinMax PowerInt PowerReal Real RealInfix Square Trigonometry Truncate
else
COQLIBS_REAL_FILES = Abs ExpLog FromInt MinMax PowerInt PowerReal Real RealInfix Square Trigonometry
endif
COQLIBS_REAL = $(addprefix lib/coq/real/, $(COQLIBS_REAL_FILES))

COQLIBS_NUMBER_FILES = Divisibility Gcd Parity Prime Coprime
COQLIBS_NUMBER = $(addprefix lib/coq/number/, $(COQLIBS_NUMBER_FILES))

COQLIBS_SET_FILES = Set
COQLIBS_SET = $(addprefix lib/coq/set/, $(COQLIBS_SET_FILES))

COQLIBS_MAP_FILES = Map Const Occ MapPermut MapInjection
COQLIBS_MAP = $(addprefix lib/coq/map/, $(COQLIBS_MAP_FILES))

COQLIBS_LIST_FILES = List Length Mem Nth NthLength HdTl NthHdTl Append NthLengthAppend Reverse HdTlNoOpt NthNoOpt RevAppend Combine Distinct NumOcc Permut
COQLIBS_LIST = $(addprefix lib/coq/list/, $(COQLIBS_LIST_FILES))

COQLIBS_OPTION_FILES = Option
COQLIBS_OPTION = $(addprefix lib/coq/option/, $(COQLIBS_OPTION_FILES))

ifeq (@coq_compat_version@,COQ84)
COQLIBS_BV_FILES = Pow2int
else
COQLIBS_BV_FILES = Pow2int BV_Gen
endif
COQLIBS_BV = $(addprefix lib/coq/bv/, $(COQLIBS_BV_FILES))

ifeq (@enable_coq_fp_libs@,yes)
COQLIBS_FP_FILES = Rounding SingleFormat Single DoubleFormat Double
COQLIBS_FP_ALL_FILES = GenFloat $(COQLIBS_FP_FILES)
COQLIBS_FP = $(addprefix lib/coq/floating_point/, $(COQLIBS_FP_ALL_FILES))

COQLIBS_IEEEFLOAT_FILES = RoundingMode GenericFloat Float32 Float64
COQLIBS_IEEEFLOAT = $(addprefix lib/coq/ieee_float/, $(COQLIBS_IEEEFLOAT_FILES))
endif

COQLIBS_FILES = lib/coq/BuiltIn lib/coq/HighOrd $(COQLIBS_INT) $(COQLIBS_BOOL) $(COQLIBS_REAL) $(COQLIBS_NUMBER) $(COQLIBS_SET) $(COQLIBS_MAP) $(COQLIBS_LIST) $(COQLIBS_OPTION) $(COQLIBS_FP)  $(COQLIBS_BV) $(COQLIBS_IEEEFLOAT)

%.vo: %.v
	$(SHOW) 'Coqc     $<'
	$(HIDE)$(COQC) -R lib/coq Why3 $<

%.vd: %.v
	$(SHOW) 'Coqdep   $<'
	$(HIDE)$(COQDEP) -R lib/coq Why3 $< $(TOTARGET)

COQV  = $(addsuffix .v,  $(COQLIBS_FILES))
COQVO = $(addsuffix .vo, $(COQLIBS_FILES))
COQVD = $(addsuffix .vd, $(COQLIBS_FILES))

coq: $(COQVO) drivers/coq-realizations.aux

clean-coq:
	rm -f $(COQVO) $(COQVD) $(addsuffix .glob, $(COQLIBS_FILES))

clean:: clean-coq

drivers/coq-realizations.aux: Makefile
	$(SHOW) 'Generate $@'
	$(HIDE)(echo "(* generated automatically at compilation time *)"; \
	echo 'theory BuiltIn meta "realized_theory" "BuiltIn", "" end'; \
	echo 'theory HighOrd meta "realized_theory" "HighOrd", "" end'; \
	for f in $(COQLIBS_INT_FILES); do \
	echo 'theory int.'"$$f"' meta "realized_theory" "int.'"$$f"'", "" end'; done; \
	for f in $(COQLIBS_BOOL_FILES); do \
	echo 'theory bool.'"$$f"' meta "realized_theory" "bool.'"$$f"'", "" end'; done; \
	for f in $(COQLIBS_REAL_FILES); do \
	echo 'theory real.'"$$f"' meta "realized_theory" "real.'"$$f"'", "" end'; done; \
	for f in $(COQLIBS_NUMBER_FILES); do \
	echo 'theory number.'"$$f"' meta "realized_theory" "number.'"$$f"'", "" end'; done; \
	for f in $(COQLIBS_SET_FILES); do \
	echo 'theory set.'"$$f"' meta "realized_theory" "set.'"$$f"'", "" end'; done; \
	for f in $(COQLIBS_MAP_FILES); do \
	echo 'theory map.'"$$f"' meta "realized_theory" "map.'"$$f"'", "" end'; done; \
	for f in $(COQLIBS_LIST_FILES); do \
	echo 'theory list.'"$$f"' meta "realized_theory" "list.'"$$f"'", "" end'; done; \
	for f in $(COQLIBS_OPTION_FILES); do \
	echo 'theory option.'"$$f"' meta "realized_theory" "option.'"$$f"'", "" end'; done; \
	for f in $(COQLIBS_BV_FILES); do \
	echo 'theory bv.'"$$f"' meta "realized_theory" "bv.'"$$f"'", "" end'; done; \
	for f in $(COQLIBS_IEEEFLOAT_FILES); do \
	echo 'theory ieee_float.'"$$f"' meta "realized_theory" "ieee_float.'"$$f"'", "" end'; done; \
	for f in $(COQLIBS_FP_FILES); do \
	echo 'theory floating_point.'"$$f"' meta "realized_theory" "floating_point.'"$$f"'", "" end'; done; \
	) > $@

update-coq: update-coq-int update-coq-bool update-coq-real update-coq-number update-coq-set update-coq-map update-coq-list update-coq-option update-coq-fp update-coq-seq update-coq-bv update-coq-ieee_float

update-coq-int: bin/why3realize.@OCAMLBEST@ drivers/coq-realizations.aux stdlib/int.mlw
	for f in $(COQLIBS_INT_ALL_FILES); do WHY3CONFIG="" bin/why3realize.@OCAMLBEST@ -L stdlib -D drivers/coq-realize.drv -T int.$$f -o $(GENERATED_PREFIX_COQ)/int/; done

update-coq-bool: bin/why3realize.@OCAMLBEST@ drivers/coq-realizations.aux stdlib/bool.mlw
	for f in $(COQLIBS_BOOL_FILES); do WHY3CONFIG="" bin/why3realize.@OCAMLBEST@ -L stdlib -D drivers/coq-realize.drv -T bool.$$f -o $(GENERATED_PREFIX_COQ)/bool/; done

update-coq-real: bin/why3realize.@OCAMLBEST@ drivers/coq-realizations.aux stdlib/real.mlw
	for f in $(COQLIBS_REAL_FILES); do WHY3CONFIG="" bin/why3realize.@OCAMLBEST@ -L stdlib -D drivers/coq-realize.drv -T real.$$f -o $(GENERATED_PREFIX_COQ)/real/; done

update-coq-number: bin/why3realize.@OCAMLBEST@ drivers/coq-realizations.aux stdlib/number.mlw
	for f in $(COQLIBS_NUMBER_FILES); do WHY3CONFIG="" bin/why3realize.@OCAMLBEST@ -L stdlib -D drivers/coq-realize.drv -T number.$$f -o $(GENERATED_PREFIX_COQ)/number/; done

update-coq-set: bin/why3realize.@OCAMLBEST@ drivers/coq-realizations.aux stdlib/set.mlw
	for f in $(COQLIBS_SET_FILES); do WHY3CONFIG="" bin/why3realize.@OCAMLBEST@ -L stdlib -D drivers/coq-realize.drv -T set.$$f -o $(GENERATED_PREFIX_COQ)/set/; done

update-coq-map: bin/why3realize.@OCAMLBEST@ drivers/coq-realizations.aux stdlib/map.mlw
	for f in $(COQLIBS_MAP_FILES); do WHY3CONFIG="" bin/why3realize.@OCAMLBEST@ -L stdlib -D drivers/coq-realize.drv -T map.$$f -o $(GENERATED_PREFIX_COQ)/map/; done

update-coq-list: bin/why3realize.@OCAMLBEST@ drivers/coq-realizations.aux stdlib/list.mlw
	for f in $(COQLIBS_LIST_FILES); do WHY3CONFIG="" bin/why3realize.@OCAMLBEST@ -L stdlib -D drivers/coq-realize.drv -T list.$$f -o $(GENERATED_PREFIX_COQ)/list/; done

update-coq-option: bin/why3realize.@OCAMLBEST@ drivers/coq-realizations.aux stdlib/option.mlw
	for f in $(COQLIBS_OPTION_FILES); do WHY3CONFIG="" bin/why3realize.@OCAMLBEST@ -L stdlib -D drivers/coq-realize.drv -T option.$$f -o $(GENERATED_PREFIX_COQ)/option/; done

update-coq-bv: bin/why3realize.@OCAMLBEST@ drivers/coq-realizations.aux stdlib/bv.mlw
	for f in $(COQLIBS_BV_FILES); do WHY3CONFIG="" bin/why3realize.@OCAMLBEST@ -L stdlib -D drivers/coq-realize.drv -T bv.$$f -o $(GENERATED_PREFIX_COQ)/bv/; done

update-coq-ieee_float: bin/why3realize.@OCAMLBEST@ drivers/coq-realizations.aux stdlib/ieee_float.mlw
	for f in $(COQLIBS_IEEEFLOAT_FILES); do WHY3CONFIG="" bin/why3realize.@OCAMLBEST@ -L stdlib -D drivers/coq-realize.drv -T ieee_float.$$f -o $(GENERATED_PREFIX_COQ)/ieee_float/; done

update-coq-fp: bin/why3realize.@OCAMLBEST@ drivers/coq-realizations.aux stdlib/floating_point.mlw
	for f in $(COQLIBS_FP_FILES); do WHY3CONFIG="" bin/why3realize.@OCAMLBEST@ -L stdlib -D drivers/coq-realize.drv -T floating_point.$$f -o $(GENERATED_PREFIX_COQ)/floating_point/; done

ifeq (@enable_coq_libs@,yes)

uninstall-coq:
	rm -rf $(LIBDIR)/why3/coq

install-coq:
	$(MKDIR_P) $(LIBDIR)/why3/coq
	$(INSTALL_DATA) lib/coq/version $(LIBDIR)/why3/coq/
	$(INSTALL_DATA) lib/coq/BuiltIn.vo lib/coq/HighOrd.vo $(LIBDIR)/why3/coq/
	$(MKDIR_P) $(LIBDIR)/why3/coq/int
	$(INSTALL_DATA) $(addsuffix .vo, $(COQLIBS_INT)) $(LIBDIR)/why3/coq/int/
	$(MKDIR_P) $(LIBDIR)/why3/coq/bool
	$(INSTALL_DATA) $(addsuffix .vo, $(COQLIBS_BOOL)) $(LIBDIR)/why3/coq/bool/
	$(MKDIR_P) $(LIBDIR)/why3/coq/real
	$(INSTALL_DATA) $(addsuffix .vo, $(COQLIBS_REAL)) $(LIBDIR)/why3/coq/real/
	$(MKDIR_P) $(LIBDIR)/why3/coq/number
	$(INSTALL_DATA) $(addsuffix .vo, $(COQLIBS_NUMBER)) $(LIBDIR)/why3/coq/number/
	$(MKDIR_P) $(LIBDIR)/why3/coq/set
	$(INSTALL_DATA) $(addsuffix .vo, $(COQLIBS_SET)) $(LIBDIR)/why3/coq/set/
	$(MKDIR_P) $(LIBDIR)/why3/coq/map
	$(INSTALL_DATA) $(addsuffix .vo, $(COQLIBS_MAP)) $(LIBDIR)/why3/coq/map/
	$(MKDIR_P) $(LIBDIR)/why3/coq/list
	$(INSTALL_DATA) $(addsuffix .vo, $(COQLIBS_LIST)) $(LIBDIR)/why3/coq/list/
	$(MKDIR_P) $(LIBDIR)/why3/coq/option
	$(INSTALL_DATA) $(addsuffix .vo, $(COQLIBS_OPTION)) $(LIBDIR)/why3/coq/option/
	$(MKDIR_P) $(LIBDIR)/why3/coq/bv
	$(INSTALL_DATA) $(addsuffix .vo, $(COQLIBS_BV)) $(LIBDIR)/why3/coq/bv/
ifeq (@enable_coq_fp_libs@,yes)
	$(MKDIR_P) $(LIBDIR)/why3/coq/floating_point
	$(INSTALL_DATA) $(addsuffix .vo, $(COQLIBS_FP)) $(LIBDIR)/why3/coq/floating_point/
	$(MKDIR_P) $(LIBDIR)/why3/coq/ieee_float
	$(INSTALL_DATA) $(addsuffix .vo, $(COQLIBS_IEEEFLOAT)) $(LIBDIR)/why3/coq/ieee_float/
endif
	$(MKDIR_P) $(DATADIR)/why3/drivers
	$(INSTALL_DATA) drivers/coq-realizations.aux $(DATADIR)/why3/drivers/

install:: install-coq

all: coq

ifneq "$(MAKECMDGOALS:clean%=clean)" "clean"
ifneq "$(MAKECMDGOALS:update-coq%=update-coq)" "update-coq"
-include $(COQVD)
endif
endif

depend: $(COQVD)

endif

install-data::
	$(MKDIR_P) $(DATADIR)/why3/drivers
	$(INSTALL_DATA) drivers/coq-realizations.aux $(DATADIR)/why3/drivers/

all: drivers/coq-realizations.aux

clean::
	rm -f drivers/coq-realizations.aux

####################
# PVS realizations
####################

lib/pvs/version: lib/pvs/version.in config.status
	./config.status chmod --file $@

ifeq (@enable_pvs_libs@,yes)

PVSLIBS_INT_FILES = Int Abs MinMax ComputerDivision EuclideanDivision
PVSLIBS_INT = $(addprefix lib/pvs/int/, $(PVSLIBS_INT_FILES))

PVSLIBS_REAL_FILES = Abs FromInt MinMax Real Square ExpLog Trigonometry \
                     PowerInt
 # RealInfix
PVSLIBS_REAL = $(addprefix lib/pvs/real/, $(PVSLIBS_REAL_FILES))

PVSLIBS_LIST_FILES =
  # Nth
PVSLIBS_LIST = $(addprefix lib/pvs/int/, $(PVSLIBS_LIST_FILES))

PVSLIBS_NUMBER_FILES = # Divisibility Gcd Parity Prime
PVSLIBS_NUMBER = $(addprefix lib/pvs/number/, $(PVSLIBS_NUMBER_FILES))

PVSLIBS_FP_FILES = Rounding SingleFormat Single DoubleFormat Double
PVSLIBS_FP_ALL_FILES = $(PVSLIBS_FP_FILES)
PVSLIBS_FP = $(addprefix lib/pvs/floating_point/, $(PVSLIBS_FP_ALL_FILES))

PVSLIBS_FILES = $(PVSLIBS_INT) $(PVSLIBS_REAL) $(PVSLIBS_LIST) \
                $(PVSLIBS_NUMBER) $(PVSLIBS_FP)

drivers/pvs-realizations.aux: Makefile
	$(SHOW) 'Generate $@'
	$(HIDE)(echo "(* generated automatically at compilation time *)"; \
	for f in $(PVSLIBS_INT_FILES); do \
	echo 'theory int.'"$$f"' meta "realized_theory" "int.'"$$f"'", "" end'; done; \
	for f in $(PVSLIBS_REAL_FILES); do \
	echo 'theory real.'"$$f"' meta "realized_theory" "real.'"$$f"'", "" end'; done; \
	for f in $(PVSLIBS_LIST_FILES); do \
	echo 'theory list.'"$$f"' meta "realized_theory" "list.'"$$f"'", "" end'; done; \
	for f in $(PVSLIBS_NUMBER_FILES); do \
	echo 'theory number.'"$$f"' meta "realized_theory" "number.'"$$f"'", "" end'; done; \
	for f in $(PVSLIBS_FP_FILES); do \
	echo 'theory floating_point.'"$$f"' meta "realized_theory" "floating_point.'"$$f"'", "" end'; done; \
	) > $@

uninstall-pvs:
	rm -rf $(LIBDIR)/why3/pvs

install-pvs:
	$(MKDIR_P) $(LIBDIR)/why3/pvs
	$(INSTALL_DATA) lib/pvs/version $(LIBDIR)/why3/pvs/
	$(MKDIR_P) $(LIBDIR)/why3/pvs/int
	$(INSTALL_DATA) $(addsuffix .pvs, $(PVSLIBS_INT)) $(LIBDIR)/why3/pvs/int/
	$(INSTALL_DATA) $(addsuffix .prf, $(PVSLIBS_INT)) $(LIBDIR)/why3/pvs/int/
	$(MKDIR_P) $(LIBDIR)/why3/pvs/real
	$(INSTALL_DATA) $(addsuffix .pvs, $(PVSLIBS_REAL)) $(LIBDIR)/why3/pvs/real/
	$(INSTALL_DATA) $(addsuffix .prf, $(PVSLIBS_REAL)) $(LIBDIR)/why3/pvs/real/
	$(MKDIR_P) $(LIBDIR)/why3/pvs/floating_point/
	$(INSTALL_DATA) $(addsuffix .pvs, $(PVSLIBS_FP)) $(LIBDIR)/why3/pvs/floating_point/
	$(MKDIR_P) $(DATADIR)/why3/drivers/
	$(INSTALL_DATA) drivers/pvs-realizations.aux $(DATADIR)/why3/drivers/

install:: install-pvs

update-pvs: bin/why3realize.@OCAMLBEST@ drivers/pvs-realizations.aux
	for f in $(PVSLIBS_INT_FILES); do WHY3CONFIG="" bin/why3realize.@OCAMLBEST@ -L stdlib -D drivers/pvs-realize.drv -T int.$$f -o lib/pvs/int/; done
	for f in $(PVSLIBS_REAL_FILES); do WHY3CONFIG="" bin/why3realize.@OCAMLBEST@ -L stdlib -D drivers/pvs-realize.drv -T real.$$f -o lib/pvs/real/; done
	for f in $(PVSLIBS_LIST_FILES); do WHY3CONFIG="" bin/why3realize.@OCAMLBEST@ -L stdlib -D drivers/pvs-realize.drv -T list.$$f -o lib/pvs/list/; done
	for f in $(PVSLIBS_NUMBER_FILES); do WHY3CONFIG="" bin/why3realize.@OCAMLBEST@ -L stdlib -D drivers/pvs-realize.drv -T number.$$f -o lib/pvs/number/; done
	for f in $(PVSLIBS_FP_FILES); do WHY3CONFIG="" bin/why3realize.@OCAMLBEST@ -L stdlib -D drivers/pvs-realize.drv -T floating_point.$$f -o lib/pvs/floating_point/; done

else

drivers/pvs-realizations.aux: Makefile
	$(SHOW) 'Generate $@'
	$(HIDE)echo "(* generated automatically at compilation time *)" > $@

endif

install-data::
	$(MKDIR_P) $(DATADIR)/why3/drivers/
	$(INSTALL_DATA) drivers/pvs-realizations.aux $(DATADIR)/why3/drivers/

all: drivers/pvs-realizations.aux

clean::
	rm -f drivers/pvs-realizations.aux

#######################
# Isabelle realizations
#######################


ISABELLEVERSIONSPECIFIC=ROOT why3.ML Why3_BV.thy Why3_Number.thy Why3_Real.thy Why3_Set.thy

ISABELLEVERSIONSPECIFICTARGETS=$(addprefix lib/isabelle/, $(ISABELLEVERSIONSPECIFIC))
ISABELLEVERSIONSPECIFICSOURCES=$(addsuffix .@ISABELLEVERSION@, $(ISABELLEVERSIONSPECIFICTARGETS))

ISABELLEREALIZEDRV=drivers/isabelle@ISABELLEVERSION@-realize.drv

$(ISABELLEVERSIONSPECIFICTARGETS): $(ISABELLEVERSIONSPECIFICSOURCES)
	for i in $(ISABELLEVERSIONSPECIFIC); do \
		cp lib/isabelle/$$i.@ISABELLEVERSION@ lib/isabelle/$$i ; \
	done

clean::
	rm -f $(ISABELLEVERSIONSPECIFICTARGETS)

ISABELLELIBS_INT_FILES = Abs ComputerDivision Div2 EuclideanDivision Int MinMax Power
ISABELLELIBS_INT = $(addsuffix .xml, $(addprefix $(GENERATED_PREFIX_ISABELLE)/int/, $(ISABELLELIBS_INT_FILES)))

ISABELLELIBS_BOOL_FILES = Bool
ISABELLELIBS_BOOL = $(addsuffix .xml, $(addprefix $(GENERATED_PREFIX_ISABELLE)/bool/, $(ISABELLELIBS_BOOL_FILES)))

ISABELLELIBS_REAL_FILES = Real RealInfix Abs MinMax FromInt Truncate Square ExpLog Trigonometry PowerInt # not yet realized : PowerReal Hyperbolic Polar
ISABELLELIBS_REAL = $(addsuffix .xml, $(addprefix $(GENERATED_PREFIX_ISABELLE)/real/, $(ISABELLELIBS_REAL_FILES)))

ISABELLELIBS_NUMBER_FILES = Divisibility Gcd Parity Prime Coprime
ISABELLELIBS_NUMBER = $(addsuffix .xml, $(addprefix $(GENERATED_PREFIX_ISABELLE)/number/, $(ISABELLELIBS_NUMBER_FILES)))

ISABELLELIBS_SET_FILES = Set Fset
ISABELLELIBS_SET = $(addsuffix .xml, $(addprefix $(GENERATED_PREFIX_ISABELLE)/set/, $(ISABELLELIBS_SET_FILES)))

ISABELLELIBS_MAP_FILES = Map Const Occ MapPermut MapInjection
ISABELLELIBS_MAP = $(addsuffix .xml, $(addprefix $(GENERATED_PREFIX_ISABELLE)/map/, $(ISABELLELIBS_MAP_FILES)))

ISABELLELIBS_LIST_FILES = List Length Mem Nth NthNoOpt NthLength HdTl NthHdTl Append NthLengthAppend Reverse HdTlNoOpt RevAppend Combine Distinct NumOcc Permut
ISABELLELIBS_LIST = $(addsuffix .xml, $(addprefix $(GENERATED_PREFIX_ISABELLE)/list/, $(ISABELLELIBS_LIST_FILES)))

ISABELLELIBS_BV_FILES = Pow2int BV8 BV16 BV32 BV64 BVConverter_32_64 BVConverter_16_64 BVConverter_8_64 BVConverter_16_32 BVConverter_8_32 BVConverter_8_16
ISABELLELIBS_BV = $(addsuffix .xml, $(addprefix $(GENERATED_PREFIX_ISABELLE)/bv/, $(ISABELLELIBS_BV_FILES)))

ISABELLELIBS = $(ISABELLELIBS_INT) $(ISABELLELIBS_BOOL) $(ISABELLELIBS_REAL) $(ISABELLELIBS_NUMBER) $(ISABELLELIBS_SET) $(ISABELLELIBS_MAP) $(ISABELLELIBS_LIST) $(ISABELLELIBS_OPTION) $(ISABELLELIBS_BV)

drivers/isabelle-realizations.aux: Makefile
	$(SHOW) 'Generate $@'
	$(HIDE)(echo "(* generated automatically at compilation time *)"; \
	echo 'theory BuiltIn meta "realized_theory" "BuiltIn", "" end'; \
	for f in $(ISABELLELIBS_INT_FILES); do \
	echo 'theory int.'"$$f"' meta "realized_theory" "int.'"$$f"'", "" end'; done; \
	for f in $(ISABELLELIBS_BOOL_FILES); do \
	echo 'theory bool.'"$$f"' meta "realized_theory" "bool.'"$$f"'", "" end'; done; \
	for f in $(ISABELLELIBS_REAL_FILES); do \
	echo 'theory real.'"$$f"' meta "realized_theory" "real.'"$$f"'", "" end'; done; \
	for f in $(ISABELLELIBS_NUMBER_FILES); do \
	echo 'theory number.'"$$f"' meta "realized_theory" "number.'"$$f"'", "" end'; done; \
	for f in $(ISABELLELIBS_SET_FILES); do \
	echo 'theory set.'"$$f"' meta "realized_theory" "set.'"$$f"'", "" end'; done; \
	for f in $(ISABELLELIBS_MAP_FILES); do \
	echo 'theory map.'"$$f"' meta "realized_theory" "map.'"$$f"'", "" end'; done; \
	for f in $(ISABELLELIBS_LIST_FILES); do \
	echo 'theory list.'"$$f"' meta "realized_theory" "list.'"$$f"'", "" end'; done; \
	for f in $(ISABELLELIBS_OPTION_FILES); do \
	echo 'theory option.'"$$f"' meta "realized_theory" "option.'"$$f"'", "" end'; done; \
	for f in $(ISABELLELIBS_BV_FILES); do \
	echo 'theory bv.'"$$f"' meta "realized_theory" "bv.'"$$f"'", "" end'; done; \
	) > $@

ifeq (@enable_local@,yes)
  ISABELLE_TARGET_DIR=`pwd`/lib/isabelle
else
  ISABELLE_TARGET_DIR=$(LIBDIR)/why3/isabelle
endif

$(GENERATED_PREFIX_ISABELLE)/realizations.@ISABELLEVERSION@: $(ISABELLELIBS)
	$(HIDE)sha1sum $^ | sed -e "s,$(GENERATED_PREFIX_ISABELLE)/,," > $@

update-isabelle: $(GENERATED_PREFIX_ISABELLE)/realizations.@ISABELLEVERSION@

$(ISABELLELIBS_INT): bin/why3realize.@OCAMLBEST@ drivers/isabelle-realizations.aux \
  $(ISABELLEREALIZEDRV) drivers/isabelle-common.gen stdlib/int.mlw
	$(SHOW) "Generating Isabelle realization for int.$(notdir $(basename $@))"
	$(HIDE)mkdir -p $(GENERATED_PREFIX_ISABELLE)/int
	$(HIDE)WHY3CONFIG="" bin/why3realize.@OCAMLBEST@ -L stdlib -D $(ISABELLEREALIZEDRV) -T int.$(notdir $(basename $@)) -o $(GENERATED_PREFIX_ISABELLE)/int/

$(ISABELLELIBS_BOOL): bin/why3realize.@OCAMLBEST@ drivers/isabelle-realizations.aux \
  $(ISABELLEREALIZEDRV) drivers/isabelle-common.gen stdlib/bool.mlw
	$(SHOW) "Generating Isabelle realization for bool.$(notdir $(basename $@))"
	$(HIDE)mkdir -p $(GENERATED_PREFIX_ISABELLE)/bool
	$(HIDE)WHY3CONFIG="" bin/why3realize.@OCAMLBEST@ -L stdlib -D $(ISABELLEREALIZEDRV) -T bool.$(notdir $(basename $@)) -o $(GENERATED_PREFIX_ISABELLE)/bool/

$(ISABELLELIBS_REAL): bin/why3realize.@OCAMLBEST@ drivers/isabelle-realizations.aux \
  $(ISABELLEREALIZEDRV) drivers/isabelle-common.gen stdlib/real.mlw
	$(SHOW) "Generating Isabelle realization for real.$(notdir $(basename $@))"
	$(HIDE)mkdir -p $(GENERATED_PREFIX_ISABELLE)/real
	$(HIDE)WHY3CONFIG="" bin/why3realize.@OCAMLBEST@ -L stdlib -D $(ISABELLEREALIZEDRV) -T real.$(notdir $(basename $@)) -o $(GENERATED_PREFIX_ISABELLE)/real/

$(ISABELLELIBS_NUMBER): bin/why3realize.@OCAMLBEST@ drivers/isabelle-realizations.aux \
  $(ISABELLEREALIZEDRV) drivers/isabelle-common.gen stdlib/number.mlw
	$(SHOW) "Generating Isabelle realization for number.$(notdir $(basename $@))"
	$(HIDE)mkdir -p $(GENERATED_PREFIX_ISABELLE)/number
	$(HIDE)WHY3CONFIG="" bin/why3realize.@OCAMLBEST@ -L stdlib -D $(ISABELLEREALIZEDRV) -T number.$(notdir $(basename $@)) -o $(GENERATED_PREFIX_ISABELLE)/number/

$(ISABELLELIBS_SET): bin/why3realize.@OCAMLBEST@ drivers/isabelle-realizations.aux \
  $(ISABELLEREALIZEDRV) drivers/isabelle-common.gen stdlib/set.mlw
	$(SHOW) "Generating Isabelle realization for set.$(notdir $(basename $@))"
	$(HIDE)mkdir -p $(GENERATED_PREFIX_ISABELLE)/set
	$(HIDE)WHY3CONFIG="" bin/why3realize.@OCAMLBEST@ -L stdlib -D $(ISABELLEREALIZEDRV) -T set.$(notdir $(basename $@)) -o $(GENERATED_PREFIX_ISABELLE)/set/

$(ISABELLELIBS_MAP): bin/why3realize.@OCAMLBEST@ drivers/isabelle-realizations.aux \
  $(ISABELLEREALIZEDRV) drivers/isabelle-common.gen stdlib/map.mlw
	$(SHOW) "Generating Isabelle realization for map.$(notdir $(basename $@))"
	$(HIDE)mkdir -p $(GENERATED_PREFIX_ISABELLE)/map
	$(HIDE)WHY3CONFIG="" bin/why3realize.@OCAMLBEST@ -L stdlib -D $(ISABELLEREALIZEDRV) -T map.$(notdir $(basename $@)) -o $(GENERATED_PREFIX_ISABELLE)/map/

$(ISABELLELIBS_LIST): bin/why3realize.@OCAMLBEST@ drivers/isabelle-realizations.aux \
  $(ISABELLEREALIZEDRV) drivers/isabelle-common.gen stdlib/list.mlw
	$(SHOW) "Generating Isabelle realization for list.$(notdir $(basename $@))"
	$(HIDE)mkdir -p $(GENERATED_PREFIX_ISABELLE)/list
	$(HIDE)WHY3CONFIG="" bin/why3realize.@OCAMLBEST@ -L stdlib -D $(ISABELLEREALIZEDRV) -T list.$(notdir $(basename $@)) -o $(GENERATED_PREFIX_ISABELLE)/list/

$(ISABELLELIBS_OPTION): bin/why3realize.@OCAMLBEST@ drivers/isabelle-realizations.aux \
  $(ISABELLEREALIZEDRV) drivers/isabelle-common.gen stdlib/option.mlw
	$(SHOW) "Generating Isabelle realization for option.$(notdir $(basename $@))"
	$(HIDE)mkdir -p $(GENERATED_PREFIX_ISABELLE)/option
	$(HIDE)WHY3CONFIG="" bin/why3realize.@OCAMLBEST@ -L stdlib -D $(ISABELLEREALIZEDRV) -T option.$(notdir $(basename $@)) -o $(GENERATED_PREFIX_ISABELLE)/option/

$(ISABELLELIBS_BV): bin/why3realize.@OCAMLBEST@ drivers/isabelle-realizations.aux \
  $(ISABELLEREALIZEDRV) drivers/isabelle-common.gen stdlib/bv.mlw
	$(SHOW) "Generating Isabelle realization for bv.$(notdir $(basename $@))"
	$(HIDE)mkdir -p $(GENERATED_PREFIX_ISABELLE)/bv
	$(HIDE)WHY3CONFIG="" bin/why3realize.@OCAMLBEST@ -L stdlib -D $(ISABELLEREALIZEDRV) -T bv.$(notdir $(basename $@)) -o $(GENERATED_PREFIX_ISABELLE)/bv/

ifeq (@enable_isabelle_libs@,yes)

$(GENERATED_PREFIX_ISABELLE)/last_build: $(ISABELLEVERSIONSPECIFICTARGETS) $(ISABELLELIBS)
ifneq (@enable_local@,yes)
	cp -r $(GENERATED_PREFIX_ISABELLE) "$(LIBDIR)/why3"
endif
	@(if isabelle components -l | grep -q "$(ISABELLE_TARGET_DIR)$$"; then \
	    echo "Building the Why3 heap for Isabelle/HOL:"; \
	    isabelle build -bc Why3; \
	    touch $@; \
	  else \
	    echo "[Warning] Cannot pre-build the Isabelle heap because"; \
	    echo "  the Isabelle component configuration does not contain"; \
	    echo "  [$(ISABELLE_TARGET_DIR)]"; \
	  fi)

install-isabelle: $(GENERATED_PREFIX_ISABELLE)/last_build

install:: install-isabelle

clean::
	rm -f $(GENERATED_PREFIX_ISABELLE)/*/*.xml

endif

all: drivers/isabelle-realizations.aux

install-data::
	$(INSTALL_DATA) drivers/isabelle-realizations.aux $(DATADIR)/why3/drivers/

clean::
	rm -f drivers/isabelle-realizations.aux

#######################
# Ocaml realizations
#######################

OCAMLLIBS_FILES = why3__BigInt_compat why3__BigInt why3__IntAux why3__Array \
	          why3__Matrix

OCAMLLIBS_MODULES := $(addprefix lib/ocaml/, $(OCAMLLIBS_FILES))

OCAMLLIBS_DEP = $(addsuffix .dep, $(OCAMLLIBS_MODULES))
OCAMLLIBS_CMO = $(addsuffix .cmo, $(OCAMLLIBS_MODULES))
OCAMLLIBS_CMX = $(addsuffix .cmx, $(OCAMLLIBS_MODULES))

$(OCAMLLIBS_DEP): DEPFLAGS += -I src/util -I lib/ocaml @BIGINTINCLUDE@
$(OCAMLLIBS_CMO) $(OCAMLLIBS_CMX): INCLUDES += -I src/util -I lib/ocaml @BIGINTINCLUDE@
$(OCAMLLIBS_CMX): OFLAGS += -for-pack Why3extract

byte: $(OCAMLLIBS_CMO)
opt:  $(OCAMLLIBS_CMX)

byte: lib/why3/why3extract.cma
opt:  lib/why3/why3extract.cmxa lib/why3/why3extract.cmxs

lib/why3/why3extract.cma: lib/why3/why3extract.cmo
lib/why3/why3extract.cmxa: lib/why3/why3extract.cmx
lib/why3/why3extract.cmxs: lib/why3/why3extract.cmx

lib/why3/why3extract.cmo: $(OCAMLLIBS_CMO)
	$(SHOW) 'Linking  $@'
	$(HIDE)$(OCAMLC) $(BFLAGS) -pack -o $@ $^

lib/why3/why3extract.cmx: $(OCAMLLIBS_CMX) lib/why3/why3extract.cmo
	$(SHOW) 'Linking  $@'
	$(HIDE)$(OCAMLOPT) $(OFLAGS) $(CMIHACK) -pack -o $@ $(filter %.cmx, $^)

install-lib::
	$(MKDIR_P) $(OCAMLINSTALLLIB)/why3
	$(INSTALL_DATA) $(wildcard $(addprefix lib/why3/why3extract., $(INSTALLED_LIB_EXTS))) \
	  $(OCAMLINSTALLLIB)/why3

ifneq "$(MAKECMDGOALS:clean%=clean)" "clean"
-include $(OCAMLLIBS_DEP)
endif

$(OCAMLLIBS_DEP): lib/ocaml/why3__BigInt_compat.ml

depend: $(OCAMLLIBS_DEP)

CLEANDIRS += lib/ocaml
CLEANLIBS += lib/why3/why3extract

################
# Jessie3 plugin
################

ifeq (@enable_frama_c@,yes)

nobyte: jessie.byte
noopt: jessie.opt

jessie.byte: src/jessie/Makefile $(WHY3CMA)
	@$(MAKE) -C src/jessie Jessie3.cma

jessie.opt: src/jessie/Makefile $(WHY3CMXA)
	@$(MAKE) -C src/jessie Jessie3.cmxs

uninstall-framac:
	rm -f $(FRAMAC_LIBDIR)/plugins/Jessie3.*

uninstall:: uninstall-framac

install-framac:
	$(MKDIR_P) $(FRAMAC_LIBDIR)/plugins/
	$(INSTALL_DATA) $(wildcard $(addprefix src/jessie/Jessie3., $(INSTALLED_LIB_EXTS))) \
	  $(FRAMAC_LIBDIR)/plugins/

install:: install-framac

clean::
	$(MAKE) -C src/jessie clean

endif

#########
# why3doc
#########

WHY3DOCGENERATED = src/why3doc/doc_lexer.ml

WHY3DOC_FILES = doc_html doc_def doc_lexer doc_main

WHY3DOCMODULES = $(addprefix src/why3doc/, $(WHY3DOC_FILES))

WHY3DOCDEP = $(addsuffix .dep, $(WHY3DOCMODULES))
WHY3DOCCMO = $(addsuffix .cmo, $(WHY3DOCMODULES))
WHY3DOCCMX = $(addsuffix .cmx, $(WHY3DOCMODULES))

$(WHY3DOCDEP): DEPFLAGS += -I src/why3doc
$(WHY3DOCCMO) $(WHY3DOCCMX): INCLUDES += -I src/why3doc

$(WHY3DOCDEP): $(WHY3DOCGENERATED)

# build targets

byte: bin/why3doc.byte
opt:  bin/why3doc.opt

bin/why3doc.opt: $(WHY3CMXA) $(WHY3DOCCMX)
bin/why3doc.byte: $(WHY3CMA) $(WHY3DOCCMO)

# depend and clean targets

ifneq "$(MAKECMDGOALS:clean%=clean)" "clean"
-include $(WHY3DOCDEP)
endif

depend: $(WHY3DOCDEP)

CLEANDIRS += src/why3doc
GENERATED += $(WHY3DOCGENERATED)

uninstall-bin::
	rm -f $(TOOLDIR)/why3doc$(EXE)

install-bin::
	$(MKDIR_P) $(TOOLDIR)
	$(INSTALL) bin/why3doc.@OCAMLBEST@ $(TOOLDIR)/why3doc$(EXE)

install_local:: bin/why3doc

#########
# trywhy3
#########

ifeq ($(DEBUGJS),yes)
 JSOO_DEBUG=--pretty --debug-info --source-map
 JS_MAPS=alt_ergo_worker.map  trywhy3.map  why3_worker.map
else
 JSOO_DEBUG=
 JS_MAPS=
endif

ALTERGODIR=src/trywhy3/alt-ergo

JSOCAMLC=ocamlfind ocamlc -package js_of_ocaml -g -package js_of_ocaml.syntax \
        -package ocplib-simplex -syntax camlp4o -I src/trywhy3 \
	-I $(ALTERGODIR)/src/util \
	-I $(ALTERGODIR)/src/structures \
	-I $(ALTERGODIR)/src/parsing \
	-I $(ALTERGODIR)/src/preprocess \
	-I $(ALTERGODIR)/src/theories \
	-I $(ALTERGODIR)/src/instances \
	-I $(ALTERGODIR)/src/sat \
	-I $(ALTERGODIR)/src/main

ALTERGOMODS=util/config util/version util/emap util/myUnix util/myDynlink \
	util/myZip util/util util/lists util/numsNumbers util/numbers \
	util/timers util/options util/gc_debug util/loc util/hashcons \
	util/hstring \
	structures/exception structures/symbols structures/ty \
	structures/parsed structures/typed structures/term structures/literal \
	structures/formula structures/explanation structures/errors \
	util/profiling_default util/profiling \
	parsing/why_parser parsing/why_lexer \
	preprocess/existantial preprocess/triggers preprocess/why_typing \
	preprocess/cnf \
	instances/matching instances/instances \
	theories/polynome theories/ac theories/uf theories/use \
	theories/intervals theories/inequalities theories/intervalCalculus \
	theories/arith theories/records theories/bitv theories/arrays \
	theories/sum theories/combine theories/ccx theories/theory \
	sat/sat_solvers \
	main/frontend

ALTERGOCMO=$(addprefix $(ALTERGODIR)/src/, $(addsuffix .cmo,$(ALTERGOMODS)))
TRYWHY3CMO=lib/why3/why3.cma
TRYWHY3FILES=trywhy3.js trywhy3.html trywhy3.css \
	README examples/ \
	trywhy3_custom.css gen_index.sh fontawesome/css/font-awesome.min.css \
	fontawesome/fonts/FontAwesome.otf fontawesome/fonts/fontawesome-webfont.svg \
	fontawesome/fonts/fontawesome-webfont.woff fontawesome/fonts/fontawesome-webfont.eot \
	fontawesome/fonts/fontawesome-webfont.ttf  fontawesome/fonts/fontawesome-webfont.woff2 \
	ace-builds/src-min-noconflict/ace.js ace-builds/src-min-noconflict/mode-why3.js \
	ace-builds/src-min-noconflict/theme-chrome.js $(JS_MAPS)

trywhy3_package: trywhy3
	tar czf trywhy3.tar.gz -C src $(addprefix trywhy3/, $(TRYWHY3FILES))

trywhy3: src/trywhy3/trywhy3.js src/trywhy3/why3_worker.js src/trywhy3/alt_ergo_worker.js

src/trywhy3/trywhy3.js: src/trywhy3/trywhy3.byte src/trywhy3/why3_worker.js src/trywhy3/alt_ergo_worker.js src/trywhy3/examples/*.mlw
	js_of_ocaml --extern-fs $(JSOO_DEBUG) -I src/trywhy3 \
		--file=why3_worker.js:/ \
		--file=alt_ergo_worker.js:/ \
	        --file=examples/index.txt:/examples/index.txt \
		`find src/trywhy3/examples \( -name "*.mlw" -o -name "*.why" \) -printf " --file=examples/%P:/examples/%P"` \
	+weak.js +nat.js $<

src/trywhy3/trywhy3.byte: src/trywhy3/worker_proto.cmo src/trywhy3/trywhy3.cmo
	$(JSOCAMLC) $(BFLAGS) -o $@ -linkpkg $(BLINKFLAGS) $^

src/trywhy3/why3_worker.js: src/trywhy3/why3_worker.byte
	js_of_ocaml $(JSOO_DEBUG) --extern-fs -I . -I src/trywhy3 --file=trywhy3.conf:/ \
		--file=try_alt_ergo.drv:/ \
		`find stdlib \( -name "*.mlw" -o -name "*.why" \) -printf " --file=%p:/%p"` \
	+weak.js +nat.js $<

src/trywhy3/why3_worker.byte: $(TRYWHY3CMO) src/trywhy3/worker_proto.cmo src/trywhy3/why3_worker.cmo
	$(JSOCAMLC) $(BFLAGS) -o $@ -linkpkg $(BLINKFLAGS) $^

src/trywhy3/alt_ergo_worker.js: src/trywhy3/alt_ergo_worker.byte
	js_of_ocaml $(JSOO_DEBUG) +weak.js +nat.js +dynlink.js +toplevel.js $<

src/trywhy3/alt_ergo_worker.byte: $(ALTERGOCMO) src/trywhy3/worker_proto.cmo src/trywhy3/alt_ergo_worker.cmo
	$(JSOCAMLC) $(BFLAGS) -o $@ -linkpkg $(BLINKFLAGS) $^

src/trywhy3/alt_ergo_worker.cmo: src/trywhy3/worker_proto.cmo
src/trywhy3/why3_worker.cmo: src/trywhy3/worker_proto.cmo
src/trywhy3/trywhy3.cmo: src/trywhy3/worker_proto.cmo

src/trywhy3/%.cmo: src/trywhy3/%.ml
	$(JSOCAMLC) $(BFLAGS) -c $<

src/trywhy3/%.cmi: src/trywhy3/%.mli
	$(JSOCAMLC) $(BFLAGS) -c $<

clean::
	rm -f src/trywhy3/trywhy3.js src/trywhy3/trywhy3.byte src/trywhy3/trywhy3.cm* \
	 src/trywhy3/why3_worker.js src/trywhy3/why3_worker.byte src/trywhy3/why3_worker.cm* \
         src/trywhy3/alt_ergo_worker.js src/trywhy3/alt_ergo_worker.byte src/trywhy3/alt_ergo_worker.cm* \
         src/trywhy3/worker_proto.cm* trywhy3.tar.gz

CLEANDIRS += src/trywhy3


#########
# why3webserver and full web/js interface
#########

ifeq (@enable_web_ide@,yes)

JSOCAMLCW=ocamlfind ocamlc -package js_of_ocaml -package js_of_ocaml.ppx \
        -I src/ide

src/ide/why3_js.cmo: src/ide/why3_js.ml lib/why3/why3.cma
	$(JSOCAMLCW) $(BFLAGS) -c $<

src/ide/why3_js.byte: lib/why3/why3.cma src/ide/why3_js.cmo
	$(JSOCAMLCW) $(BFLAGS) -o $@ -linkpkg $(BLINKFLAGS) $^

src/ide/why3_js.js: src/ide/why3_js.byte
	js_of_ocaml +weak.js +nat.js +dynlink.js +toplevel.js $<

opt: bin/why3webserver.opt src/ide/why3_js.js
byte: bin/why3webserver.byte src/ide/why3_js.js

endif

########
# bench
########

.PHONY: bench test

bench:: bin/why3.@OCAMLBEST@ bin/why3config.@OCAMLBEST@ plugins $(TOOLS) \
  share/Makefile.config bin/why3extract.@OCAMLBEST@ bench-api
	bash bench/bench ".@OCAMLBEST@"
	@echo ""
	@echo "=== Checking extraction ==="
	$(MAKE) test-ocaml-extraction
# desactivé car requiert findlib
# if test -d examples/runstrat ; then \
#  $(MAKE) test-runstrat.@OCAMLBEST@ ; fi
	@if test "@enable_coq_tactic@" = "yes"; then \
	   echo ; \
	   echo "=== Checking the Coq tactic ==="; \
	   $(MAKE) test-coq-tactic; fi

bench-api:
	@echo ""
	@echo "=== Checking Why3 API ==="
	$(MAKE) test-api-logic.@OCAMLBEST@
	$(MAKE) test-api-transform.@OCAMLBEST@
	$(MAKE) test-api-mlw-tree.@OCAMLBEST@
#	$(MAKE) test-api-mlw.@OCAMLBEST@
	$(MAKE) test-session.@OCAMLBEST@

###############
# test targets
###############

test-itp.opt: src/printer/itp.ml lib/why3/why3.cmxa
	$(if $(QUIET),@echo 'Ocamlopt $<' &&) \
	$(OCAMLOPT) -o $@ -I lib/why3 $(INCLUDES) $(EXTCMXA) lib/why3/why3.cmxa $<

test-api-logic.byte: examples/use_api/logic.ml lib/why3/why3.cma
	$(SHOW) 'Ocaml    $<'
	$(HIDE)ocaml -I lib/why3 $(INCLUDES) $(EXTCMA) lib/why3/why3.cma $< > /dev/null \
	|| (rm -f test-api-logic.byte; printf "Test of Why3 API calls failed. Please fix it"; exit 2)
	@rm -f test-api-logic.byte;

test-api-logic.opt: examples/use_api/logic.ml lib/why3/why3.cmxa
	$(SHOW) 'Ocamlopt $<'
	$(HIDE)($(OCAMLOPT) -o $@ -I lib/why3 $(INCLUDES) $(EXTCMXA) lib/why3/why3.cmxa $< \
	&& ./test-api-logic.opt > /dev/null) \
	|| (rm -f test-api-logic.opt; printf "Test of Why3 API calls failed. Please fix it"; exit 2)
	@rm -f test-api-logic.opt

test-api-transform.byte: examples/use_api/transform.ml lib/why3/why3.cma
	$(SHOW) 'Ocaml    $<'
	$(HIDE)ocaml -I lib/why3 $(INCLUDES) $(EXTCMA) lib/why3/why3.cma $< > /dev/null \
	|| (rm -f test-api-transform.byte; printf "Test of Why3 API calls failed. Please fix it"; exit 2)
	@rm -f test-api-transform.byte;

test-api-transform.opt: examples/use_api/transform.ml lib/why3/why3.cmxa
	$(SHOW) 'Ocamlopt $<'
	$(HIDE)($(OCAMLOPT) -o $@ -I lib/why3 $(INCLUDES) $(EXTCMXA) lib/why3/why3.cmxa $< \
	&& ./test-api-transform.opt > /dev/null) \
	|| (rm -f test-api-transform.opt; printf "Test of Why3 API calls failed. Please fix it"; exit 2)
	@rm -f test-api-transform.opt

test-api-mlw-tree.byte: examples/use_api/mlw_tree.ml lib/why3/why3.cma
	$(SHOW) 'Ocaml    $<'
	$(HIDE)ocaml -I lib/why3 $(INCLUDES) $(EXTCMA) lib/why3/why3.cma $< > /dev/null\
	|| (rm -f test-api-mlw-tree.byte; printf "Test of Why3 API calls failed. Please fix it"; exit 2)
	@rm -f test-api-mlw-tree.byte;

test-api-mlw-tree.opt: examples/use_api/mlw_tree.ml lib/why3/why3.cmxa
	$(SHOW) 'Ocamlopt $<'
	$(HIDE)($(OCAMLOPT) -o $@ -I lib/why3 $(INCLUDES) $(EXTCMXA) lib/why3/why3.cmxa $< \
	&& ./test-api-mlw-tree.opt > /dev/null) \
	|| (rm -f test-api-mlw-tree.opt; printf "Test of Why3 API calls failed. Please fix it"; exit 2)
	@rm -f test-api-mlw-tree.opt

test-api-mlw.byte: examples/use_api/mlw.ml lib/why3/why3.cma
	$(SHOW) 'Ocaml    $<'
	$(HIDE)ocaml -I lib/why3 $(INCLUDES) $(EXTCMA) lib/why3/why3.cma $< \
	|| (rm -f test-api-mlw.byte; printf "Test of Why3 API calls failed. Please fix it"; exit 2)
	@rm -f test-api-mlw.byte;

test-api-mlw.opt: examples/use_api/mlw.ml lib/why3/why3.cmxa
	$(SHOW) 'Ocamlopt $<'
	$(HIDE)($(OCAMLOPT) -o $@ -I lib/why3 $(INCLUDES) $(EXTCMXA) lib/why3/why3.cmxa $< \
	&& ./test-api-mlw.opt > /dev/null) \
	|| (rm -f test-api-mlw.opt; printf "Test of Why3 API calls failed. Please fix it"; exit 2)
	@rm -f test-api-mlw.opt

#test-shape: lib/why3/why3.cma
#	ocaml -I lib/why3 $(INCLUDES) $(EXTCMA) $? examples/test_shape.ml

test-session.byte: examples/use_api/create_session.ml lib/why3/why3.cma
	$(SHOW) 'Ocaml    $<'
	$(HIDE)ocaml -I lib/why3 $(INCLUDES) $(EXTCMA) lib/why3/why3.cma $< > /dev/null\
	|| (rm -f why3session.xml why3shapes why3shapes.gz;  \
	printf "Test of Why3 API calls for Session module failed. Please fix it"; exit 2)
	@rm -f why3session.xml why3shapes why3shapes.gz

test-session.opt: examples/use_api/create_session.ml lib/why3/why3.cmxa
	$(SHOW) 'Ocamlopt $<'
	$(HIDE)($(OCAMLOPT) -o $@ -I lib/why3 $(INCLUDES) $(EXTCMXA) lib/why3/why3.cmxa  $< \
	&& ./test-session.opt > /dev/null) \
	|| (rm -f test-session.opt why3session.xml why3shapes why3shapes.gz; \
	printf "Test of Why3 API calls for Session module failed. Please fix it"; exit 2)
	@rm -f test-session.opt why3session.xml why3shapes why3shapes.gz

test-coq-tactic: lib/coq-tactic/Why3.vo
	$(COQC) $(COQRTAC) bench/coq-tactic/test.v

#only test the compilation of runstrat
test-runstrat.byte: lib/why3/why3.cma lib/why3/META
	OCAMLPATH=$(PWD)/lib $(MAKE) -C examples/use_api/runstrat clean
	OCAMLPATH=$(PWD)/lib $(MAKE) -C examples/use_api/runstrat byte

test-runstrat.opt: lib/why3/why3.cmxa lib/why3/META
	OCAMLPATH=$(PWD)/lib $(MAKE) -C examples/use_api/runstrat clean
	OCAMLPATH=$(PWD)/lib $(MAKE) -C examples/use_api/runstrat opt

test-runstrat: test-runstrat.@OCAMLBEST@

test-ocaml-extraction: bin/why3.opt bin/why3extract.opt
	@echo "driver ocaml64"
	@bin/why3extract.opt -D ocaml64 -L tests \
	  test_extraction.TestExtraction -o tests/test-extraction/test.ml
	@ocamlfind ocamlopt -package zarith -linkpkg -I tests/test-extraction/ \
	  tests/test-extraction/test.ml tests/test-extraction/main.ml \
          -o tests/test-extraction/a.out
	@tests/test-extraction/a.out

################
# documentation
################

.PHONY: doc

ifeq (@enable_doc@,yes)

doc: doc/manual.pdf doc/html/index.html

BNF = qualid label constant operator term type formula theory theory2 \
	why_file spec expr expr2 module whyml_file term_old_at
BNFTEX = $(BNF:%=doc/%_bnf.tex)

doc/%_bnf.tex: doc/%.bnf doc/bnf$(EXE)
	doc/bnf$(EXE) $< > $@

doc/bnf$(EXE): doc/bnf.mll
	$(OCAMLLEX) $<
	$(OCAMLC) -o $@ doc/bnf.ml

doc/extract_ocaml_code: doc/extract_ocaml_code.ml
	$(OCAMLC) str.cma -o $@ $<

doc/logic__%.ml: examples/use_api/logic.ml doc/extract_ocaml_code
	doc/extract_ocaml_code examples/use_api/logic.ml $* doc

doc/whyconf__%.ml: src/driver/whyconf.ml doc/extract_ocaml_code
	doc/extract_ocaml_code src/driver/whyconf.ml $* doc

doc/call_provers__%.ml: src/driver/call_provers.ml doc/extract_ocaml_code
	doc/extract_ocaml_code src/driver/call_provers.ml $* doc

doc/mlw_tree__%.ml: examples/use_api/mlw_tree.ml doc/extract_ocaml_code
	doc/extract_ocaml_code examples/use_api/mlw_tree.ml $* doc

doc/transform__%.ml: examples/use_api/transform.ml doc/extract_ocaml_code
	doc/extract_ocaml_code examples/use_api/transform.ml $* doc

OCAMLCODE_LOGIC = opening printformula declarepropvars declarepropatoms \
	buildtask printtask buildtask2 \
	getconf getanyaltergo getaltergo200 \
	getdriver callprover calltimelimit \
	buildfmla buildtermalt buildtaskimport \
	quantfmla1 quantfmla2 quantfmla3 quantfmla4 \
	buildth1 buildth2 buildth3 buildth4 buildth5 buildth6 buildth7 \
	printtheory splittheory printalltasks

OCAMLCODE_CALLPROVERS = proveranswer proverresult resourcelimit

OCAMLCODE_TRANSFORM = negate register

OCAMLCODE_MLWTREE = buildenv openmodule useimport \
	source1 code1 helper1 source2 code2 source3 code3 \
	closemodule checkingvcs

OCAMLCODE = $(addprefix doc/logic__, $(addsuffix .ml, $(OCAMLCODE_LOGIC))) \
	$(addprefix doc/call_provers__, $(addsuffix .ml, $(OCAMLCODE_CALLPROVERS))) \
	$(addprefix doc/transform__, $(addsuffix .ml, $(OCAMLCODE_TRANSFORM))) \
	$(addprefix doc/mlw_tree__, $(addsuffix .ml, $(OCAMLCODE_MLWTREE))) \
	doc/whyconf__provertype.ml

DOC = api glossary ide intro exec macros manpages install \
      manual starting syntax syntaxref technical version whyml \
      itp pvs coq coq_tactic isabelle

DOCTEX = $(DOC:%=doc/%.tex)

doc/manual.pdf: $(BNFTEX) $(OCAMLCODE) $(DOCTEX) doc/manual.bib share/provers-detection-data.conf
	cd doc; $(RUBBER) --warn all --pdf manual.tex

update-doc-png:
	export UBUNTU_MENUPROXY=0; \
	export WHY3CONFIG=doc/why3ide-doc.conf; \
	export WHY3LOADPATH=stdlib; \
	sed -n -e 's/^%EXECUTE \(.*\)/\1/p' $(DOCTEX) | $(SHELL) -e

CLEANDIRS += doc
GENERATED += doc/bnf.ml

ifeq (@enable_html_doc@,yes)

# the dependency on the pdf ensures the bbl was built
doc/html/manual.html: doc/manual.pdf doc/fix.hva
	cd doc; rm -rf html; mkdir -p html
	cp doc/*.png doc/manual.bbl doc/html/
	cd doc; $(HEVEA) -o html/manual.html -fix -O fix.hva makeidx.hva manual.tex

doc/html/index.html: doc/html/manual.html
	cd doc; $(HACHA) -tocbis -o html/index.html html/manual.html

else

doc/html/index.html:

endif

clean::
	rm -rf doc/bnf$(EXE) $(BNFTEX) doc/html doc/manual.image.out; \
	cd doc; $(RUBBER) --pdf --clean manual.tex

else

doc:

endif

##########
# API DOC
##########

.PHONY: apidoc apidot

MODULESTODOC = \
	util/util util/opt util/lists util/strings \
	util/extmap util/extset util/exthtbl \
	util/weakhtbl util/stdlib util/rc util/debug \
	util/loc util/pp util/bigInt util/number \
	core/ident core/ty core/term core/decl core/coercion core/theory \
	core/env core/task core/trans core/pretty core/printer \
	driver/whyconf driver/call_provers driver/driver \
	transform/args_wrapper \
	session/session_itp session/controller_itp \
	session/itp_communication session/itp_server \
	mlw/ity mlw/expr mlw/pdecl mlw/pmodule mlw/vc

FILESTODOC = $(MODULESTODOC:%=src/%.mli)

doc/apidoc:
	mkdir -p doc/apidoc

apidoc: doc/apidoc $(FILESTODOC)
	$(OCAMLDOC) -d doc/apidoc -html -t "Why3 API documentation" \
		-keep-code $(INCLUDES) $(LIBINCLUDES) -I lib/why3 $(FILESTODOC)

# could we include also the dependency graph ? -- someone
# At least we can give a way to create it -- francois

apidot: doc/apidoc/dg.svg doc/apidoc/dg.png

#The sed remove configuration for dot that gives bad result
doc/apidoc/dg.dot: doc/apidoc $(FILESTODOC)
	$(OCAMLDOC) -o doc/apidoc/dg.dot.tmp -dot $(INCLUDES) \
		$(LIBINCLUDES) -I lib/why3 $(FILESTODOC)
	sed -e "s/  \(size\|ratio\|rotate\|fontsize\).*$$//" doc/apidoc/dg.dot.tmp \
	  | tred > doc/apidoc/dg.dot
	rm -f doc/apidoc/dg.dot.tmp

doc/apidoc/dg.svg: doc/apidoc/dg.dot
	dot -T svg $< > $@

doc/apidoc/dg.png: doc/apidoc/dg.dot
	dot -T png $< > $@

doc/apidoc.tex: $(FILESTODOC)
	$(OCAMLDOC) -o doc/apidoc.tex -latex -noheader -notrailer $(INCLUDES) \
		$(LIBINCLUDES) -I lib/why3 $(FILESTODOC)

clean::
	rm -f doc/apidoc/*

##########
# Install rules for bash completions
##########

uninstall-bash:
	if test -d /etc/bash_completion.d -a -w /etc/bash_completion.d; then \
	  rm -f /etc/bash_completion.d/why3; \
	fi

uninstall:: uninstall-bash

install-bash::
	if test -d /etc/bash_completion.d -a -w /etc/bash_completion.d; then \
	  $(INSTALL) share/bash/why3 /etc/bash_completion.d; \
	fi

install:: install-bash

##########
# Stdlib formatted with why3doc
##########

.PHONY: stdlibdoc

STDLIBS = \
	algebra \
	array \
	bag \
	bintree \
	bool \
	bv \
	floating_point \
	graph \
	hashtbl \
	ieee_float \
	impset \
	int \
	list \
	map \
	matrix \
	number \
	option \
	pigeon \
	pqueue \
	queue \
	random \
	real \
	ref \
	relations \
	seq \
	set \
	stack \
	string \
	sum \
	mach/array \
	mach/int
# function ? tptp ?

STDLIBFILES = $(patsubst %,stdlib/%.mlw, $(STDLIBS))

# TODO: remove the hack about int.mlw once it has become builtin
stdlibdoc: $(STDLIBFILES) bin/why3doc.@OCAMLBEST@
	mkdir -p doc/stdlibdoc
	sed -e "s/use import Int/use import int.Int/" stdlib/int.mlw > int.mlw
	rm -f doc/stdlibdoc/style.css
	WHY3CONFIG="" bin/why3doc.@OCAMLBEST@ -L stdlib \
          -o doc/stdlibdoc --title "Why3 Standard Library" \
	  $(subst stdlib/int.mlw,int.mlw,$(STDLIBFILES))
	rm int.mlw
	cd doc/stdlibdoc; \
	  for f in stdlib.*.html; \
	    do mv "$$f" "$${f#stdlib.}"; done
	sed -i -e "s#stdlib.##g" doc/stdlibdoc/index.html
	sed -i -e "s#int\.\(<a href=\"int\.html\)#\1#g" doc/stdlibdoc/int.html

clean::
	rm -f doc/stdlibdoc/*

################
# generic rules
################

%.cmi: %.mli
	$(SHOW) 'Ocamlc   $<'
	$(HIDE)$(OCAMLC) -c $(BFLAGS) $<

# suppress "unused rec" warning for Menhir-produced files
%.cmo: %.ml %.mly
	$(SHOW) 'Ocamlc   $<'
	$(HIDE)$(OCAMLC) -c $(BFLAGS) -w -39 $<

# suppress "unused rec" warning for Menhir-produced files
%.cmx: %.ml %.mly
	$(SHOW) 'Ocamlopt $<'
	$(HIDE)$(OCAMLOPT) -c $(OFLAGS) -w -39 $(CMIHACK) $<

%.cmo: %.ml
	$(SHOW) 'Ocamlc   $<'
	$(HIDE)$(OCAMLC) -c $(BFLAGS) $<

%.cmx: %.ml %.mli
	$(SHOW) 'Ocamlopt $<'
	$(HIDE)$(OCAMLOPT) -c $(OFLAGS) $<

# the generic rule cannot be applied since ocaml would confuse
# lib/why3/why3extract.cmi for the interface (!!!)
# same for ocaml/lablgtk2/gMain.cmi on case-insensitive filesystems
src/tools/why3extract.cmx: %.cmx: %.ml
	$(SHOW) 'Ocamlopt $<'
	$(HIDE)$(OCAMLOPT) -c $(OFLAGS) $<

%.cmx: %.ml
	$(SHOW) 'Ocamlopt $<'
	$(HIDE)$(OCAMLOPT) -c $(OFLAGS) $(CMIHACK) $<

%.cma:
	$(SHOW) 'Linking  $@'
	$(HIDE)$(OCAMLC) -a $(BFLAGS) -o $@ $^

%.cmxa:
	$(SHOW) 'Linking  $@'
	$(HIDE)$(OCAMLOPT) -a $(OFLAGS) -o $@ $^

%.cmxs:
	$(SHOW) 'Linking  $@'
	$(HIDE)$(OCAMLOPT) -shared $(OFLAGS) -o $@ $^

%.ml: %.mll
	$(SHOW) 'Ocamllex $<'
	$(HIDE)$(OCAMLLEX) $<

%.ml %.mli: %.mly
	$(SHOW) 'Menhir $<'
	$(HIDE)$(MENHIR) --explain --strict $<

%.dep: %.ml %.mli
	$(SHOW) 'Ocamldep $<'
	$(HIDE)$(OCAMLDEP) $(DEPFLAGS) $< $<i $(TOTARGET)

%.dep: %.ml
	$(SHOW) 'Ocamldep $<'
	$(HIDE)($(OCAMLDEP) $(DEPFLAGS) $<; \
	        echo '$*.cmx : $*.cmi'; \
	        echo '$*.cmi : $*.cmo') $(TOTARGET)

bin/%.opt: | bin
	$(SHOW) 'Linking  $@'
	$(HIDE)$(OCAMLOPT) $(OFLAGS) -o $@ $(OLINKFLAGS) $^

bin/%.byte: | bin
	$(SHOW) 'Linking  $@'
	$(HIDE)$(OCAMLC) $(BFLAGS) -o $@ $(BLINKFLAGS) $^

# .ml4.ml:
# 	$(CAMLP4) pr_o.cmo -impl $< > $@

# jc/jc_ai.ml: jc/jc_annot_inference.ml jc/jc_annot_fail.ml Makefile
# 	if test "@enable_apron@" = "yes" ; then \
# 	  echo "# 1 \"jc/jc_annot_inference.ml\"" > jc/jc_ai.ml; \
# 	  cat jc/jc_annot_inference.ml >> jc/jc_ai.ml; \
# 	else \
# 	  echo "# 1 \"jc/jc_annot_fail.ml\"" > jc/jc_ai.ml; \
# 	  cat jc/jc_annot_fail.ml >> jc/jc_ai.ml; \
# 	fi

# %_why.v: %.mlw $(BINARY)
# 	$(BINARY) -coq $*.mlw

# %_why.pvs: %.mlw $(BINARY)
# 	$(BINARY) -pvs $*.mlw

# Emacs tags
############

tags:
	find src -regex ".*\.ml[^#]*" | grep -v ".svn" | sort -r | xargs \
	etags "--regex-ocaml=/let[ \t]+\([^ \t]+\)/\1/" \
	      "--regex-ocaml=/let[ \t]+rec[ \t]+\([^ \t]+\)/\1/" \
	      "--regex-ocaml=/and[ \t]+\([^ \t]+\)/\1/" \
	      "--regex-ocaml=/type[ \t]+\([^ \t]+\)/\1/" \
	      "--regex-ocaml=/exception[ \t]+\([^ \t]+\)/\1/" \
	      "--regex-ocaml=/val[ \t]+\([^ \t]+\)/\1/" \
	      "--regex-ocaml=/module[ \t]+\([^ \t]+\)/\1/"

otags:
	find \( -name '*.ml' -or -name '*.mli' \) -print0 | xargs -0 otags
#	otags src/*.mli src/*.ml c/*.mli c/*.ml intf/*.mli intf/*.ml

# the previous seems broken. This one is intented for vi(m) users, but could
# be adapted for emacs (remove the -vi option ?)
otags-vi:
	find \( -name '*.ml' -or -name '*.mli' \) -print0 | xargs -0 otags -vi

wc:
	ocamlwc -p src/*.ml* src/*/*.ml*

#dep: depend
#	cat .depend* | ocamldot | dot -Tpdf > dep.pdf
#	$(PDFVIEWER) dep.pdf

# distrib
#########

NAME = why3-@VERSION@
# see .gitattributes for the list of files that are not distributed
MORE_DIST = configure install-sh doc/manual.pdf

dist: $(MORE_DIST)
	rm -rf distrib/$(NAME)/ distrib/$(NAME).tar.gz
	mkdir -p distrib/
	git archive --format tar --prefix $(NAME)/ HEAD | tar x -C distrib/
	for f in $(MORE_DIST); do cp $$f distrib/$(NAME)/$$f; done
	cd distrib; tar cf $(NAME).tar $(NAME); gzip -f --best $(NAME).tar


###############
# file headers
###############

headers:
	headache -c misc/headache_config.txt -h misc/header.txt \
		Makefile.in configure.in \
		src/*/*.ml src/*/*.ml[iyl4] \
		plugins/*/*.ml plugins/*/*.ml[ily] \
		lib/coq-tactic/*.v lib/coq/*.v lib/coq/*/*.v \
		src/server/*.c src/server/*.h \
		src/ide/resetgc.c \
		examples/use_api/*.ml

#########
# myself
#########

Makefile: Makefile.in config.status
	./config.status chmod --file $@

src/jessie/Makefile: src/jessie/Makefile.in config.status
	./config.status chmod --file $@

src/config.sh: src/config.sh.in config.status
	./config.status chmod --file $@

.merlin: .merlin.in config.status
	./config.status chmod --file $@

src/util/config.ml share/Makefile.config: src/config.sh
	$(SHOW) 'Generate $@'
	$(HIDE)BINDIR=$(BINDIR) LIBDIR=$(LIBDIR) DATADIR=$(DATADIR) src/config.sh

clean::
	rm -f share/Makefile.config

doc/version.tex: doc/version.tex.in config.status
	./config.status chmod --file $@

config.status: configure
	./config.status --recheck

all: lib/why3/META .merlin

lib/why3/META: lib/why3/META.in config.status
	./config.status chmod --file $@

configure: configure.in Version
	autoconf -f

###################
# clean and depend
###################

.PHONY: distclean

distclean: clean
	rm -f config.status config.cache config.log .merlin \
	    Makefile src/util/config.ml doc/version.tex \
	    src/jessie/Makefile src/config.sh lib/why3/META

depend:
	rm -f $^
	$(MAKE) $^

clean::
	rm -f $(GENERATED)
	$(foreach d,$(CLEANDIRS),rm -f $(addprefix $(d)/*.,$(COMPILED_LIB_EXTS));)
	$(foreach p,$(CLEANLIBS),rm -f $(addprefix $(p).,$(COMPILED_LIB_EXTS));)

detect-unused:
	@L1=$$(mktemp); \
	L2=$$(mktemp); \
	for d in `find examples/ -name 'why3session.xml' -printf '%h\n'`; do \
	  sed -n -e 's/.*edited="\([^"]*\)".*/\1/p' $$d/why3session.xml | sort > $$L1; \
	  (cd $$d; git ls-files) | grep -v -e '^why3session.xml' -e '^why3shapes' -e '^[.]gitignore' -e '^Makefile' -e '[.]ml$$' -e '[.]html$$' | sed -e 's/[.]prf$$/.pvs/;s/[.]thy$$/.xml/' | sort -u > $$L2; \
	  diff -u --label="$$d/why3session.xml" --label="$$d/" $$L1 $$L2 || echo; \
	done; \
	rm $$L1 $$L2

##################################################################
# Building the Why3 platform with ocamlbuild (OCaml 3.10 needed) #
##################################################################

# There used to be targets here but they are no longer useful.

# To build using Ocamlbuild:
# 1) Run "make Makefile" to ensure that the generated files (config.ml, ...)
# are generated.
# 2) Run Ocamlbuild with any target to generate the sanitization script.
# 3) Run ./sanitize to delete the generated files that shouldn't be generated
# (i.e. all lexers and parsers).
# 4) Run Ocamlbuild with the target you need, for example:
# ocamlbuild jc/jc_main.native

# You can also use the Makefile ./build.makefile which has some handy targets.<|MERGE_RESOLUTION|>--- conflicted
+++ resolved
@@ -227,15 +227,9 @@
 		introduction abstraction close_epsilon lift_epsilon \
 		eliminate_epsilon intro_projections_counterexmp \
 		intro_vc_vars_counterexmp prepare_for_counterexmp \
-<<<<<<< HEAD
 		instantiate_predicate smoke_detector \
 		prop_curry eliminate_literal \
-		generic_arg_trans_utils case apply \
-=======
-		eval_match instantiate_predicate smoke_detector \
-		prop_curry \
 		generic_arg_trans_utils case apply subst \
->>>>>>> 8e560e42
 		ind_itp destruct cut \
 		induction induction_pr matching reflection
 
