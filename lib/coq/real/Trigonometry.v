--- conflicted
+++ resolved
@@ -79,16 +79,11 @@
 replace PI with (4 * (PI / 4))%R by field.
 rewrite <- atan_1.
 admit. (* to avoid a dependency on CoqInterval *)
-<<<<<<< HEAD
 (*
 Require Import Interval_tactic.
 split ; interval with (i_prec 55). 
 *)
-Qed.
-=======
-(* split ; interval with (i_prec 680). *)
 Admitted.
->>>>>>> 7491b9ec
 
 (* Why3 goal *)
 Lemma Cos_pi : ((Reals.Rtrigo_def.cos Reals.Rtrigo1.PI) = (-1%R)%R).
