(********************************************************************)
(*                                                                  *)
(*  The Why3 Verification Platform   /   The Why3 Development Team  *)
(*  Copyright 2010-2021 --  Inria - CNRS - Paris-Saclay University  *)
(*                                                                  *)
(*  This software is distributed under the terms of the GNU Lesser  *)
(*  General Public License version 2.1, with the special exception  *)
(*  on linking described in file LICENSE.                           *)
(*                                                                  *)
(********************************************************************)

open Format
open Ptree

let debug_print_ids = Debug.register_flag "mlw_printer_print_ids"
    ~desc:"Print@ IDs@ of@ unique@ dummy@ locations"

type 'a printers = { marked: 'a Pp.pp; closed: 'a Pp.pp }

let marker = ref None

let dummy_filename = "//id//"

let id_loc_counter = ref 0

let id_loc () =
  incr id_loc_counter;
  Loc.user_position dummy_filename !id_loc_counter 0 0

let is_id_loc loc =
  let f,_,_,_ = Loc.get loc in
  f = dummy_filename

let only_ids =
  try Some (
      Wstdlib.Sint.of_list (List.map int_of_string
         (String.split_on_char ',' (Sys.getenv "WHY3MLWPRINTERIDS"))))
  with Not_found | Failure _ -> None

let print_only_id loc =
  let f,l,_,_ = Loc.get loc in
  f = dummy_filename && only_ids <> None && Wstdlib.Sint.mem l (Opt.get only_ids)

let pp_loc_id fmt loc =
  if Debug.test_flag debug_print_ids || print_only_id loc then
    let f,id,bc,ec = Loc.get loc in
    if f = dummy_filename && bc = 0 && ec = 0 then fprintf fmt "(*%d*)" id

let with_marker ?(msg="XXX") loc pp fmt x =
  marker := Some (msg, loc);
  pp fmt x;
  marker := None

let marker loc =
  match !marker with
  | Some (msg, loc') when Loc.equal loc' loc ->
      Some msg
  | _ -> None

let pp_maybe_marker fmt loc =
  pp_loc_id fmt loc;
  match marker loc with
  | Some msg ->
      fprintf fmt "(*%s*)@ " msg
  | None -> ()

let pp_maybe_marked ?(parens=true) loc pp_raw fmt x =
  let loc = loc x in
  match marker loc with
  | Some msg ->
      if parens then
        fprintf fmt "%a(*%s*)@ (%a)" pp_loc_id loc msg pp_raw x
      else
        fprintf fmt "%a(*%s*)@ %a" pp_loc_id loc msg pp_raw x
  | None ->
      fprintf fmt "%a%a" pp_loc_id loc pp_raw x

let next_pos =
  let counter = ref 0 in
  fun () ->
    incr counter;
    Loc.user_position "" !counter 0 0

let todo fmt str =
  fprintf fmt "__TODO_MLW_PRINTER__ (* %s *)" str

let pp_sep f fmt () =
  fprintf fmt f

let pp_opt ?(prefix:(unit, formatter, unit) format="")
    ?(suffix:(unit, formatter, unit) format="")
    ?(def:(unit, formatter, unit) format="") pp fmt =
  function
  | None -> fprintf fmt def
  | Some x -> fprintf fmt prefix; pp fmt x; fprintf fmt suffix

let pp_print_opt_list ?(prefix:(unit, formatter, unit) format="")
    ?(every:(unit, formatter, unit) format="")
    ?(sep:(unit, formatter, unit) format=" ")
    ?(suffix:(unit, formatter, unit) format="")
    ?(def:(unit, formatter, unit) format="") pp fmt =
  function
  | [] -> fprintf fmt def
  | xs ->
    let pp fmt x = fprintf fmt every; pp fmt x in
    fprintf fmt prefix;
    pp_print_list ~pp_sep:(pp_sep sep) pp fmt xs;
    fprintf fmt suffix

let pp_bool ?true_ ?false_ fmt = function
  | true -> pp_opt (fun fmt f -> fprintf fmt f) fmt true_
  | false -> pp_opt (fun fmt f -> fprintf fmt f) fmt false_

(* let pp_scoped fmt begin_ (f: ('a, formatter, unit) format) end_ : 'a =
 *   pp_open_box fmt 0;
 *   pp_open_hvbox fmt 2;
 *   fprintf fmt begin_;
 *   kfprintf (fun fmt ->
 *       pp_close_box fmt ();
 *       fprintf fmt end_;
 *       pp_close_box fmt ())
 *     fmt f *)

let expr_closed e = match e.expr_desc with
  | Eref | Etrue | Efalse | Econst _ | Eident _ | Etuple _ | Erecord _ | Efor _ | Ewhile _
  | Eassert _ | Eabsurd | Escope _ | Eidapp (_, []) | Einnfix _ ->
      true
  | _ -> marker e.expr_loc <> None

let term_closed t = match t.term_desc with
  | Ttrue | Tfalse | Tconst _ | Tident _ | Tupdate _ | Trecord _ | Ttuple _ | Tscope _
  | Tidapp (_, []) | Tinnfix _ | Tbinnop _ ->
      true
  | _ -> marker t.term_loc <> None

let pattern_closed p = match p.pat_desc with
  | Pwild | Pvar _ | Ptuple _ | Pparen _ | Pscope _ | Papp (_, []) | Pcast _ ->
      true
  | _ -> marker p.pat_loc <> None

let pty_closed t = match t with
  | PTtyvar _ | PTtuple _ | PTscope _ | PTparen _ | PTpure _ | PTtyapp (_, []) ->
      true
  | _ -> false

let pp_closed is_closed pp fmt x =
  if is_closed x
  then pp fmt x
  else fprintf fmt "@[<hv 1>(%a)@]" pp x

let remove_id_attr s id =
  let p = function
    | ATstr a -> a.Ident.attr_string <> s
    | _ -> true in
  {id with id_ats= List.filter p id.id_ats}

let pp_attr fmt = function
  | ATstr att ->
     (* `%@` prints a single `@` *)
     fprintf fmt "[%@%s]" att.Ident.attr_string
  | ATpos loc ->
      let filename, line, bchar, echar = Loc.get loc in
      fprintf fmt "[#%S %d %d %d]%a" filename line bchar echar
        pp_maybe_marker loc

let pp_id ~attr fmt (id: ident) =
  let pp_decode fmt str =
    let open Ident in
    match sn_decode str with
    | SNword s -> pp_print_string fmt s
    | SNinfix s -> fprintf fmt "( %s )" s
    | SNprefix s -> fprintf fmt "( %s_ )" s
    | SNtight s -> fprintf fmt "( %s )" s
    | SNget s -> fprintf fmt "( []%s )" s
    | SNset s -> fprintf fmt "( []%s<- )" s
    | SNupdate s -> fprintf fmt "( [<-]%s )" s
    | SNcut s -> fprintf fmt "( [..]%s )" s
    | SNlcut s -> fprintf fmt "( [.._]%s )" s
    | SNrcut s -> fprintf fmt "( [_..]%s )" s  in
  if attr
  then
    fprintf fmt "%a%a%a"
      pp_maybe_marker id.id_loc
      pp_decode id.id_str
      (pp_print_opt_list ~prefix:" " pp_attr) id.id_ats
  else
    fprintf fmt "%a%a"
      pp_maybe_marker id.id_loc
      pp_decode id.id_str

let rec pp_qualid ~attr fmt = function
  | Qident id -> pp_id ~attr fmt id
  | Qdot (qid, id) ->
     fprintf fmt "@[<h>%a.%a@]" (pp_qualid ~attr) qid (pp_id ~attr) id

let pp_true fmt () =
  pp_print_string fmt "true"

let pp_false fmt () =
  pp_print_string fmt "false"

let pp_const fmt c =
  Constant.print_def fmt c

let pp_asref ~attr fmt qid =
  fprintf fmt "@[<h>&%a@]" (pp_qualid ~attr) qid

let pp_idapp ~attr pp fmt qid xs =
  match qid with
  | Qdot (_, id) -> (
      match Ident.sn_decode id.id_str, xs with
      | Ident.SNword s, [x] when 'a' <= s.[0] && s.[0] <= 'z' ->
         fprintf fmt "@[<hv2>%a%a.%a@]"
           pp_maybe_marker id.id_loc pp.closed x (pp_qualid ~attr) qid
      | _ ->
         let pp_args = pp_print_list ~pp_sep:pp_print_space pp.closed in
         fprintf fmt "@[<hv 3>%a@ %a@]" (pp_qualid ~attr) qid pp_args xs )
  | Qident id ->
      match Ident.sn_decode id.id_str, xs with
      | Ident.SNword s, [x] when 'a' <= s.[0] && s.[0] <= 'z' ->
          fprintf fmt "@[<hv2>%a%a.%s@]" pp_maybe_marker id.id_loc pp.closed x s
      | Ident.SNword s, xs ->
          let pp_args = pp_print_list ~pp_sep:(pp_sep "@ ") pp.closed in
          fprintf fmt "@[<hv 2>%a%s@ %a@]" pp_maybe_marker id.id_loc s pp_args xs
      | Ident.SNinfix s, [x1; x2] ->
          fprintf fmt "@[<hv 2>%a@ %a%s %a@]" pp.closed x1
            pp_maybe_marker id.id_loc s pp.closed x2
      | Ident.SNprefix s, [x] ->
          fprintf fmt "@[<h>%a%s@ %a@]" pp_maybe_marker id.id_loc s pp.closed x
      | Ident.SNtight s, [x] ->
          fprintf fmt "@[<h>%a%s@ %a@]" pp_maybe_marker id.id_loc s pp.closed x
      | Ident.SNget s, [x1; x2] ->
          fprintf fmt "@[<hv 1>%a[%a]%a%s@]" pp.closed x1 pp.marked x2
            pp_maybe_marker id.id_loc s
      | Ident.SNset s, [x1; x2; x3] ->
          fprintf fmt "@[<hv 1>%a[%a]%a%s <- %a@]" pp.closed x1 pp.marked x2
            pp_maybe_marker id.id_loc s pp.closed x3
      | Ident.SNupdate s, [x1; x2; x3] ->
          fprintf fmt "@[<h>%a[%a <- %a]%a%s@]" pp.closed x1 pp.marked x2
            pp.marked x3 pp_maybe_marker id.id_loc s
      | Ident.SNcut s, [x] ->
          fprintf fmt "@[<h>%a[..]%a%s@]" pp.closed x pp_maybe_marker id.id_loc s
      | Ident.SNcut s, [x1; x2; x3] ->
          fprintf fmt "@[<h>%a[%a .. %a]%a%s@]" pp.closed x1 pp.marked x2 pp.marked x3
            pp_maybe_marker id.id_loc s
      | Ident.SNlcut s, [x1; x2] ->
          fprintf fmt "@[<h>%a[.. %a]%a%s@]" pp.closed x1 pp.marked x2
            pp_maybe_marker id.id_loc s
      | Ident.SNrcut s, [x1; x2] ->
          fprintf fmt "@[<h>%a[%a ..]%a%s@]" pp.closed x1 pp.marked x2
            pp_maybe_marker id.id_loc s
      | _ -> failwith "pp_idapp"

let pp_apply pp fmt x1 x2 =
  fprintf fmt "@[<hv 2>%a@ %a@]" pp.closed x1 pp.closed x2

let pp_infix pp fmt x ops =
  let pp_op fmt (op, x) =
    let s = match Ident.sn_decode op.id_str with
      | Ident.SNinfix s -> s
      | _ -> failwith ("pp_infix: "^op.id_str) in
    fprintf fmt "%a%s@ %a" pp_maybe_marker op.id_loc s pp.closed x in
  fprintf fmt "%a@ %a" pp.closed x (pp_print_opt_list ~sep:"@ " pp_op) ops

let pp_innfix pp fmt x1 op x2 =
  let op =
    pp_maybe_marker fmt op.id_loc;
    let open Ident in
    match sn_decode op.id_str with
    | SNinfix s -> s
    | _ -> failwith ("pp_innfix: "^op.id_str) in
  fprintf fmt "@[<hv 3>(%a@ %s %a)@]" pp.closed x1 op pp.closed x2

let pp_not pp fmt x =
  fprintf fmt "@[<h>not@ %a@]" pp.closed x

let pp_scope ~attr pp fmt qid x =
  fprintf fmt "@[<hv 2>%a.(%a)@]" (pp_qualid ~attr) qid pp.marked x

let pp_tuple pp fmt xs =
  let pp_xs = pp_print_list ~pp_sep:(pp_sep ",@ ") pp.closed in
  fprintf fmt "@[<hv 1>(%a)@]" pp_xs xs

let pp_field ~attr pp fmt (qid, x) =
  fprintf fmt "@[<hv 2>%a =@ %a@]" (pp_qualid ~attr) qid pp.closed x

let pp_fields ~attr pp =
  pp_print_list ~pp_sep:(pp_sep " ;@ ") (pp_field ~attr pp)

let pp_record ~attr pp fmt fs =
  fprintf fmt "@[@[<hv 2>{ %a@] }@]" (pp_fields ~attr pp) fs

let pp_update ~attr pp fmt x fs =
  fprintf fmt "@[<hv 2>{ %a with@ %a }@]"
    pp.closed x (pp_fields ~attr pp) fs

let rec pp_pty ~attr =
  let raw ~attr fmt = function
    | PTtyvar id ->
        fprintf fmt "'%a" (pp_id ~attr) id
    | PTtyapp (qid, []) ->
        pp_qualid ~attr fmt qid
    | PTtyapp (qid, ptys) ->
        let pp_ptys =
          pp_print_list ~pp_sep:(pp_sep " ")
            (pp_pty ~attr).closed
        in
        fprintf fmt "@[<hv 2>%a@ %a@]" (pp_qualid ~attr) qid pp_ptys ptys
    | PTtuple ptys ->
        pp_tuple (pp_pty ~attr) fmt ptys
    | PTref _ptys ->
        failwith "Mlw_printer.pp_pty: PTref (must be handled by caller of pp_pty)"
    | PTarrow (pty1, pty2) ->
        fprintf fmt "@[<hv 2>%a ->@ %a@]" (pp_pty ~attr).closed pty1
          (pp_pty ~attr).closed pty2
    | PTscope (qid, pty) ->
        pp_scope ~attr (pp_pty ~attr) fmt qid pty
    | PTparen pty ->
        fprintf fmt "(%a)" (pp_pty ~attr).marked pty
    | PTpure pty ->
        fprintf fmt "{%a}" (pp_pty ~attr).marked pty in
  let closed ~attr pty = pp_closed pty_closed (raw ~attr) pty in
  {marked= raw ~attr; closed = closed ~attr }

let pp_opt_pty ~attr = pp_opt ~prefix:" : " (pp_pty ~attr).marked

let pp_ghost fmt ghost =
  if ghost then pp_print_string fmt "ghost "

let pp_mutable fmt mutable_ =
  if mutable_ then pp_print_string fmt "mutable "

let pp_kind fmt = function
  | Expr.RKnone -> ()
  | Expr.RKfunc -> pp_print_string fmt ((* if unary then "constant " else *) "function ")
  | Expr.RKpred -> pp_print_string fmt "predicate "
  | Expr.RKlemma -> pp_print_string fmt "lemma "
  | Expr.RKlocal -> todo fmt "RKLOCAL" (* assert false? does not occur in parser *)

let opt_ref_pty = function
  | PTref [pty] -> "ref ", pty
  | pty -> "", pty

let pp_binder ~attr fmt (loc, opt_id, ghost, opt_pty) =
  let opt_ref, opt_pty = match Opt.map opt_ref_pty opt_pty with Some (ref, pty) -> ref, Some pty | None -> "", None in
  let pp_opt_id fmt opt_id = match opt_id with
    | None -> pp_print_string fmt "_"
    | Some id -> pp_id ~attr fmt id in
  if ghost || opt_pty <> None then
    let opt_id = Opt.map (remove_id_attr "mlw:reference_var") opt_id in
    fprintf fmt "%a(%a%s%a%a)" pp_maybe_marker loc pp_ghost ghost
      opt_ref pp_opt_id opt_id (pp_opt_pty ~attr) opt_pty
  else
    fprintf fmt "%a%a" pp_maybe_marker loc pp_opt_id opt_id

let pp_binders ~attr fmt =
  pp_print_opt_list ~prefix:" " (pp_binder ~attr) fmt

let pp_comma_binder ~attr fmt (loc, opt_id, ghost, opt_pty) =
  let opt_ref, opt_pty = match Opt.map opt_ref_pty opt_pty with Some (ref, pty) -> ref, Some pty | None -> "", None in
  fprintf fmt "%a%a%s%a%a" pp_maybe_marker loc pp_ghost ghost opt_ref (pp_opt ~def:"_" (pp_id ~attr)) opt_id
    (pp_opt ~prefix:" : " (pp_pty ~attr).marked) opt_pty

let pp_comma_binders ~attr fmt =
  pp_print_opt_list ~prefix:" " ~sep:", " (pp_comma_binder ~attr) fmt

let pp_param ~attr fmt (loc, opt_id, ghost, pty) =
  let opt_ref, pty, opt_id = match pty with
    | PTref [pty] -> "ref ", pty, Opt.map (remove_id_attr "mlw:reference_var") opt_id
    | _ -> "", pty, opt_id in
  if ghost || opt_id <> None || opt_ref <> "" then
    let pp_id fmt id = fprintf fmt "%a:" (pp_id ~attr) id in
    fprintf fmt "%a(%a%s%a %a)" pp_maybe_marker loc pp_ghost ghost
      opt_ref (Pp.print_option pp_id) opt_id (pp_pty ~attr).marked pty
  else
    fprintf fmt "%a%a" pp_maybe_marker loc (pp_pty ~attr).closed pty

let pp_params ~attr fmt =
  pp_print_opt_list ~prefix:" " (pp_param ~attr) fmt

let pp_if pp fmt x1 x2 x3 =
  fprintf fmt "@[<v>@[<hv 2>if %a then@ %a@]@ @[<hv 2>else@ %a@]@]"
    pp.closed x1 pp.closed x2 pp.closed x3

let pp_cast ~attr pp fmt x pty =
  fprintf fmt "@[<hv 2>%a :@ %a@]" pp.closed x (pp_pty ~attr).closed pty

let pp_attr pp fmt attr x =
  fprintf fmt "@[%a@ %a@]" pp_attr attr pp x

let rec pp_pty_mask ~attr fmt = function
  | PTtuple [], Ity.MaskVisible -> ()
  | pty, Ity.MaskVisible ->
      let opt_ref, pty = opt_ref_pty pty in
      fprintf fmt "%s%a" opt_ref (pp_pty ~attr).marked pty
  | pty, Ity.MaskGhost -> fprintf fmt "ghost %a" (pp_pty ~attr).closed pty
  | PTtuple ptys, Ity.MaskTuple ms ->
      fprintf fmt "(%a)" Pp.(print_list comma (pp_pty_mask ~attr)) (List.combine ptys ms)
  | _, Ity.MaskTuple _ -> assert false

let rec pp_pty_pat_mask ~attr ~closed fmt =
  let pp_vis_ghost fmt = function
    | Ity.MaskVisible -> ()
    | Ity.MaskGhost -> fprintf fmt "ghost "
    | Ity.MaskTuple _ -> fprintf fmt "TUPLE??" in
  let pp_aux fmt = function
    | PTtuple ptys, ({pat_desc = Ptuple ps; _}, Ity.MaskTuple ms) ->
        fprintf fmt "(%a)"
          Pp.(print_list comma (pp_pty_pat_mask ~attr ~closed:false))
          List.(combine ptys (combine ps ms))
    | PTtuple ptys, ({pat_desc= Pwild; _}, Ity.MaskTuple ms) ->
        fprintf fmt "(%a)" Pp.(print_list comma (pp_pty_mask ~attr)) (List.combine ptys ms)
    | pty, ({pat_desc= Pwild; _}, m) ->
        let opt_ref, pty = opt_ref_pty pty in
        fprintf fmt "%a%s%a" pp_vis_ghost m opt_ref (pp_pty ~attr).closed pty
    | pty, ({pat_desc= Pvar id; _}, m) ->
        (* (ghost) x: t *)
        let opt_ref, pty = opt_ref_pty pty in
        let pp fmt = fprintf fmt "%a%s%a : %a"
                       pp_vis_ghost m opt_ref
                       (pp_id ~attr) id (pp_pty ~attr).marked pty in
        fprintf fmt (if closed then "(%t)" else "%t") pp
    | _ -> assert false in
  function (pty, (pat, m)) ->
    fprintf fmt "@[%a%a@]" pp_maybe_marker pat.pat_loc pp_aux (pty, (pat, m))

let pp_opt_result ~attr fmt (opt_pty, p, m) = match opt_pty with
  | None -> ()
  | Some pty ->
      fprintf fmt " : %a" (pp_pty_pat_mask ~attr ~closed:true) (pty, (p, m))

let pp_exn ~attr fmt (id, pty, m) =
  let pp_space fmt = if pty <> PTtuple [] then fprintf fmt " " in
  fprintf fmt "@[<h>exception %a%t%a@]"
    (pp_id ~attr) id pp_space (pp_pty_mask ~attr) (pty, m)

let remove_witness_existence pre =
  let not_witness_existence = function
    | {term_desc= Tattr (ATstr {Ident.attr_string= "expl:witness existence"; _}, _); _}
      -> false
    | _ -> true in
  List.filter not_witness_existence pre

let pp_let ~attr pp is_ref fmt (id, ghost, kind, x) =
  match is_ref x with
  | Some (loc, x) when List.exists (function ATstr a -> a.Ident.attr_string = "mlw:reference_var" | _ -> false) id.id_ats ->
      fprintf fmt "@[<hv 2>let %aref %a%a =@ %a%a@]" pp_ghost ghost
        pp_kind kind (pp_id ~attr) (remove_id_attr "mlw:reference_var" id)
        pp_maybe_marker loc pp.marked x
  | _ ->
      fprintf fmt "@[<hv 2>let %a%a%a =@ %a@]" pp_ghost ghost
        pp_kind kind (pp_id ~attr) id pp.marked x

let is_ref_expr = function
  | {expr_loc; expr_desc= Eapply ({expr_desc= Eref;_}, e2)}
    -> Some (expr_loc, e2)
  | _ -> None

let is_ref_pattern _ = None

let remove_term_attr s t = match t.term_desc with
  | Tattr (ATstr attr, t) when attr.Ident.attr_string = s -> t
  | _ -> t

let pp_clone_subst ~attr fmt = function
  | CSaxiom qid ->
      fprintf fmt "axiom %a" (pp_qualid ~attr) qid
  | CStsym (qid, args, pty) ->
      let pp_args = pp_print_opt_list ~every:" '" (pp_id ~attr) in
      fprintf fmt "type %a%a = %a"
        (pp_qualid ~attr) qid pp_args args (pp_pty ~attr).marked pty
  | CSfsym (qid, qid') ->
      fprintf fmt "function %a = %a"
        (pp_qualid ~attr) qid (pp_qualid ~attr) qid'
  | CSpsym (qid, qid') ->
      fprintf fmt "predicate %a = %a"
        (pp_qualid ~attr) qid (pp_qualid ~attr) qid'
  | CSvsym (qid, qid') ->
      fprintf fmt "val %a = %a" (pp_qualid ~attr) qid (pp_qualid ~attr) qid'
  | CSxsym (qid, qid') ->
      if qid = qid' then
        fprintf fmt "exception %a" (pp_qualid ~attr) qid
      else
        fprintf fmt "exception %a = %a"
          (pp_qualid ~attr) qid (pp_qualid ~attr) qid'
  | CSprop Decl.Paxiom ->
      fprintf fmt "axiom ."
  | CSprop Decl.Plemma ->
      fprintf fmt "lemma ."
  | CSprop Decl.Pgoal ->
      fprintf fmt "goal ."
  | CSlemma qid ->
      fprintf fmt "lemma %a" (pp_qualid ~attr) qid
  | CSgoal qid ->
      fprintf fmt "goal %a" (pp_qualid ~attr) qid

let pp_substs ~attr =
  pp_print_opt_list ~prefix:" with@ " ~sep:",@ " (pp_clone_subst ~attr)

let pp_import fmt import = if import then pp_print_string fmt " import"

let pp_match ~attr pp pp_pattern fmt x cases xcases =
  let pp_reg_branch fmt (p, x) =
    fprintf fmt "@[<hv 2>%a ->@ %a@]" pp_pattern.marked p pp.marked x in
  let pp_exn_branch fmt (qid, p_opt, x) =
    fprintf fmt "@[<hv 2>%a%a -> %a@]" (pp_qualid ~attr) qid
      (pp_opt ~prefix:" " pp_pattern.marked) p_opt pp.marked x in
  fprintf fmt "@[<v>@[<hv 2>match %a with@]%a%a@ end@]"
    pp.marked x
    (pp_print_opt_list ~prefix:"@ | " ~sep:"@ | " pp_reg_branch) cases
    (pp_print_opt_list ~prefix:"@ | exception " ~sep:"@ | exception " pp_exn_branch) xcases

let pp_partial = pp_bool ~true_:"partial " ~false_:""

let term_hyp_name = function
  | {term_loc= loc; term_desc= Tattr (ATstr {Ident.attr_string= attr; _}, t)}
    when Strings.has_prefix "hyp_name:" attr ->
      Some loc, " " ^ Strings.remove_prefix "hyp_name:" attr, t
  | t -> None, "", t

let attr_equals at1 at2 =
  match at1, at2 with
  | ATstr at1, ATstr at2 ->
      at1.Ident.attr_string = at2.Ident.attr_string
  | ATpos loc1, ATpos loc2 ->
      Loc.equal loc1 loc2
  | _ -> false

let ident_equals id1 id2 =
  id1.id_str = id2.id_str && Lists.equal attr_equals id1.id_ats id2.id_ats

let rec qualid_equals qid1 qid2 =
  match qid1, qid2 with
  | Qident id1, Qident id2 ->
      ident_equals id1 id2
  | Qdot (qid1, id1), Qdot (qid2, id2) ->
      qualid_equals qid1 qid2 && ident_equals id1 id2
  | _ -> false

let pty_equals _ _ = true (* TODO *)

let rec pat_equals p1 p2 =
  match p1.pat_desc, p2.pat_desc with
  | Pwild, Pwild -> true
  | Pvar id1, Pvar id2 -> ident_equals id1 id2
  | Papp (qid1, pats1), Papp (qid2, pats2) ->
      qualid_equals qid1 qid2 && Lists.equal pat_equals pats1 pats2
  | Prec l1, Prec l2 ->
      let equals (qid1, pat1) (qid2, pat2) =
        qualid_equals qid1 qid2 && pat_equals pat1 pat2 in
      Lists.equal equals l1 l2
  | Ptuple pats1, Ptuple pats2 ->
      Lists.equal pat_equals pats1 pats2
  | Pas (p1, id1, g1), Pas (p2, id2, g2) ->
      pat_equals p1 p2 && ident_equals id1 id2 && g1 = g2
  | Por (p1, p1'), Por (p2, p2') ->
      pat_equals p1 p2 && pat_equals p1' p2'
  | Pcast (p1, pty1), Pcast (p2, pty2) ->
      pat_equals p1 p2 && pty_equals pty1 pty2
  | Pscope (qid1, p1), Pscope (qid2, p2) ->
      qualid_equals qid1 qid2 && pat_equals p1 p2
  | Pparen p1, Pparen p2 ->
      pat_equals p1 p2
  | Pghost p1, Pghost p2 ->
      pat_equals p1 p2
  | _ -> false

let rec pp_fun ~attr pp fmt = function
  | [], None, pat, Ity.MaskVisible, spec, e when pat.pat_desc = Pwild->
     fprintf fmt "@[<hv>@[<v2>%abegin@ %a%a@]@ end@]"
       pp_maybe_marker pat.pat_loc
        (pp_spec ~attr pat) spec pp.marked e
  | binders, opt_pty, pat, mask, spec, e ->
     fprintf fmt "@[<hv 2>fun %a%a%a ->@ @[%a@]@]" (pp_binders ~attr) binders
       (pp_opt_result ~attr) (opt_pty, pat, mask)
       (pp_spec ~attr pat) spec pp.marked e

and pp_let_fun ~attr pp fmt
      (loc, id, ghost, kind, (binders, opt_pty, pat, mask, spec, x)) =
  match binders, opt_pty, mask, pat with
  | [], None, Ity.MaskVisible, {pat_desc= Pwild; _} ->
      fprintf fmt "@[<hv>@[<v2>let %a%a%a%a = %a%abegin@ %a@ %a@]@ end@]"
        pp_ghost ghost pp_partial spec.sp_partial pp_kind kind (pp_id ~attr) id
        pp_maybe_marker loc pp_maybe_marker pat.pat_loc
        (pp_spec ~attr pat) {spec with sp_partial= false} pp.marked x
  | _ ->
      fprintf fmt "@[@[<v2>let %a%a%a%a%a%a%a%a@]@\n@[<v2>= %a@]@]"
        pp_ghost ghost pp_partial spec.sp_partial pp_kind kind (pp_id ~attr) id
        (pp_binders ~attr) binders (pp_opt_result ~attr) (opt_pty, pat, mask)
        pp_maybe_marker loc (pp_spec ~attr pat) {spec with sp_partial= false}
        pp.marked x

and pp_let_any ~attr fmt (loc, id, ghost, kind, (params, kind', opt_pty, pat, mask, spec)) =
  if kind' <> Expr.RKnone then
    todo fmt "LET-ANY kind<>RKnone" (* Concrete syntax? *)
  else
    match opt_pty, pat.pat_desc, mask, List.rev spec.sp_pre with
    | Some pty, Pwild, Ity.MaskVisible, {term_desc= Tattr (ATstr {Ident.attr_string= "expl:witness existence"; _}, _); _} :: pre ->
        fprintf fmt "@[<hv>@[<hv2>let %a%a%a%a%a%a@ @]=@ @[<hv2>any %a %a@]@]"
          pp_maybe_marker loc pp_ghost ghost pp_partial spec.sp_partial pp_kind kind
          (pp_id ~attr) id (pp_params ~attr) params (pp_pty ~attr).closed pty (pp_spec ~attr pat) {spec with sp_pre= List.rev pre}
    | _ ->
        fprintf fmt "@[<v2>val %a%a%a%a%a%a%a%a@]"
          pp_maybe_marker loc pp_ghost ghost pp_partial spec.sp_partial
          pp_kind kind (pp_id ~attr) id
          (pp_params ~attr) params (pp_opt_result ~attr) (opt_pty, pat, mask)
          (pp_spec ~attr pat) {spec with sp_partial= false}

and pp_fundef ~attr fmt
     (id, ghost, kind, binders, pty_opt, pat, mask, spec, e) =
  fprintf fmt "%a%a%a%a%a%a =@ %a"
    pp_ghost ghost pp_kind kind
    (pp_id ~attr) id (pp_binders ~attr) binders
    (pp_opt_result ~attr) (pty_opt, pat, mask)
    (pp_spec ~attr pat) spec (pp_expr ~attr).marked e

and pp_expr ~attr =
  let raw fmt e =
    match e.expr_desc with
    | Eref ->
        pp_print_string fmt "ref"
    | Etrue ->
        pp_true fmt ()
    | Efalse ->
        pp_false fmt ()
    | Econst c ->
        pp_const fmt c
    | Eident qid ->
        pp_qualid ~attr fmt qid
    | Easref qid ->
        pp_qualid ~attr fmt qid
    | Eidapp (qid, es) ->
        pp_idapp ~attr (pp_expr ~attr) fmt qid es
    | Eapply (e1, e2) ->
        pp_apply (pp_expr ~attr) fmt e1 e2
    | Einfix (e, op, e') ->
        let rec collect op e = match e.expr_desc with
          | Einfix (e, op', e') -> (op, e) :: collect op' e'
          | _ -> [op, e] in
        pp_infix (pp_expr ~attr) fmt e (collect op e')
    | Einnfix (e1, op, e2) ->
        pp_innfix (pp_expr ~attr) fmt e1 op e2;
    | Elet (id, ghost, kind, e1, e2) -> (
        match e1.expr_desc with
        | Efun (binders, pty_opt, pat, mask, spec, e1') ->
            fprintf fmt "@[<v>%a in@ %a@]"
              (pp_let_fun ~attr (pp_expr ~attr))
              (e1.expr_loc, id, ghost, kind,
               (binders, pty_opt, pat, mask, spec, e1'))
              (pp_expr ~attr).marked e2
        | Eany (params, kind', pty_opt, pat, mask, spec) ->
            fprintf fmt "@[<v>%a in@ %a@]"
              (pp_let_any ~attr) (e1.expr_loc, id, ghost, kind,
                                  (params, kind', pty_opt, pat, mask, spec))
              (pp_expr ~attr).marked e2
        | _ ->
            fprintf fmt "@[<hv>@[<v 2>%a@] in@ %a@]"
              (pp_let ~attr (pp_expr ~attr) is_ref_expr)
              (id, ghost, kind, e1) (pp_expr ~attr).marked e2)
    | Erec (defs, e) ->
        let pp_fundefs =
          pp_print_list ~pp_sep:(pp_sep "@]@ @[<hv 2>with ") (pp_fundef ~attr)
        in
        fprintf fmt "@[<v>@[<v 2>let rec %a in@]@ %a@]"
          pp_fundefs defs (pp_expr ~attr).marked e
    | Efun ([], None, ({pat_desc= Pwild; _} as pat), Ity.MaskVisible, spec,
            {expr_loc= loc; expr_desc=Etuple []}) ->
        fprintf fmt "@[<v>@[<v 2>%abegin@ %a%a@]@ end@]"
          pp_maybe_marker pat.pat_loc pp_maybe_marker loc
          (pp_spec ~attr pat) spec
    | Efun ([], None, ({pat_desc= Pwild; _} as pat), Ity.MaskVisible, spec, e) ->
        fprintf fmt "@[<v>@[<v 2>%abegin%a@ %a@]@ end@]" pp_maybe_marker pat.pat_loc
          (pp_spec ~attr pat) spec (pp_expr ~attr).marked e
    | Efun (binders, opt_pty, pat, mask, spec, e) ->
        pp_fun ~attr (pp_expr ~attr) fmt (binders, opt_pty, pat, mask, spec, e)
    | Eany ([], _kind, Some pty, pat, mask, spec) -> (* TODO kind? *)
        let pat = if pat.pat_desc <> Pwild then pat else
            match spec.sp_post with
            | (_, (pat, _) :: _) :: _ -> pat
            | _ -> pat in
        let spec = {spec with sp_pre= remove_witness_existence spec.sp_pre} in
        fprintf fmt "@[<hv 2>any %a%a@]" (pp_pty_pat_mask ~attr ~closed:true)
          (pty, (pat, mask)) (pp_spec ~attr pat) spec
    | Eany _ ->
        todo fmt "EANY" (* assert false? *)
    | Etuple es ->
        pp_tuple (pp_expr ~attr) fmt es
    | Erecord fs ->
        pp_record ~attr (pp_expr ~attr) fmt fs
    | Eupdate (e, fs) ->
        pp_update ~attr (pp_expr ~attr) fmt e fs
    | Eassign [e1, oqid, e2] ->
        let pp_qid fmt = fprintf fmt ".%a" (pp_qualid ~attr) in
        fprintf fmt "@[<hv 2>%a%a <-@ %a@]" (pp_expr ~attr).closed e1
          (Pp.print_option pp_qid) oqid (pp_expr ~attr).closed e2
    | Eassign l ->
        let pp_lhs fmt = function
          | e, None, _ -> (pp_expr ~attr).closed fmt e
          | e, Some qid, _ ->
             fprintf fmt "%a.%a" (pp_expr ~attr).closed e (pp_qualid ~attr) qid
        in
        let pp_rhs fmt = function
          | _, _, e -> (pp_expr ~attr).closed fmt e in
        fprintf fmt "@[<hv 2>(%a) <-@ (%a)@]" Pp.(print_list comma pp_lhs) l Pp.(print_list comma pp_rhs) l
    | Esequence _ ->
        let rec flatten e = match e.expr_desc with
          | Esequence (e1, e2) -> e1 :: flatten e2
          | _ -> [e] in
        pp_print_list ~pp_sep:(pp_sep ";@ ") (pp_expr ~attr).closed fmt
          (flatten e)
    | Eif (e1, e2, e3) ->
        pp_if (pp_expr ~attr) fmt e1 e2 e3
    | Ewhile (e1, invs, vars, e2) ->
        fprintf fmt "@[<v>@[<v 2>while %a do%a%a@ %a@]@ done@]"
          (pp_expr ~attr).marked e1 (pp_variants ~attr) vars
          (pp_invariants ~attr) invs (pp_expr ~attr).marked e2
    | Eand (e1, e2) ->
        fprintf fmt "@[@[<hv 2>%a@]@ @[<hv 2> &&@ %a@]@]"
          (pp_expr ~attr).closed e1 (pp_expr ~attr).closed e2
    | Eor (e1, e2) ->
        fprintf fmt "@[@[<hv 2>%a@]@ @[<hv 2> ||@ %a@]@]"
          (pp_expr ~attr).closed e1 (pp_expr ~attr).closed e2
    | Enot e ->
        pp_not (pp_expr ~attr) fmt e
    | Ematch (e, [], xcases) ->
        let pp_xcase fmt (qid, opt_pat, e) =
          fprintf fmt "%a%a ->@ %a" (pp_qualid ~attr) qid
            (pp_opt ~prefix:" " (pp_pattern ~attr).marked) opt_pat
            (pp_expr ~attr).marked e in
        let pp_xcases = pp_print_list ~pp_sep:(pp_sep "@ | ") pp_xcase in
        fprintf fmt "@[<hv>@[<hv 2>try@ %a@]@ @[<hv 2>with@ %a@]@ end@]"
          (pp_expr ~attr).marked e pp_xcases xcases
    | Ematch (e, cases, xcases) ->
        pp_match ~attr (pp_expr ~attr) (pp_pattern ~attr) fmt e cases xcases
    | Eabsurd ->
        pp_print_string fmt "absurd"
    | Epure t ->
        fprintf fmt "@[@[<hv 2>pure {@ %a@] }@]" (pp_term ~attr).marked t
    | Eidpur qid ->
        fprintf fmt "@[<h>{ %a }@]" (pp_qualid ~attr) qid
    | Eraise (Qident {id_str="'Return"|"'Break"|"'Continue" as str; id_loc; _}, opt_arg) ->
        let keyword = match str with
          | "'Return" -> "return"
          | "'Break" -> "break"
          | "'Continue" -> "continue"
          | _ -> assert false in
        fprintf fmt "@[<hv 2>%a%s%a@]" pp_maybe_marker id_loc keyword
          (pp_opt ~prefix:" " (pp_expr ~attr).closed) opt_arg
    | Eraise (qid, opt_arg) ->
        fprintf fmt "raise %a%a" (pp_qualid ~attr) qid
          (pp_opt ~prefix:" " (pp_expr ~attr).closed) opt_arg
    | Eexn (id, pty, mask, e) ->
        fprintf fmt "@[%a in@ %a@]" (pp_exn ~attr) (id, pty, mask)
          (pp_expr ~attr).marked e
    | Eoptexn (id, _mask, e)
      when List.exists (fun s -> Strings.ends_with id.id_str s) ["'Return"; "'Break"; "'Continue"]
        && marker id.id_loc = None -> (* Syntactic sugar *)
        (* TODO mask? *)
        (pp_expr ~attr).marked fmt e
    | Eoptexn (id, mask, e) ->
        if mask <> Ity.MaskVisible then
          todo fmt "OPTEXN mask<>visible" (* concrete syntax? *)
        else
          fprintf fmt "@[<v>exception %a in@ %a@]"
            (pp_id ~attr) id (pp_expr ~attr).marked e
    | Efor (id, start, dir, end_, invs, body) ->
        let dir = match dir with Expr.To -> "to" | Expr.DownTo -> "downto" in
        fprintf fmt "@[<v>@[<v 2>for %a = %a %s %a do%a@ %a@]@ done@]"
          (pp_id ~attr) id (pp_expr ~attr).marked start dir
          (pp_expr ~attr).marked end_
          (pp_invariants ~attr) invs (pp_expr ~attr).marked body
    | Eassert (Expr.Assert, {term_loc= loc; term_desc=
          Tattr (ATstr {Ident.attr_string="hyp_name:Assert";_}, t)}) ->
        fprintf fmt "@[<hv 2>assert {@ %a%a }@]"
          pp_maybe_marker loc (pp_term ~attr).marked t
    | Eassert (Expr.Assume, {term_loc= loc; term_desc=
          Tattr (ATstr {Ident.attr_string="hyp_name:Assume";_}, t)}) ->
        fprintf fmt "@[<hv 2>assume {@ %a%a }@]"
          pp_maybe_marker loc (pp_term ~attr).marked t
    | Eassert (Expr.Check, {term_loc= loc; term_desc=
          Tattr (ATstr {Ident.attr_string="hyp_name:Check";_}, t)}) ->
        fprintf fmt "@[<hv 2>check {@ %a%a }@]"
          pp_maybe_marker loc (pp_term ~attr).marked t
    | Eassert (kind, t) ->
        let kind = match kind with
          | Expr.Assert -> "assert"
          | Expr.Assume -> "assume"
          | Expr.Check -> "check" in
        let oloc, s, t = term_hyp_name t in
        fprintf fmt "@[<hv 2>%s%s {@ %a%a }@]" kind s
          (Pp.print_option pp_maybe_marker) oloc (pp_term ~attr).marked t
    | Escope (qid, e) ->
        pp_scope ~attr (pp_expr ~attr) fmt qid e
    | Elabel (id, e) ->
        fprintf fmt "@[<hv 2>label %a in@ %a@]"
          (pp_id ~attr) id (pp_expr ~attr).marked e
    | Ecast (e, pty) ->
        pp_cast ~attr (pp_expr ~attr) fmt e pty
    | Eghost e ->
        fprintf fmt "ghost %a" (pp_expr ~attr).closed e
    | Eattr (ATstr att,e) when att = Ident.funlit ->
        pp_e_funlit ~attr fmt e
    | Eattr (att, e) ->
        let expr_closed = function
          | {expr_desc=Eattr _;_} -> true
          | e -> expr_closed e in
        pp_attr (pp_closed expr_closed (pp_expr ~attr).marked) fmt att e in
  let marked fmt e = pp_maybe_marked (fun e -> e.expr_loc) raw fmt e in
  let closed fmt = pp_closed expr_closed marked fmt in
  { marked; closed }

and pp_term ~attr =
  let raw fmt t =
    let pp_binop fmt op =
      let op_str = match op with
        | Dterm.DTand -> "/\\"
        | Dterm.DTand_asym -> "&&"
        | Dterm.DTor -> "\\/"
        | Dterm.DTor_asym -> "||"
        | Dterm.DTimplies -> "->"
        | Dterm.DTiff -> "<->"
        | Dterm.DTby -> "by"
        | Dterm.DTso -> "so" in
      pp_print_string fmt op_str in
    match t.term_desc with
    | Ttrue ->
        pp_true fmt ()
    | Tfalse ->
        pp_false fmt ()
    | Tconst c ->
        pp_const fmt c
    | Tident qid ->
        pp_qualid ~attr fmt qid
    | Tasref qid ->
        pp_asref ~attr fmt qid
    | Tidapp (qid, ts) ->
        pp_idapp ~attr (pp_term ~attr) fmt qid ts
    | Tapply (t1, t2) ->
        pp_apply (pp_term ~attr) fmt t1 t2
    | Tinfix (t, op, t') ->
        let rec collect op t = match t.term_desc with
          | Tinfix (t, op', t') -> (op, t) :: collect op' t'
          | _ -> [op, t] in
        pp_infix (pp_term ~attr) fmt t (collect op t')
    | Tinnfix (t1, op, t2) ->
        pp_innfix (pp_term ~attr) fmt t1 op t2;
    | Tbinop (t, op, t') ->
        let rec collect op t = match t.term_desc with
          | Tbinop (t, op', t') -> (op, t) :: collect op' t'
          | _ -> [op, t] in
        let pp_op fmt (op, t) =
          fprintf fmt "%a@ %a" pp_binop op (pp_term ~attr).closed t in
        fprintf fmt "@[<hv2>%a@ %a@]" (pp_term ~attr).closed t
          (pp_print_opt_list ~sep:"@ " pp_op) (collect op t')
    | Tbinnop (t1, op, t2) ->
        fprintf fmt "@[<hv 3>(%a %a@ %a)@]"
          (pp_term ~attr).closed t1 pp_binop op (pp_term ~attr).closed t2
    | Tnot t ->
        pp_not (pp_term ~attr) fmt t
    | Tif (t1, t2, t3) ->
        pp_if (pp_term ~attr) fmt t1 t2 t3
    | Tquant (quant, binders, triggers, t) ->
        let quant, sep, pp_binders = match quant with
          | Dterm.DTforall -> "forall", ".", pp_comma_binders
          | Dterm.DTexists -> "exists", ".", pp_comma_binders
          | Dterm.DTlambda -> "fun", "->", pp_binders in
        let pp_terms =
          pp_print_list ~pp_sep:(pp_sep ", ")
            (pp_term ~attr).marked
        in
        let pp_triggers =
          pp_print_opt_list ~prefix:"@ [" ~sep:" | " ~suffix:"]"
            pp_terms
        in
        fprintf fmt "@[<hv 2>%s@[<hv>%a%a@]%s@ %a@]" quant (pp_binders ~attr)
          binders pp_triggers triggers sep (pp_term ~attr).marked t
    | Tattr (ATstr att, t) when att = Ident.funlit ->
        pp_t_funlit ~attr fmt t
    | Tattr (att, t) ->
        let term_closed t = match t.term_desc with
          | Tattr _ -> true
          | _ -> term_closed t in
        pp_attr (pp_closed term_closed (pp_term ~attr).marked) fmt att t
    | Tlet (id, t1, t2) ->
       fprintf fmt "@[<v>%a in@ %a@]"
         (pp_let ~attr (pp_term ~attr) is_ref_pattern)
          (id, false, Expr.RKnone, t1) (pp_term ~attr).marked t2
    | Tcase (t, cases) ->
        pp_match ~attr (pp_term ~attr) (pp_pattern ~attr) fmt t cases []
    | Tcast (t, pty) ->
        pp_cast ~attr (pp_term ~attr) fmt t pty
    | Ttuple ts ->
        pp_tuple (pp_term ~attr) fmt ts
    | Trecord fs ->
        pp_record ~attr (pp_term ~attr) fmt fs
    | Tupdate (t, fs) ->
        pp_update ~attr (pp_term ~attr) fmt t fs
    | Tscope (qid, t) ->
        pp_scope ~attr (pp_term ~attr) fmt qid t
    | Tat (t, {id_str="'Old"; id_loc;_}) ->
        fprintf fmt "%aold %a" pp_maybe_marker id_loc (pp_term ~attr).closed t
    | Tat (t, id) ->
        fprintf fmt "%a at %a" (pp_term ~attr).closed t (pp_id ~attr) id in
  let marked fmt t = pp_maybe_marked (fun t -> t.term_loc) raw fmt t in
  let closed fmt = pp_closed term_closed marked fmt in
  { closed; marked }

and pp_t_funlit ~attr fmt t =
  let rec print_elems var fmt t = match t.term_desc with
    | Tif ({term_desc = Tinfix ({term_desc = Tident (Qident v); _},_,t); _},
           t2,t3)
         when var = v ->
       fprintf fmt "%a => %a;%a" (pp_term ~attr).marked t
         (pp_term ~attr).marked t2 (print_elems var) t3
    | Tidapp (Qident {id_str = "any function"; _},_) -> ()
    | _ -> fprintf fmt "_ => %a" (pp_term ~attr).marked t in
  match t.term_desc with
  | Tquant (Dterm.DTlambda, [(_, Some var,_,_)], _, t) ->
     fprintf fmt "[|%a|]" (print_elems var) t
  | _ -> assert false (* should not happen *)

and pp_e_funlit ~attr fmt e =
  let rec substitute_and_print var e fmt l =
    match e.expr_desc, l with
    | Eif ({expr_desc = Einfix ({expr_desc = Eident (Qident v);_},
                                _,
                                {expr_desc = Eident (Qident id1);_})
           ;_},
           {expr_desc = Eident (Qident id2); _},
           e3),
      (id3,e4) :: (id4,e5) :: tl when var = v && id1 = id4 && id2 = id3 ->
       fprintf fmt "%a => %a;%a" (pp_expr ~attr).marked e5
         (pp_expr ~attr).marked e4 (substitute_and_print var e3) tl
    | Eident (Qident id1), [(id2,e)] when id1 = id2 ->
       fprintf fmt "_ => %a" (pp_expr ~attr).marked e
    | Eident (Qident _), [] -> ()
    | _ -> assert false (* should not happen *) in
  let rec unfold_let acc fmt e = match e.expr_desc with
    | Elet (id,false,Expr.RKnone,e1,e2) ->
       unfold_let ((id,e1) :: acc) fmt e2
    | Efun ([(_,Some var,_,_)],_,_,_,_,e) ->
       substitute_and_print var e fmt acc
    | _ -> assert false (* should not happen *) in
  fprintf fmt "[|%a|]" (unfold_let []) e

and pp_variants ~attr fmt vs =
  let pp = match vs with
      [] | [_] -> (pp_term ~attr).marked
      | _ -> (pp_term ~attr).closed in
  let pp_variant fmt (t, qid_opt) =
    fprintf fmt "%a%a" pp t
      (pp_opt ~prefix:" with " (pp_qualid ~attr)) qid_opt in
  pp_print_opt_list ~prefix:"@ @[<hv2>variant {@ " ~sep:",@ " ~suffix:"@] }"
    pp_variant fmt vs

and pp_invariants ~attr fmt =
  let pp_invariant fmt t =
    let oloc, s, t = term_hyp_name t in
    let t = remove_term_attr "hyp_name:LoopInvariant"
        (remove_term_attr "hyp_name:TypeInvariant" t) in
    fprintf fmt "@[<hv 2>invariant%s {@ %a%a@] }" s
      (Pp.print_option pp_maybe_marker) oloc (pp_term ~attr).marked t in
  pp_print_opt_list ~prefix:"@ " ~sep:"@ " pp_invariant fmt

(* result_pat is not printed, only used to print the post-conditions *)
and pp_spec ~attr result_pat fmt s =
  let pp_requires fmt t =
    let t = remove_term_attr "hyp_name:Requires" t in
    let oloc, s, t = term_hyp_name t in
    fprintf fmt "@[<hv>@[<hv2>requires%s { %a%a@]@ }@]" s
      (Pp.print_option pp_maybe_marker) oloc (pp_term ~attr).marked t in
  let is_ensures pat = (* let f x : (p: ty) returns { p -> t }*)
    match result_pat.pat_desc, pat.pat_desc with
    | Pwild, Pvar id ->  id.id_str = "result"
    | _ -> pat_equals result_pat pat in
  let is_marked_id id = marker id.id_loc <> None in
  let rec is_marked_qid = function
    | Qident id -> is_marked_id id
    | Qdot (qid, id) -> is_marked_qid qid || is_marked_id id in
  let rec is_marked pat = marker pat.pat_loc <> None ||
    match pat.pat_desc with
    | Pwild -> false
    | Pvar id -> is_marked_id id
    | Papp (qid, ps) -> is_marked_qid qid || List.exists is_marked ps
    | Prec fs -> List.exists (fun (qid, p) -> is_marked_qid qid || is_marked p) fs
    | Ptuple ps -> List.exists is_marked ps
    | Pas (p1, id, _) -> is_marked p1 || is_marked_id id
    | Por (p1, p2) -> is_marked p1 || is_marked p2
    | Pcast (p, _) -> is_marked p
    | Pscope (qid, p) -> is_marked_qid qid || is_marked p
    | Pparen p -> is_marked p
    | Pghost p -> is_marked p in
  let pp_post fmt = function
    | loc, [pat, t] when is_ensures pat && not (is_marked pat) ->
        let t = remove_term_attr "hyp_name:Ensures" t in
        let oloc, s, t = term_hyp_name t in
        fprintf fmt "@ @[<hv 2>%aensures%s { %a%a@] }" pp_maybe_marker loc s
          (Pp.print_option pp_maybe_marker) oloc
          (pp_term ~attr).marked t
    | loc, cases ->
        let pp_case fmt (p, t) =
          fprintf fmt "%a -> %a"
            (pp_pattern ~attr).marked p (pp_term ~attr).marked t in
        fprintf fmt "@ %areturns { %a }" pp_maybe_marker loc
          (pp_print_list ~pp_sep:(pp_sep "|") pp_case) cases in
  let pp_xpost fmt (loc, exn_cases) =
    let pp_exn_case fmt (qid, opt_pat_term) =
      let pp_opt_t fmt = function
        | Some (p, t) ->
           fprintf fmt " %a -> %a" (pp_pattern ~attr).marked p
             (pp_term ~attr).marked t
        | None -> () in
      fprintf fmt "@[<hv2>%a%a@]" (pp_qualid ~attr) qid pp_opt_t opt_pat_term in
    fprintf fmt "@[<hv2>%araises { %a }@]" pp_maybe_marker loc
      (pp_print_list ~pp_sep:(pp_sep "@ | ") pp_exn_case) exn_cases in
  let pp_alias fmt (t1, t2) =
    fprintf fmt "%a with %a"
      (pp_term ~attr).marked t1
      (pp_term ~attr).marked t2 in
  pp_print_opt_list ~prefix:"@ @[<hv 2>reads { " ~suffix:"@] }" ~sep:",@ "
    (pp_qualid ~attr) fmt s.sp_reads;
  pp_print_opt_list ~prefix:"@ " ~sep:"@ " pp_requires fmt s.sp_pre;
  if s.sp_checkrw then
    fprintf fmt "@ @[<h>writes { %a }@]"
      (pp_print_opt_list ~sep:",@ " (pp_term ~attr).marked) s.sp_writes
  else
    pp_print_opt_list ~prefix:"@ @[<hv 2>writes { " ~sep:",@ " ~suffix:"@] }"
      (pp_term ~attr).marked fmt s.sp_writes;
  pp_print_list pp_post fmt s.sp_post;
  pp_print_opt_list ~prefix:"@ " ~sep:"@ " pp_xpost fmt s.sp_xpost;
  pp_print_opt_list ~prefix:"@ @[<hv 2>alias { " ~sep:",@ " ~suffix:"@] }" pp_alias fmt s.sp_alias;
  pp_variants ~attr fmt s.sp_variant;
  pp_bool ~true_:"@ diverges" fmt s.sp_diverge;
  pp_bool ~true_:"@ partial" fmt s.sp_partial

and pp_pattern ~attr =
  let pp_pattern_raw fmt p =
    match p.pat_desc with
    | Pwild ->
        pp_print_string fmt "_"
    | Pvar id ->
        pp_id ~attr fmt id
    | Papp (qid, args) ->
        pp_idapp ~attr (pp_pattern ~attr) fmt qid args
    | Prec fields ->
        let pp_field fmt (qid, pat) =
          fprintf fmt "%a = %a"
            (pp_qualid ~attr) qid (pp_pattern ~attr).closed pat in
        fprintf fmt "{ %a }" (pp_print_list ~pp_sep:(pp_sep ";@ ") pp_field) fields
    | Ptuple ps ->
        pp_tuple (pp_pattern ~attr) fmt ps
    | Pas (p, id, ghost) ->
        fprintf fmt "@[<hv 2>%a@] as@ %a%a"
          (pp_pattern ~attr).marked p pp_ghost ghost (pp_id ~attr) id
    | Por (p1, p2) ->
        fprintf fmt "%a | %a"
          (pp_pattern ~attr).marked p1 (pp_pattern ~attr).marked p2
    | Pcast (p, pty) ->
        pp_cast ~attr (pp_pattern ~attr) fmt p pty
    | Pscope (qid, p) ->
        pp_scope ~attr (pp_pattern ~attr) fmt qid p
    | Pparen p ->
        fprintf fmt "(%a)" (pp_pattern ~attr).marked p
    | Pghost p ->
        fprintf fmt "@[<h>ghost@ %a@]" (pp_pattern ~attr).marked p in
  let marked fmt p = pp_maybe_marked (fun p -> p.pat_loc) pp_pattern_raw fmt p in
  let closed fmt = pp_closed pattern_closed marked fmt in
  {marked; closed}

and pp_type_decl ~attr fmt d =
  let pp_def fmt = function
    | TDalias pty ->
        fprintf fmt " = %a" (pp_pty ~attr).marked pty
    | TDrecord [] when d.td_vis = Abstract && d.td_mut = false ->
        ()
    | TDrecord fs ->
        let vis = match d.td_vis with
          | Public -> ""
          | Private -> "private "
          | Abstract -> "abstract " in
        let pp_field fmt f =
          fprintf fmt "@[<hv 2>%a%a%a%a :@ %a@]" pp_maybe_marker f.f_loc
            pp_mutable f.f_mutable pp_ghost f.f_ghost
            (pp_id ~attr) f.f_ident (pp_pty ~attr).marked f.f_pty in
        let pp_fields = pp_print_list ~pp_sep:(pp_sep ";@ ") pp_field in
        fprintf fmt "@[<hv 2> = %s%a{@ %a@ }@]%a" vis
          pp_mutable d.td_mut pp_fields fs (pp_invariants ~attr) d.td_inv
    | TDalgebraic variants ->
        let pp_variant fmt (loc, id, params) =
          fprintf fmt "%a%a%a" pp_maybe_marker loc (pp_id ~attr) id
            (pp_params ~attr) params in
        fprintf fmt " = @,@[<v 2>  | %a@]"
          (pp_print_list ~pp_sep:(pp_sep "@,| ") pp_variant) variants
    | TDrange (i1, i2) ->
        fprintf fmt " = <range %s %s>" (BigInt.to_string i1) (BigInt.to_string i2)
    | TDfloat (i1, i2) ->
        fprintf fmt " = <float %d %d>" i1 i2 in
  fprintf fmt "%a%a%a%a%a"
<<<<<<< HEAD
    pp_maybe_marker d.td_loc pp_id d.td_ident
    (pp_print_opt_list ~every:" '" pp_id) d.td_params pp_def d.td_def
    (pp_opt ~prefix:"@ @[<hv 2>by@ " ~suffix:"@]" pp_expr.closed) d.td_wit
=======
    pp_maybe_marker d.td_loc (pp_id ~attr) d.td_ident
    (pp_print_opt_list ~every:" '" (pp_id ~attr)) d.td_params pp_def d.td_def
    (pp_print_opt_list ~prefix:"@ @[<hv 2>by {@ " ~sep:";@ " ~suffix:"@] }"
       (pp_field ~attr (pp_expr ~attr))) d.td_wit
>>>>>>> bb160ed7

and pp_ind_decl ~attr fmt d =
  let pp_ind_decl_case fmt (loc, id, t) =
    fprintf fmt "%a%a : %a"
      pp_maybe_marker loc (pp_id ~attr) id (pp_term ~attr).marked t in
  let pp_ind_decl_def =
    pp_print_list ~pp_sep:(pp_sep " | ") pp_ind_decl_case in
  fprintf fmt "%a%a%a = %a" pp_maybe_marker d.in_loc (pp_id ~attr) d.in_ident
    (pp_print_opt_list ~prefix:" " (pp_param ~attr)) d.in_params
    pp_ind_decl_def d.in_def

and pp_logic_decl ~attr fmt d =
    fprintf fmt "%a%a%a%a%a"
      pp_maybe_marker d.ld_loc (pp_id ~attr) d.ld_ident
      (pp_print_opt_list ~prefix:" " ~sep:" " (pp_param ~attr)) d.ld_params
      (pp_opt ~prefix:" : " (pp_pty ~attr).marked) d.ld_type
      (pp_opt ~prefix:" =@ " (pp_term ~attr).marked) d.ld_def

and pp_decl ?(attr=true) fmt = function
  | Dtype decls ->
     let pp_type_decls =
       pp_print_list ~pp_sep:(pp_sep "@]@ @[<v 2>with ") (pp_type_decl ~attr) in
      fprintf fmt "@[<v 2>type %a@]" pp_type_decls decls
  | Dlogic decls when List.for_all (fun d -> d.ld_type = None) decls ->
     (* predicates don't have an ld_type *)
      let pp_logic_decls =
        pp_print_list ~pp_sep:(pp_sep "@]@ @[<hv 2>with ")
          (pp_logic_decl ~attr) in
      fprintf fmt "@[<hv 2>predicate %a@]" pp_logic_decls decls
  | Dlogic decls when List.for_all (fun d -> d.ld_type <> None) decls ->
     (* functions have an ld_type *)
     let pp_logic_decls =
       pp_print_list ~pp_sep:(pp_sep "@]@ @[<hv 2>with ")
         (pp_logic_decl ~attr) in
      fprintf fmt "@[<hv 2>function %a@]" pp_logic_decls decls
  | Dlogic _ -> (* Mixed predicate/function declarations?? *)
      assert false
  | Dind (sign, decls) ->
      let keyword = match sign with
        | Decl.Ind -> "inductive"
        | Decl.Coind -> "coinductive" in
      let pp_ind_decls =
        pp_print_list ~pp_sep:(pp_sep "@]@ @[<hv 2>with ")
          (pp_ind_decl ~attr)
      in
      fprintf fmt "@[<hv 2>%s %a@]" keyword pp_ind_decls decls
  | Dprop (kind, id, t) ->
      let keyword = match kind with
        | Decl.Plemma -> "lemma"
        | Decl.Paxiom -> "axiom"
        | Decl.Pgoal -> "goal" in
      let id = remove_id_attr "useraxiom" id in
      fprintf fmt "@[<hv 2>%s %a:@ %a@]" keyword
        (pp_id ~attr) id (pp_term ~attr).marked t
  | Dlet (id, ghost, kind, e) -> (
      match e.expr_desc with
      | Efun (binders, pty_opt, pat, mask, spec, e') ->
          pp_let_fun ~attr (pp_expr ~attr) fmt
            (e.expr_loc, id, ghost, kind,
              (binders, pty_opt, pat, mask, spec, e'))
      | Eany (params, kind', pty_opt, pat, mask, spec) ->
          pp_let_any ~attr fmt
            (e.expr_loc, id, ghost, kind,
              (params, kind', pty_opt, pat, mask, spec))
      | _ ->
          pp_let ~attr (pp_expr ~attr) is_ref_expr fmt (id, ghost, kind, e) )
  | Drec defs ->
      let pp_fundefs =
        pp_print_list ~pp_sep:(pp_sep "@]@ @[<hv 2>with ")
          (pp_fundef ~attr) in
      fprintf fmt "@[<v>@[<v 2>let rec %a@]@]" pp_fundefs defs
  | Dexn (id, pty, mask) ->
      fprintf fmt "%a" (pp_exn ~attr) (id, pty, mask)
  | Dmeta (ident, args) ->
      let pp_metarg fmt = function
        | Mty ty -> fprintf fmt "type %a" (pp_pty ~attr).marked ty
        | Mfs qid -> fprintf fmt "function %a" (pp_qualid ~attr) qid
        | Mps qid -> fprintf fmt "predicate %a" (pp_qualid ~attr) qid
        | Max qid -> fprintf fmt "axiom %a" (pp_qualid ~attr) qid
        | Mlm qid -> fprintf fmt "lemma %a" (pp_qualid ~attr) qid
        | Mgl qid -> fprintf fmt "goal %a" (pp_qualid ~attr) qid
        | Mval qid -> fprintf fmt "val %a" (pp_qualid ~attr) qid
        | Mstr s -> fprintf fmt "%S" s
        | Mint i -> fprintf fmt "%d" i in
      let pp_args = pp_print_list ~pp_sep:(pp_sep ", ") pp_metarg in
      fprintf fmt "meta \"%a\" %a" (pp_id ~attr) ident pp_args args
  | Dcloneexport (_, qid, substs) ->
      fprintf fmt "@[<hv2>clone export %a%a@]"
        (pp_qualid ~attr) qid (pp_substs ~attr) substs
  | Duseexport qid ->
      fprintf fmt "@[<hv2>use export %a@]" (pp_qualid ~attr) qid
  | Dcloneimport (loc, import, qid, as_id, substs) ->
      fprintf fmt "@[<hv2>%aclone%a %a%a%a@]" pp_maybe_marker loc
        pp_import import (pp_qualid ~attr) qid
        (pp_opt ~prefix:" as " (pp_id ~attr)) as_id
        (pp_substs ~attr) substs
  | Duseimport (loc, import, binds) ->
      let pp_opt_id = pp_opt ~prefix:" as " (pp_id ~attr) in
      let pp_bind fmt (qid, opt_id) =
        fprintf fmt "%a%a" (pp_qualid ~attr) qid pp_opt_id opt_id in
      let pp_binds = pp_print_opt_list ~prefix:" " ~sep:", " pp_bind in
      fprintf fmt "@[<hv2>%ause%a%a@]" pp_maybe_marker loc pp_import import pp_binds binds
  | Dimport qid ->
      fprintf fmt "@[<hv2>import %a@]" (pp_qualid ~attr) qid
  | Dscope (loc, export, id, decls) ->
      let pp_export fmt = if export then pp_print_string fmt " export" in
      fprintf fmt "@[<v2>@[<v2>%ascope%t %a@ %a@]@,end@]"
        pp_maybe_marker loc pp_export (pp_id ~attr) id (pp_decls ~attr) decls

and pp_decls ~attr fmt decls =
  let rec aux ~is_first ~previous_was_module = function
    | [] -> []
    | decl :: decls ->
        let this_is_module = match decl with
          | Duseimport _ | Duseexport _ | Dcloneimport _
          | Dcloneexport _ | Dimport _ -> true
          | _ -> false in
        let prefix =
          if is_first || (previous_was_module && this_is_module)
          then []
          else [None] in
        prefix @ [Some decl] @ aux ~is_first:false
          ~previous_was_module:this_is_module decls in
  pp_print_list ~pp_sep:(pp_sep "@\n") (pp_opt (pp_decl ~attr)) fmt
    (aux ~is_first:true ~previous_was_module:false decls)

let pp_mlw_file ?(attr=true) fmt = function
  | Decls decls ->
      pp_decls ~attr fmt decls
  | Modules modules ->
      let pp_module fmt (id, decls) =
        fprintf fmt "@[<v0>@[<v2>module %a@ %a@]@ end@]"
          (pp_id ~attr) id (pp_decls ~attr) decls in
      let pp_modules = pp_print_list ~pp_sep:(pp_sep "@\n@\n") pp_module in
      fprintf fmt "@[<v>%a@]" pp_modules modules<|MERGE_RESOLUTION|>--- conflicted
+++ resolved
@@ -1096,16 +1096,9 @@
     | TDfloat (i1, i2) ->
         fprintf fmt " = <float %d %d>" i1 i2 in
   fprintf fmt "%a%a%a%a%a"
-<<<<<<< HEAD
-    pp_maybe_marker d.td_loc pp_id d.td_ident
-    (pp_print_opt_list ~every:" '" pp_id) d.td_params pp_def d.td_def
-    (pp_opt ~prefix:"@ @[<hv 2>by@ " ~suffix:"@]" pp_expr.closed) d.td_wit
-=======
     pp_maybe_marker d.td_loc (pp_id ~attr) d.td_ident
     (pp_print_opt_list ~every:" '" (pp_id ~attr)) d.td_params pp_def d.td_def
-    (pp_print_opt_list ~prefix:"@ @[<hv 2>by {@ " ~sep:";@ " ~suffix:"@] }"
-       (pp_field ~attr (pp_expr ~attr))) d.td_wit
->>>>>>> bb160ed7
+    (pp_opt ~prefix:"@ @[<hv 2>by@ " ~suffix:"@]" (pp_expr ~attr).closed) d.td_wit
 
 and pp_ind_decl ~attr fmt d =
   let pp_ind_decl_case fmt (loc, id, t) =
