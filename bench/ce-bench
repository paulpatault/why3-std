--- conflicted
+++ resolved
@@ -34,12 +34,6 @@
         # This ad hoc sed removes any timing information from counterexamples output.
         # Counterexamples in JSON format cannot match this regexp.
         sed 's/ ([0-9]\+\.[0-9]\+s)//' > "$f.out"
-<<<<<<< HEAD
-    $dir/../bin/why3prove.opt -P "$1" --timelimit 1 -a split_intros_goal_wp --get-ce "$2.mlw" | \
-=======
-    $dir/../bin/why3prove.opt -P "$1,counterexamples" --timelimit 1 --debug fast_wp -a split_intros_goal_wp "$2.mlw" | \
->>>>>>> f2fd7a65
-        sed 's/ ([0-9]\+\.[0-9]\+s)//' >> "$f.out"
     if cmp "$f.oracle" "$f.out" > /dev/null 2>&1 ; then
      echo "ok"
   else
