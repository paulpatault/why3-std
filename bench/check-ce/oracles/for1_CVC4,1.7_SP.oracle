File "bench/check-ce/for1.mlw", line 7, characters 18-24:
Formula `Loop invariant init' from verification condition f'vc.
<<<<<<< HEAD
Prover result is: valid (0.04s, 1182 steps).
=======
Prover result is: valid (0.06s, 1182 steps).
>>>>>>> afa0b14f

File "bench/check-ce/for1.mlw", line 7, characters 18-24:
Formula `Loop invariant preservation' from verification condition f'vc.
Prover result is: valid (0.03s, 1654 steps).

<check-ce>Check model 0 ("bench/check-ce/for1.mlw", line 4, characters 12-22)
<check-ce>VALUE for result "bench/check-ce/for1.mlw", line 5, characters 16-17 not in ce-model, taking default (ref'mk 0)
<check-ce>                          VALUE from ce-model: (ref'mk 0)
<check-ce>VALUE for i "bench/check-ce/for1.mlw", line 6, characters 8-9 not in ce-model, taking default 2
<check-ce>Model 0:
            - Concrete: bad model (Concrete RAC does not confirm the counter-example, no contradiction during execution)
              File for1.mlw:
                Line 3:
                  _ = ()
                  Concrete execution of f
                Line 5:
                  Concrete execution of ref
                  Concrete execution of ref'mk
                Line 6:
                  Concrete execution of loop
                Line 8:
                  Concrete execution of contents
                  Concrete execution of (+)
                  Concrete execution of contents
                  Concrete execution of (+)
                Line 10:
                  Concrete execution of contents
                Line 3:
                  Execution of main function terminated normally
            - Abstract: good model (Abstract RAC confirms the counter-example)
              File for1.mlw:
                Line 3:
                  _ = ()
                  Concrete execution of f
                Line 5:
                  Abstract execution of ref
                  result = (ref'mk 0)
                Line 6:
                  Abstract execution of loop
                  x = (ref'mk 0)
                  i = 2
                Line 10:
                  Concrete execution of contents
                Line 4:
                  Property failure: Postcondition of f
                    result is 0
<check-ce>Check model 1 ("bench/check-ce/for1.mlw", line 4, characters 12-22)
<check-ce>VALUE for result "bench/check-ce/for1.mlw", line 5, characters 16-17 not in ce-model, taking default (ref'mk 0)
<check-ce>                            VALUE from ce-model: (ref'mk 0)
<check-ce>VALUE for i "bench/check-ce/for1.mlw", line 6, characters 8-9 not in ce-model, taking default 2
<check-ce>Model 1:
            - Concrete: bad model (Concrete RAC does not confirm the counter-example, no contradiction during execution)
              File for1.mlw:
                Line 3:
                  _ = ()
                  Concrete execution of f
                Line 5:
                  Concrete execution of ref
                  Concrete execution of ref'mk
                Line 6:
                  Concrete execution of loop
                Line 8:
                  Concrete execution of contents
                  Concrete execution of (+)
                  Concrete execution of contents
                  Concrete execution of (+)
                Line 10:
                  Concrete execution of contents
                Line 3:
                  Execution of main function terminated normally
            - Abstract: good model (Abstract RAC confirms the counter-example)
              File for1.mlw:
                Line 3:
                  _ = ()
                  Concrete execution of f
                Line 5:
                  Abstract execution of ref
                  result = (ref'mk 0)
                Line 6:
                  Abstract execution of loop
                  x = (ref'mk 0)
                  i = 2
                Line 10:
                  Concrete execution of contents
                Line 4:
                  Property failure: Postcondition of f
                    result is 0
<check-ce>Check model 2 ("bench/check-ce/for1.mlw", line 4, characters 12-22)
<check-ce>VALUE for result "bench/check-ce/for1.mlw", line 5, characters 16-17 not in ce-model, taking default (ref'mk 0)
<check-ce>                              VALUE from ce-model: (ref'mk 0)
<check-ce>VALUE for i "bench/check-ce/for1.mlw", line 6, characters 8-9 not in ce-model, taking default 2
<check-ce>Model 2:
            - Concrete: bad model (Concrete RAC does not confirm the counter-example, no contradiction during execution)
              File for1.mlw:
                Line 3:
                  _ = ()
                  Concrete execution of f
                Line 5:
                  Concrete execution of ref
                  Concrete execution of ref'mk
                Line 6:
                  Concrete execution of loop
                Line 8:
                  Concrete execution of contents
                  Concrete execution of (+)
                  Concrete execution of contents
                  Concrete execution of (+)
                Line 10:
                  Concrete execution of contents
                Line 3:
                  Execution of main function terminated normally
            - Abstract: good model (Abstract RAC confirms the counter-example)
              File for1.mlw:
                Line 3:
                  _ = ()
                  Concrete execution of f
                Line 5:
                  Abstract execution of ref
                  result = (ref'mk 0)
                Line 6:
                  Abstract execution of loop
                  x = (ref'mk 0)
                  i = 2
                Line 10:
                  Concrete execution of contents
                Line 4:
                  Property failure: Postcondition of f
                    result is 0
<check-ce>Models:
          - Checked model 0: bad model/good model -> The contracts of some
                                                     function or loop are
                                                     underspecified, for
                                                     example during the
                                                     following execution:
          - Checked model 1: bad model/good model -> The contracts of some
                                                     function or loop are
                                                     underspecified, for
                                                     example during the
                                                     following execution:
          - Checked model 2: bad model/good model -> The contracts of some
                                                     function or loop are
                                                     underspecified, for
                                                     example during the
                                                     following execution:
File "bench/check-ce/for1.mlw", line 4, characters 12-22:
Formula `Postcondition' from verification condition f'vc.
<<<<<<< HEAD
Prover result is: unknown (unknown + incomplete) (0.06s, 6492 steps).
=======
Prover result is: unknown (unknown + incomplete) (0.04s, 6492 steps).
>>>>>>> afa0b14f
The contracts of some function or loop are underspecified, for example during
the following execution:
File for1.mlw:
  Line 3:
    _ = ()
    Concrete execution of f
  Line 5:
    Abstract execution of ref
    result = (ref'mk 0)
  Line 6:
    Abstract execution of loop
    x = (ref'mk 0)
    i = 2
  Line 10:
    Concrete execution of contents
  Line 4:
    Property failure: Postcondition of f
      result is 0

File "bench/check-ce/for1.mlw", line 4, characters 12-22:
Verification condition f'vc.
Prover result is: valid (0.02s, 1390 steps).
<|MERGE_RESOLUTION|>--- conflicted
+++ resolved
@@ -1,14 +1,10 @@
 File "bench/check-ce/for1.mlw", line 7, characters 18-24:
 Formula `Loop invariant init' from verification condition f'vc.
-<<<<<<< HEAD
-Prover result is: valid (0.04s, 1182 steps).
-=======
-Prover result is: valid (0.06s, 1182 steps).
->>>>>>> afa0b14f
+Prover result is: valid (0.05s, 1182 steps).
 
 File "bench/check-ce/for1.mlw", line 7, characters 18-24:
 Formula `Loop invariant preservation' from verification condition f'vc.
-Prover result is: valid (0.03s, 1654 steps).
+Prover result is: valid (0.02s, 1654 steps).
 
 <check-ce>Check model 0 ("bench/check-ce/for1.mlw", line 4, characters 12-22)
 <check-ce>VALUE for result "bench/check-ce/for1.mlw", line 5, characters 16-17 not in ce-model, taking default (ref'mk 0)
@@ -151,11 +147,7 @@
                                                      following execution:
 File "bench/check-ce/for1.mlw", line 4, characters 12-22:
 Formula `Postcondition' from verification condition f'vc.
-<<<<<<< HEAD
-Prover result is: unknown (unknown + incomplete) (0.06s, 6492 steps).
-=======
-Prover result is: unknown (unknown + incomplete) (0.04s, 6492 steps).
->>>>>>> afa0b14f
+Prover result is: unknown (unknown + incomplete) (0.05s, 6492 steps).
 The contracts of some function or loop are underspecified, for example during
 the following execution:
 File for1.mlw:
