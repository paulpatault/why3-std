<<<<<<< HEAD
bench/ce/logic.mlw T g0: Invalid (0.00s)
Counter-example model:File bench/ce/logic.mlw:
=======
ce/logic.mlw T g0 : Unknown (other)
Counter-example model:File logic.mlw:
>>>>>>> 479956c1
Line 6:
x = {"type" : "Integer" ,
"val" : "48" }

<<<<<<< HEAD
bench/ce/logic.mlw T g1: Invalid (0.00s)
Counter-example model:File bench/ce/logic.mlw:
=======
ce/logic.mlw T g1 : Unknown (other)
Counter-example model:File logic.mlw:
>>>>>>> 479956c1
Line 10:
x = {"type" : "Integer" ,
"val" : "0" }

<<<<<<< HEAD
bench/ce/logic.mlw T g2: Invalid (0.00s)
Counter-example model:File bench/ce/logic.mlw:
=======
ce/logic.mlw T g2 : Unknown (other)
Counter-example model:File logic.mlw:
>>>>>>> 479956c1
Line 12:
X = {"type" : "Integer" , "val" : "1" }
x2 = {"type" : "Integer" ,
"val" : "1" }
x3 = {"type" : "Integer" ,
"val" : "1" }
x4 = {"type" : "Integer" ,
"val" : "1" }
x5 = {"type" : "Integer" ,
"val" : "1" }
x6 = {"type" : "Integer" ,
"val" : "1" }
x7 = {"type" : "Integer" ,
"val" : "1" }
x8 = {"type" : "Integer" ,
"val" : "1" }
<|MERGE_RESOLUTION|>--- conflicted
+++ resolved
@@ -1,32 +1,17 @@
-<<<<<<< HEAD
-bench/ce/logic.mlw T g0: Invalid (0.00s)
-Counter-example model:File bench/ce/logic.mlw:
-=======
 ce/logic.mlw T g0 : Unknown (other)
 Counter-example model:File logic.mlw:
->>>>>>> 479956c1
 Line 6:
 x = {"type" : "Integer" ,
 "val" : "48" }
 
-<<<<<<< HEAD
-bench/ce/logic.mlw T g1: Invalid (0.00s)
-Counter-example model:File bench/ce/logic.mlw:
-=======
 ce/logic.mlw T g1 : Unknown (other)
 Counter-example model:File logic.mlw:
->>>>>>> 479956c1
 Line 10:
 x = {"type" : "Integer" ,
 "val" : "0" }
 
-<<<<<<< HEAD
-bench/ce/logic.mlw T g2: Invalid (0.00s)
-Counter-example model:File bench/ce/logic.mlw:
-=======
 ce/logic.mlw T g2 : Unknown (other)
 Counter-example model:File logic.mlw:
->>>>>>> 479956c1
 Line 12:
 X = {"type" : "Integer" , "val" : "1" }
 x2 = {"type" : "Integer" ,
