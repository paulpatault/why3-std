--- conflicted
+++ resolved
@@ -768,13 +768,8 @@
 COQPCMO = $(addsuffix .cmo, $(COQPMODULES))
 COQPCMX = $(addsuffix .cmx, $(COQPMODULES))
 
-<<<<<<< HEAD
 COQPTREES = kernel interp intf lib library parsing pretyping proofs printing tactics toplevel
-COQPINCLUDES = -I src/coq-tactic -I +camlp5 $(addprefix -I @COQLIB@/, $(COQPTREES)) @ZIPINCLUDE@
-=======
-COQPTREES = kernel lib interp parsing proofs pretyping tactics library toplevel
 COQPINCLUDES = -I src/coq-tactic -I $(COQCAMLPLIB) $(addprefix -I @COQLIB@/, $(COQPTREES)) @ZIPINCLUDE@
->>>>>>> 3d9c9c8e
 
 $(COQPDEP): DEPFLAGS += -I src/coq-tactic
 $(COQPCMO) $(COQPCMX): INCLUDES += $(COQPINCLUDES)
@@ -800,15 +795,9 @@
 	$(if $(QUIET),@echo 'Linking  $@' &&) \
 	    $(OCAMLC) -a $(BFLAGS) -o $@ $^
 
-<<<<<<< HEAD
 src/coq-tactic/why3tac.ml: src/coq-tactic/why3tac.ml4
-	$(if $(QUIET),@echo 'Camlp5   $<' &&) \
-	    $(CAMLP5O) pr_dump.cmo @COQPPLIBS@ pa_macro.cmo -D@coq_compat_version@ -impl $^ -o $@
-=======
-src/coq-tactic/g_why3tac.ml: src/coq-tactic/g_why3tac.ml4
 	$(if $(QUIET),@echo 'Camlp    $<' &&) \
-	    $(COQCAMLP) pr_o.cmo @COQLIB@/parsing/grammar.cma -impl $^ -o $@
->>>>>>> 3d9c9c8e
+	    $(COQCAMLP) pr_dump.cmo @COQPPLIBS@ pa_macro.cmo -D@coq_compat_version@ -impl $^ -o $@
 
 src/coq-tactic/.why3-vo-byte: lib/coq-tactic/Why3.v lib/coq/BuiltIn.vo lib/coq-tactic/why3tac.cma
 	$(if $(QUIET),@echo 'Coqc     $<' &&) \
