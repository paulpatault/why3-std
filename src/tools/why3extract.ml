(********************************************************************)
(*                                                                  *)
(*  The Why3 Verification Platform   /   The Why3 Development Team  *)
(*  Copyright 2010-2017   --   INRIA - CNRS - Paris-Sud University  *)
(*                                                                  *)
(*  This software is distributed under the terms of the GNU Lesser  *)
(*  General Public License version 2.1, with the special exception  *)
(*  on linking described in file LICENSE.                           *)
(*                                                                  *)
(********************************************************************)

open Format
open Why3
open Stdlib
open Pmodule
open Compile

let usage_msg = sprintf
  "Usage: %s [options] -D <driver> [-o <dir|file>] \
             [<file>.<Module>*.<symbol>?|-]"
  (Filename.basename Sys.argv.(0))

type extract_target =
  | File   of string
  | Module of string list * string
  | Symbol of string list * string * string

let opt_queue = Queue.create ()

(* let opt_input = ref None *)

let opt_parser = ref None
let opt_output = ref None
let opt_driver = ref []

type recurs_single = Recursive | Single
let opt_rec_single = ref Single

type flat_modular = Flat | Modular
let opt_modu_flat = ref Flat

let is_uppercase = Strings.char_is_uppercase

let add_opt_file x =
  let invalid_path () = Format.eprintf "invalid path: %s@." x; exit 1 in
  let target =
    if Sys.file_exists x then File x else
      let path = Strings.split '.' x in
      if path = [] then invalid_path ();
      let path, s = Lists.chop_last path in
      if String.length s = 0 then invalid_path ();
      if is_uppercase s.[0] then Module (path, s) else
      begin
        if path = [] then invalid_path ();
        let path, m = Lists.chop_last path in
        Symbol (path, m, s)
      end in
  Queue.push target opt_queue

let option_list = [
  "-", Arg.Unit (fun () -> add_opt_file "-"),
      " read the input file from stdin";
  "-F", Arg.String (fun s -> opt_parser := Some s),
      "<format> select input format (default: \"why\")";
  "--format", Arg.String (fun s -> opt_parser := Some s),
      " same as -F";
  "-D", Arg.String (fun s -> opt_driver := s::!opt_driver),
      "<file> specify an extraction driver";
  "--driver", Arg.String (fun s -> opt_driver := s::!opt_driver),
      " same as -D";
  "--recursive", Arg.Unit (fun () -> opt_rec_single := Recursive),
      " recursively extract all dependencies";
  "--flat", Arg.Unit (fun x -> x),
      " perform a flat extraction (default option)";
  "--modular", Arg.Unit (fun () -> opt_modu_flat := Modular),
      " perform a modular extraction";
  "-o", Arg.String (fun s -> opt_output := Some s),
      "<file|dir> destination of extracted code";
  "--output", Arg.String (fun s -> opt_output := Some s),
      " same as -o" ]

let config, _, env =
  Whyconf.Args.initialize option_list add_opt_file usage_msg

let () =
  if Queue.is_empty opt_queue then begin
    Whyconf.Args.exit_with_usage option_list usage_msg
  end

let opt_modu_flat  = !opt_modu_flat
let opt_rec_single = !opt_rec_single

let opt_output = match opt_modu_flat, !opt_output with
  | Modular, None ->
    eprintf "Output directory (-o) is required for modular extraction.@.";
    exit 1
  | Modular, Some s when not (Sys.file_exists s) ->
    eprintf "Option '-o' should be given an existing directory as argument.@.";
    exit 1
  | Modular, Some s when not (Sys.is_directory s) ->
    eprintf "Option '-o' should be given a directory as argument.@.";
    exit 1
  | Flat, Some s when Sys.file_exists s && Sys.is_directory s ->
    eprintf "Option '-o' should be given a file as argument.@.";
    exit 1
  | Modular, Some _ | Flat, None | Flat, Some _ -> !opt_output

let driver_file s =
  if Sys.file_exists s || String.contains s '/' || String.contains s '.' then s
  else Filename.concat Config.datadir (Filename.concat "drivers" (s ^ ".drv"))

let opt_driver =
  try match List.rev_map driver_file !opt_driver with
  | [] ->
    eprintf "Extraction driver (-D) is required.@.";
    exit 1
  | f::ef ->
    Pdriver.load_driver env f ef
  with e when not (Debug.test_flag Debug.stack_trace) ->
    eprintf "%a@." Exn_printer.exn_printer e;
    exit 1

let get_cout_old ?fname fg m = match opt_output with
  | None ->
    let tname = m.mod_theory.Theory.th_name.Ident.id_string in
    Debug.dprintf Pdriver.debug "extract module %s to standard output@." tname;
    stdout, None
  | Some f ->
    let file = Filename.concat f (fg ?fname m) in
    let tname = m.mod_theory.Theory.th_name.Ident.id_string in
    Debug.dprintf Pdriver.debug "extract module %s to file %s@." tname file;
    let old = if Sys.file_exists file then begin
      let backup = file ^ ".bak" in
      Sys.rename file backup;
      Some (open_in backup) end else None in
    open_out file, old

let print_mdecls ?fname m mdecls =
  let (fg,pargs,pr) = Pdriver.lookup_printer opt_driver in
  let test_decl_not_driver decl =
    let decl_name = ML.get_decl_name decl in
    let test_id_not_driver id =
      Printer.query_syntax pargs.Pdriver.syntax id = None in
    List.exists test_id_not_driver decl_name in
  if List.exists test_decl_not_driver mdecls then begin
    let cout, old = get_cout_old fg m ?fname in
    let fmt = formatter_of_out_channel cout in
    let flat = opt_modu_flat = Flat in
<<<<<<< HEAD
    List.iter
      (fun s -> fprintf fmt "%s@." s)
      pargs.Pdriver.prelude;
    List.iter (pr pargs ?old ?fname ~flat m fmt) mdecls;
=======
    let pr_decl fmt d = fprintf fmt "%a" (pr pargs ?old ?fname ~flat m) d in
    Pp.print_list Pp.newline pr_decl fmt mdecls;
>>>>>>> 4b3854a2
    if cout <> stdout then close_out cout end

let find_module_path mm path m = match path with
  | [] -> Mstr.find m mm
  | path -> let mm = Env.read_library Pmodule.mlw_language env path in
    Mstr.find m mm

let find_module_id mm id =
  let (path, m, _) = Pmodule.restore_path id in find_module_path mm path m

let translate_module =
  let memo = Ident.Hid.create 16 in
  fun m ->
    let name = m.mod_theory.Theory.th_name in
    try Ident.Hid.find memo name with Not_found ->
      let pm = Translate.module_ m in
      let pm = Transform.module_ pm in
      Ident.Hid.add memo name pm;
      pm

let not_extractable_theories = ["why3"; "map"; "seq"; ]

let is_not_extractable_theory =
  let h = Hstr.create 16 in
  List.iter (fun s -> Hstr.add h s ()) not_extractable_theories;
  Hstr.mem h

let extract_to =
  let memo = Ident.Hid.create 16 in
  fun ?fname ?decl m ->
    match m.mod_theory.Theory.th_path with
    | t::_ when is_not_extractable_theory t -> ()
    | _ -> let name = m.mod_theory.Theory.th_name in
        if not (Ident.Hid.mem memo name) then begin
          Ident.Hid.add memo name ();
          let mdecls = match decl with
            | None   -> (translate_module m).Mltree.mod_decl
            | Some d -> Translate.pdecl_m m d in
          print_mdecls ?fname m mdecls
        end

let rec use_iter f l =
  List.iter
    (function Uuse t -> f t | Uscope (_,l) -> use_iter f l | _ -> ()) l

let rec do_extract_module ?fname m =
  let extract_use m' =
    let fname =
      if m'.mod_theory.Theory.th_path = [] then fname else None in
    do_extract_module ?fname m'
  in
  begin match opt_rec_single with
  | Recursive -> use_iter extract_use m.mod_units
  | Single -> ()
  end;
  extract_to ?fname m

let do_extract_module_from fname mm m =
  try
    let m = Mstr.find m mm in do_extract_module ~fname m
  with Not_found ->
    eprintf "Module '%s' not found in file '%s'.@." m fname;
    exit 1

let get_symbol ns find str_symbol =
  try let symbol = find ns [str_symbol] in Some symbol
  with Not_found -> None

let find_symbol_id ns str_symbol =
  match get_symbol ns ns_find_rs str_symbol with
    | Some rs -> rs.Expr.rs_name
    | None -> (* creative indentation *)
    begin match get_symbol ns ns_find_its str_symbol with
    | Some its -> its.Ity.its_ts.Ty.ts_name
    | None -> (* creative indentation *)
    begin match get_symbol ns ns_find_xs str_symbol with
    | Some xs -> xs.Ity.xs_name
    | None -> raise Not_found
    end end

let find_pmod m mlw_file fname =
  try Mstr.find m mlw_file with Not_found ->
    eprintf "Module '%s' not found in the file '%s'.@." m fname;
    exit 1

let find_pdecl m s =
  let ns = m.mod_export in
  let id = find_symbol_id ns s in
  Ident.Mid.find id m.mod_known

let do_extract_symbol_from ?fname m str_symbol =
  let decl = find_pdecl m str_symbol in
  extract_to ?fname ~decl m

let read_mlw_file ?format env fname =
  let cin = open_in fname in
  let mm = Env.read_channel ?format mlw_language env fname cin in
  close_in cin;
  mm

let do_modular target =
  let format = !opt_parser in
  match target with
  | File fname ->
    let mm = read_mlw_file ?format env fname in
    let do_m _ m = do_extract_module ~fname m in
    Mstr.iter do_m mm
  | Module (path, m) ->
    let mm = Mstr.empty in
    let m = find_module_path mm path m in
    do_extract_module m
  | Symbol (path, m, s) ->
    let mm = Mstr.empty in
    let m = find_module_path mm path m in
    do_extract_symbol_from m s

type extract_info = {
  info_rec : bool;
  info_id  : Ident.ident;
}

let visited = Ident.Hid.create 1024
let toextract = ref []

let find_decl mm id =
  let m = find_module_id mm id in
  let m = translate_module m in
  Ident.Mid.find id m.Mltree.mod_known

let rec visit ~recurs mm id =
  if not (Ident.Hid.mem visited id) then begin try
      let d = find_decl mm id in
      Ident.Hid.add visited id ();
      if recurs then ML.iter_deps (visit ~recurs mm) d;
      toextract := { info_rec = recurs; info_id = id } :: !toextract
    with Not_found -> ()
  end

let flat_extraction mm = function
  | File fname ->
    let format = !opt_parser in
    let mmf = read_mlw_file ?format env fname in
    let do_m s m mm =
      if Mstr.mem s mm then begin
        eprintf "multiple module '%s'; use -L . instead@." s;
        exit 1
      end;
      Mstr.add s m mm in
    Mstr.fold do_m mmf mm
  | Module (path, ms) ->
    let m = find_module_path mm path ms in (* FIXME: catch Not_found here *)
    let m_t = translate_module m in
    let recurs = opt_rec_single = Recursive in
    Ident.Mid.iter (fun id _ -> visit ~recurs mm id) m_t.Mltree.mod_known;
    Mstr.add ms m mm
  | Symbol (path, ms, s) ->
    let m = find_module_path mm path ms in
    let ns = m.mod_export in
    let id = find_symbol_id ns s in
    let recurs = opt_rec_single = Recursive in
    visit ~recurs mm id;
    (* Mstr.add ms m  *)mm

let () =
  try
    match opt_modu_flat with
    | Modular -> Queue.iter do_modular opt_queue
    | Flat -> let mm = Queue.fold flat_extraction Mstr.empty opt_queue in
      let visit_m _ m =
        let tm = translate_module m in
        let visit_id id _ = visit ~recurs:true mm id in
        Ident.Mid.iter visit_id tm.Mltree.mod_known in
      Mstr.iter visit_m mm;
      let (_fg, pargs, pr) = Pdriver.lookup_printer opt_driver in
      let cout = match opt_output with
        | None -> stdout
        | Some file -> open_out file in
      let fmt = formatter_of_out_channel cout in
      (* print driver prelude *)
      let print_prelude = List.iter (fun s -> fprintf fmt "%s@\n@." s) in
      print_prelude pargs.Pdriver.prelude;
      Ident.Mid.iter (fun _ p -> print_prelude p) pargs.Pdriver.thprelude;
      let extract fmt { info_id = id } =
        let pm = find_module_id mm id in
        let m = translate_module pm in
        let d = Ident.Mid.find id m.Mltree.mod_known in
        pr pargs ~flat:true pm fmt d in
      let idl = List.rev !toextract in
      let is_local { info_id = id; info_rec = r } =
        let (path, m, _) = Pmodule.restore_path id in
        path = [] || Mstr.mem m mm || not r in
      let idl = match opt_rec_single with
        | Single -> List.filter is_local idl
        | Recursive -> idl in
      Pp.print_list Pp.newline extract fmt idl;
      if cout <> stdout then close_out cout
  with e when not (Debug.test_flag Debug.stack_trace) ->
    eprintf "%a@." Exn_printer.exn_printer e;
    exit 1<|MERGE_RESOLUTION|>--- conflicted
+++ resolved
@@ -146,15 +146,8 @@
     let cout, old = get_cout_old fg m ?fname in
     let fmt = formatter_of_out_channel cout in
     let flat = opt_modu_flat = Flat in
-<<<<<<< HEAD
-    List.iter
-      (fun s -> fprintf fmt "%s@." s)
-      pargs.Pdriver.prelude;
-    List.iter (pr pargs ?old ?fname ~flat m fmt) mdecls;
-=======
     let pr_decl fmt d = fprintf fmt "%a" (pr pargs ?old ?fname ~flat m) d in
     Pp.print_list Pp.newline pr_decl fmt mdecls;
->>>>>>> 4b3854a2
     if cout <> stdout then close_out cout end
 
 let find_module_path mm path m = match path with
