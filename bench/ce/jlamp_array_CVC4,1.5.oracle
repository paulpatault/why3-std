--- conflicted
+++ resolved
@@ -1,184 +1,76 @@
-<<<<<<< HEAD
 bench/ce/jlamp_array.mlw Array VC f: Unknown (other)
-=======
-bench/ce/jlamp_array.mlw Array WP_parameter f : Unknown (other)
-Counter-example model:File array.mlw:
-Line 32:
-a.length, ["model", "model_trace:a.length"] = {"type" : "Integer" ,
-"val" : "0" }
-File jlamp_array.mlw:
-Line 18:
-a.length, ["model", "model_trace:a.length"] = {"type" : "Integer" ,
-"val" : "0" }
-a.elts, ["model", "model_trace:a.elts"] = {"type" : "Array" ,
-"val" : [{"others" : {"type" : "Integer" ,
-"val" : "2" } }] }
-
-bench/ce/jlamp_array.mlw Array WP_parameter f : Unknown (other)
->>>>>>> e6e8afd9
 Counter-example model:File jlamp_array.mlw:
 Line 11:
-two = {"type" : "Integer" ,
+two, [[@model], [@model_trace:two]] = {"type" : "Integer" ,
 "val" : "2" }
 Line 14:
-three = {"type" : "Integer" , "val" : "3" }
+three, [[@model], [@model_trace:three]] = {"type" : "Integer" ,
+"val" : "3" }
 Line 18:
-<<<<<<< HEAD
-a = {"type" : "Integer" , "val" : "2" }
+a, [[@model], [@introduced], [@model_trace:a]] = {"type" : "Integer" ,
+"val" : "2" }
 Line 22:
-a = {"type" : "Integer" ,
+a, [[@model], [@introduced], [@model_trace:a]] = {"type" : "Integer" ,
 "val" : "2" }
-=======
-a.length, ["model", "model_trace:a.length"] = {"type" : "Integer" ,
-"val" : "43" }
-a.elts, ["model", "model_trace:a.elts"] = {"type" : "Array" ,
-"val" : [{"others" : {"type" : "Integer" , "val" : "3" } }] }
-a, ["model",
-"model_trace:a", "model_trace:a@call"] = {"type" : "Array" ,
-"val" : [{"indice" : "42" , "value" : {"type" : "Integer" , "val" : "2" } },
-{"others" : {"type" : "Integer" , "val" : "3" } }] }
-Line 21:
-a, ["model", "model_trace:a@call", "model_trace:a@old"] = {"type" : "Array" ,
-"val" : [{"indice" : "42" , "value" : {"type" : "Integer" , "val" : "2" } },
-{"others" : {"type" : "Integer" ,
-"val" : "3" } }] }
-
-bench/ce/jlamp_array.mlw Array WP_parameter g : Valid
-bench/ce/jlamp_array.mlw Array WP_parameter g : Unknown (other)
-Counter-example model:File jlamp_array.mlw:
-Line 24:
-a.length, ["model", "model_trace:a.length"] = {"type" : "Integer" ,
-"val" : "43" }
-a.elts, ["model", "model_trace:a.elts"] = {"type" : "Array" ,
-"val" : [{"others" : {"type" : "Integer" , "val" : "3" } }] }
-a, ["model",
-"model_trace:a", "model_trace:a@call"] = {"type" : "Array" ,
-"val" : [{"indice" : "42" , "value" : {"type" : "Integer" , "val" : "2" } },
-{"others" : {"type" : "Integer" , "val" : "3" } }] }
-Line 27:
-a, ["model", "model_trace:a@call", "model_trace:a@old"] = {"type" : "Array" ,
-"val" : [{"indice" : "42" , "value" : {"type" : "Integer" , "val" : "2" } },
-{"others" : {"type" : "Integer" ,
-"val" : "3" } }] }
-
-bench/ce/jlamp_array.mlw Array WP_parameter h : Valid
-bench/ce/jlamp_array.mlw Array WP_parameter h : Unknown (other)
-Counter-example model:File jlamp_array.mlw:
-Line 30:
-a.length, ["model", "model_trace:a.length"] = {"type" : "Integer" ,
-"val" : "43" }
-a.elts, ["model", "model_trace:a.elts"] = {"type" : "Array" ,
-"val" : [{"indice" : "42" , "value" : {"type" : "Integer" , "val" : "2" } },
-{"indice" : "17" , "value" : {"type" : "Integer" , "val" : "3" } },
-{"others" : {"type" : "Integer" , "val" : "2" } }] }
-a, ["model",
-"model_trace:a", "model_trace:a@call"] = {"type" : "Array" ,
-"val" : [{"indice" : "42" , "value" : {"type" : "Integer" , "val" : "2" } },
-{"others" : {"type" : "Integer" , "val" : "2" } }] }
-Line 33:
-a, ["model", "model_trace:a@call", "model_trace:a@old"] = {"type" : "Array" ,
-"val" : [{"indice" : "42" , "value" : {"type" : "Integer" , "val" : "2" } },
-{"others" : {"type" : "Integer" ,
-"val" : "2" } }] }
-
-bench/ce/jlamp_array.mlw Array WP_parameter f : Unknown (other)
-Counter-example model:File array.mlw:
-Line 32:
-a.length, ["model", "model_trace:a.length"] = {"type" : "Integer" ,
-"val" : "0" }
-File jlamp_array.mlw:
-Line 18:
-a.length, ["model", "model_trace:a.length"] = {"type" : "Integer" ,
-"val" : "0" }
-a.elts, ["model", "model_trace:a.elts"] = {"type" : "Array" ,
-"val" : [{"others" : {"type" : "Integer" ,
-"val" : "2" } }] }
->>>>>>> e6e8afd9
 
 bench/ce/jlamp_array.mlw Array VC f: Unknown (other)
 Counter-example model:File jlamp_array.mlw:
 Line 11:
-two = {"type" : "Integer" ,
+two, [[@model], [@model_trace:two]] = {"type" : "Integer" ,
 "val" : "2" }
 Line 14:
-three = {"type" : "Integer" , "val" : "3" }
+three, [[@model], [@model_trace:three]] = {"type" : "Integer" ,
+"val" : "3" }
 Line 18:
-<<<<<<< HEAD
-a = {"type" : "Integer" , "val" : "2" }
+a, [[@model], [@introduced], [@model_trace:a]] = {"type" : "Integer" ,
+"val" : "2" }
 Line 21:
-old a = {"type" : "Integer" , "val" : "2" }
-old three = {"type" : "Integer" ,
+a, [[@model], [@introduced], [@model_trace:a]] = {"type" : "Integer" ,
+"val" : "2" }
+three, [[@model], [@model_trace:three]] = {"type" : "Integer" ,
 "val" : "3" }
-=======
-a.length, ["model", "model_trace:a.length"] = {"type" : "Integer" ,
-"val" : "0" }
-a.elts, ["model", "model_trace:a.elts"] = {"type" : "Array" ,
-"val" : [{"indice" : "42" , "value" : {"type" : "Integer" , "val" : "3" } },
-{"others" : {"type" : "Integer" ,
-"val" : "2" } }] }
-Line 21:
-old a.elts, ["model", "model_trace:a.elts@old"] = {"type" : "Array" ,
-"val" : [{"indice" : "42" , "value" : {"type" : "Integer" , "val" : "3" } },
-{"others" : {"type" : "Integer" ,
-"val" : "2" } }] }
->>>>>>> e6e8afd9
+Line 22:
+a, [[@model], [@introduced], [@model_trace:a]] = {"type" : "Integer" ,
+"val" : "2" }
 
 bench/ce/jlamp_array.mlw Array VC g: Valid
 bench/ce/jlamp_array.mlw Array VC g: Unknown (other)
 Counter-example model:File jlamp_array.mlw:
 Line 11:
-two = {"type" : "Integer" ,
+two, [[@model], [@model_trace:two]] = {"type" : "Integer" ,
 "val" : "2" }
 Line 14:
-three = {"type" : "Integer" , "val" : "3" }
+three, [[@model], [@model_trace:three]] = {"type" : "Integer" ,
+"val" : "3" }
 Line 24:
-<<<<<<< HEAD
-a = {"type" : "Integer" , "val" : "2" }
+a, [[@model], [@introduced], [@model_trace:a]] = {"type" : "Integer" ,
+"val" : "2" }
 Line 27:
-old a = {"type" : "Integer" , "val" : "2" }
-old three = {"type" : "Integer" ,
+a, [[@model], [@introduced], [@model_trace:a]] = {"type" : "Integer" ,
+"val" : "2" }
+three, [[@model], [@model_trace:three]] = {"type" : "Integer" ,
 "val" : "3" }
-=======
-a.length, ["model", "model_trace:a.length"] = {"type" : "Integer" ,
-"val" : "43" }
-a.elts, ["model", "model_trace:a.elts"] = {"type" : "Array" ,
-"val" : [{"indice" : "17" , "value" : {"type" : "Integer" , "val" : "3" } },
-{"others" : {"type" : "Integer" ,
-"val" : "2" } }] }
-Line 27:
-old a.elts, ["model", "model_trace:a.elts@old"] = {"type" : "Array" ,
-"val" : [{"indice" : "17" , "value" : {"type" : "Integer" , "val" : "3" } },
-{"others" : {"type" : "Integer" ,
-"val" : "2" } }] }
->>>>>>> e6e8afd9
+Line 28:
+a, [[@model], [@introduced], [@model_trace:a]] = {"type" : "Integer" ,
+"val" : "2" }
 
 bench/ce/jlamp_array.mlw Array VC h: Valid
 bench/ce/jlamp_array.mlw Array VC h: Unknown (other)
 Counter-example model:File jlamp_array.mlw:
 Line 11:
-two = {"type" : "Integer" ,
+two, [[@model], [@model_trace:two]] = {"type" : "Integer" ,
 "val" : "2" }
 Line 14:
-three = {"type" : "Integer" , "val" : "3" }
+three, [[@model], [@model_trace:three]] = {"type" : "Integer" ,
+"val" : "3" }
 Line 30:
-<<<<<<< HEAD
-a = {"type" : "Integer" , "val" : "2" }
+a, [[@model], [@introduced], [@model_trace:a]] = {"type" : "Integer" ,
+"val" : "2" }
 Line 33:
-old a = {"type" : "Integer" , "val" : "2" }
-old three = {"type" : "Integer" ,
+a, [[@model], [@introduced], [@model_trace:a]] = {"type" : "Integer" ,
+"val" : "2" }
+three, [[@model], [@model_trace:three]] = {"type" : "Integer" ,
 "val" : "3" }
-=======
-a.length, ["model", "model_trace:a.length"] = {"type" : "Integer" ,
-"val" : "43" }
-a.elts, ["model", "model_trace:a.elts"] = {"type" : "Array" ,
-"val" : [{"indice" : "17" , "value" : {"type" : "Integer" , "val" : "3" } },
-{"indice" : "42" , "value" : {"type" : "Integer" , "val" : "2" } },
-{"others" : {"type" : "Integer" ,
-"val" : "2" } }] }
-Line 33:
-old a.elts, ["model", "model_trace:a.elts@old"] = {"type" : "Array" ,
-"val" : [{"indice" : "17" , "value" : {"type" : "Integer" , "val" : "3" } },
-{"indice" : "42" , "value" : {"type" : "Integer" , "val" : "2" } },
-{"others" : {"type" : "Integer" ,
-"val" : "2" } }] }
->>>>>>> e6e8afd9
+Line 34:
+a, [[@model], [@introduced], [@model_trace:a]] = {"type" : "Integer" ,
+"val" : "2" }
