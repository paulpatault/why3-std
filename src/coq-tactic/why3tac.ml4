(********************************************************************)
(*                                                                  *)
(*  The Why3 Verification Platform   /   The Why3 Development Team  *)
(*  Copyright 2010-2017   --   INRIA - CNRS - Paris-Sud University  *)
(*                                                                  *)
(*  This software is distributed under the terms of the GNU Lesser  *)
(*  General Public License version 2.1, with the special exception  *)
(*  on linking described in file LICENSE.                           *)
(*                                                                  *)
(********************************************************************)

open Names
open Namegen
open Term
open Termops
open Tacmach
open Util
open Coqlib
open Hipattern
open Declarations
open Pp
open Universes
open Globnames
open Vars

IFDEF COQ85 THEN
open Errors
ELSE
open CErrors
open Stdarg
END

IFDEF COQ87 THEN

module KVars = Vars
open EConstr
open EConstr.Vars
module Vars = KVars
open Ltac_plugin

END

let declare_summary name freeze unfreeze init =
  Summary.declare_summary name
    { Summary.freeze_function = (fun _ -> freeze ());
      Summary.unfreeze_function = unfreeze;
      Summary.init_function = init; }

let body_of_constant env c =
  if Reductionops.is_transparent env (ConstKey c) then
    let cb = Environ.lookup_constant c env in
    match cb.const_body with
    | Def _ -> Declareops.body_of_constant Opaqueproof.empty_opaquetab cb
    | _ -> None
  else None

let type_of = Typing.type_of

let finite_ind v = v <> Decl_kinds.CoFinite

let pr_str = Pp.str

let pr_spc = Pp.spc

let pr_fnl = Pp.fnl

let force x = x

let coq_reference t1 t2 =
  let th = lazy (coq_reference t1 t2) in
  fun x -> lazy (Lazy.force th x)

let find_reference t1 t2 =
  let th = lazy (find_reference t1 t2) in
  fun x -> lazy (Lazy.force th x)

IFDEF COQ85 THEN

let push_named = Environ.push_named
let betadeltaiota = Closure.betadeltaiota

module RedFlags = Closure.RedFlags

ELSE

let push_named (id, c, t) env =
  Environ.push_named
    (match c with
     | None -> Context.Named.Declaration.LocalAssum (id, t)
     | Some b -> Context.Named.Declaration.LocalDef (id, b, t))
    env

let pf_hyps gl =
  List.map (function
    | Context.Named.Declaration.LocalAssum (id, t) -> (id, None, t)
    | Context.Named.Declaration.LocalDef (id, b, t) -> (id, Some b, t))
    (pf_hyps gl)

let betadeltaiota = CClosure.all

module RedFlags = CClosure.RedFlags

END

DECLARE PLUGIN "why3tac"

IFDEF COQ87 THEN

let global_of_constr evd t = global_of_constr (to_constr evd t)
let type_of_global env c = of_constr (fst (Global.type_of_global_in_context env c))

ELSE

let kind _evd t = kind_of_term t
let is_global _evd c t = is_global c t
let is_Prop _evd t = is_Prop t
let is_Set _evd t = is_Set t
let is_Type _evd t = is_Type t
let to_constr _evd t = t
let of_constr t = t
let dependent _evd c t = dependent c t
let global_of_constr _evd t = global_of_constr t
let type_of_global _env c = Global.type_of_global_unsafe c
let is_imp_term _evd t = is_imp_term t
let decompose_app _evd t = decompose_app t

END

let is_global evd c t = is_global evd (Lazy.force c) t

module Why3tac = struct

open Why3
open Call_provers
open Whyconf
open Ty
open Term

let debug =
  try let _ = Sys.getenv "WHY3DEBUG" in true
  with Not_found -> false

let config =
  try
    Whyconf.read_config None
  with Whyconf.ConfigFailure(file, msg) ->
    error (file ^ ": " ^ msg)

let main = Whyconf.get_main config

let timelimit = timelimit main

let env = Env.create_env (loadpath main)

let provers = Hashtbl.create 17

let get_prover s =
  try
    Hashtbl.find provers s
  with Not_found ->
    let filter_prover = Whyconf.parse_filter_prover s in
    let cp = try Whyconf.filter_one_prover config filter_prover
      with Whyconf.ProverAmbiguity (wc,fp,provers) ->
        let provers = Mprover.filter (fun _ p -> not p.interactive) provers in
        if Mprover.is_num_elt 1 provers then
          snd (Mprover.choose provers)
        else if Mprover.is_empty provers then
          raise (Whyconf.ProverNotFound (wc,fp))
        else
          raise (Whyconf.ProverAmbiguity (wc,fp,provers))
    in
    let drv = Whyconf.load_driver main env cp.driver cp.extra_drivers in
    Hashtbl.add provers s (cp, drv);
    cp, drv

(* Coq constants *)

let coq_ref_BinInt = coq_reference "Why3" ["ZArith"; "BinInt"; "Z"]
let coq_Zplus = coq_ref_BinInt "add"
let coq_Zmult = coq_ref_BinInt "mul"
let coq_Zopp = coq_ref_BinInt "opp"
let coq_Zminus = coq_ref_BinInt "sub"
let coq_Zdiv = coq_ref_BinInt "div"
let coq_Zgt = coq_ref_BinInt "gt"
let coq_Zle = coq_ref_BinInt "le"
let coq_Zge = coq_ref_BinInt "ge"
let coq_Zlt = coq_ref_BinInt "lt"
let coq_ref_BinNums = coq_reference "Why3" ["Numbers"; "BinNums"]
let coq_Z = coq_ref_BinNums "Z"
let coq_Z0 = coq_ref_BinNums "Z0"
let coq_Zpos = coq_ref_BinNums "Zpos"
let coq_Zneg = coq_ref_BinNums "Zneg"
let coq_xH = coq_ref_BinNums "xH"
let coq_xI = coq_ref_BinNums "xI"
let coq_xO = coq_ref_BinNums "xO"

let coq_ref_Rdefinitions = coq_reference "Why3" ["Reals"; "Rdefinitions"]
let coq_R = coq_ref_Rdefinitions "R"
let coq_R0 = coq_ref_Rdefinitions "R0"
let coq_R1 = coq_ref_Rdefinitions "R1"
let coq_Rgt = coq_ref_Rdefinitions "Rgt"
let coq_Rle = coq_ref_Rdefinitions "Rle"
let coq_Rge = coq_ref_Rdefinitions "Rge"
let coq_Rlt = coq_ref_Rdefinitions "Rlt"
let coq_Rplus = coq_ref_Rdefinitions "Rplus"
let coq_Rmult = coq_ref_Rdefinitions "Rmult"
let coq_Ropp = coq_ref_Rdefinitions "Ropp"
let coq_Rinv = coq_ref_Rdefinitions "Rinv"
let coq_Rminus = coq_ref_Rdefinitions "Rminus"
let coq_Rdiv = coq_ref_Rdefinitions "Rdiv"
let coq_powerRZ = coq_reference "Why3" ["Reals"; "Rfunctions"] "powerRZ"
IFDEF COQ87 THEN
let coq_IZR = coq_ref_Rdefinitions "IZR"
ELSE
let coq_IZR = coq_reference "Why3" ["Reals"; "Raxioms"] "IZR"
END

let coq_Logic = coq_reference "Why3" ["Init"; "Logic"]
let coq_False = coq_Logic "False"
let coq_True = coq_Logic "True"
let coq_eq = coq_Logic "eq"
let coq_not = coq_Logic "not"
let coq_and = coq_Logic "and"
let coq_or = coq_Logic "or"
let coq_ex = coq_Logic "ex"
let coq_iff = coq_Logic "iff"

let coq_WhyType =
  find_reference "Why3" ["Why3"; "BuiltIn"] "WhyType"

let rec is_WhyType evd c = match kind evd c with
  | App (f, [|_|]) -> is_global evd coq_WhyType f
  | Cast (c, _, _) -> is_WhyType evd c
  | _ -> false

let has_WhyType env evd c = is_WhyType evd (snd (type_of env evd c))

(* not first-order expressions *)
exception NotFO

(* coq_rename_vars env [(x1,t1);...;(xn,tn)] renames the xi outside of
   env names, and returns the new variables together with the new
   environment *)
(*
let coq_rename_vars env vars =
  let avoid = ref (ids_of_named_context (Environ.named_context env)) in
  List.fold_right
    (fun (na,t) (newvars, newenv) ->
       let id = next_name_away na !avoid in
       avoid := id :: !avoid;
       id :: newvars, Environ.push_named (id, None, t) newenv)
    vars ([],env)
*)

let coq_rename_var env evd na t =
  let avoid = ids_of_named_context (Environ.named_context env) in
  let id = next_name_away na avoid in
  id, push_named (id, None, (to_constr evd t)) env

let preid_of_id id = Ident.id_fresh (string_of_id id)

(* rec_names_for c [|n1;...;nk|] builds the list of constant names for
   identifiers n1...nk with the same path as c, if they exist; otherwise
   raises NotFO *)
let rec_names_for c =
  let mp,dp,_ = Names.repr_con c in
  CArray.map_to_list
    (function
       | Name id ->
           let c' = Names.make_con mp dp (label_of_id id) in
           ignore
             (try Global.lookup_constant c' with Not_found -> raise NotFO);
           c'
       | Anonymous ->
           raise NotFO)

(* extract the prenex type quantifications i.e.
   type_quantifiers env (A1:Set)...(Ak:Set)t = A1...An, (env+Ai), t *)
let decomp_type_quantifiers env evd t =
  let add m id =
    let tv = Ty.create_tvsymbol (preid_of_id id) in
    Idmap.add id (Some (Ty.ty_var tv)) m, tv
  in
  let rec loop env tvm vars t = match kind evd t with
    | Prod (n, a, t) when is_Set evd a || is_Type evd a ->
        let n, env = coq_rename_var env evd n a in
        let t = subst1 (mkVar n) t in
        let tvm, tv = add tvm n in
        loop env tvm (tv :: vars) t
    | Prod (n, a, t) when is_WhyType evd a ->
        let n, env = coq_rename_var env evd n a in
        let t = subst1 (mkVar n) t in
        loop env tvm vars t
    | _ ->
        (tvm, List.rev vars), env, t
  in
  loop env Idmap.empty [] t

(* decomposes the first n type lambda abstractions correspondings to
   the list of type variables vars *)
let decomp_type_lambdas tvm env evd vars t =
  let rec loop tvm env vars t = match vars, kind evd t with
    | vars, Lambda (n, a, t) when is_WhyType evd a ->
        let id, env = coq_rename_var env evd n a in
        let t = subst1 (mkVar id) t in
        loop tvm env vars t
    | tv :: vars, Lambda (n, a, t) when is_Set evd a || is_Type evd a ->
        let id, env = coq_rename_var env evd n a in
        let t = subst1 (mkVar id) t in
        let tvm = Idmap.add id (Some (Ty.ty_var tv)) tvm in
        loop tvm env vars t
    | [], _ ->
        tvm, env, t
    | _ ->
        raise NotFO (*TODO: eta-expansion*)
  in
  loop tvm env vars t

let decompose_arrows evd =
  let rec arrows_rec l c = match kind evd c with
    | Prod (_,t,c) when not (dependent evd (mkRel 1) c) -> arrows_rec (t :: l) c
    | Cast (c,_,_) -> arrows_rec l c
    | _ -> List.rev l, c
  in
  arrows_rec []

let is_fo_kind evd ty =
  let _, ty = decompose_arrows evd ty in
  is_Set evd ty || is_Type evd ty

let decomp_lambdas _dep _tvm bv env evd vars t =
  let rec loop bv vsl env vars t = match vars, kind evd t with
    | [], _ ->
        (bv, List.rev vsl), env, t
    | ty :: vars, Lambda (n, a, t) ->
        let id, env = coq_rename_var env evd n a in
        let t = subst1 (mkVar id) t in
        let vs = create_vsymbol (preid_of_id id) ty in
        let bv = Idmap.add id (Some vs) bv in
        loop bv (vs :: vsl) env vars t
    | _ ->
        raise NotFO (*TODO: eta-expansion*)
  in
  loop bv [] env vars t

let rec skip_k_args k cl = match k, cl with
  | [], _ -> cl
  | _ :: k, _ :: cl -> skip_k_args k cl
  | _, [] -> raise NotFO

(* Coq globals *)

(* Coq reference -> symbol *)
let global_ts = ref Refmap.empty
let global_ls = ref Refmap.empty

(* polymorphic arity (i.e. number of type variables) *)
let poly_arity = ref Mls.empty
let add_poly_arity ls n = poly_arity := Mls.add ls n !poly_arity
let get_poly_arity ls = assert (Mls.mem ls !poly_arity); Mls.find ls !poly_arity

(* ident -> decl *)
let global_decl = ref Ident.Mid.empty

type dep = {
  dep_decls   : Decl.Sdecl.t;
  dep_use_int : bool;
  dep_use_eucl: bool;
  dep_use_real: bool;
}

let empty_dep =
  { dep_decls = Decl.Sdecl.empty;
    dep_use_int = false;
    dep_use_eucl = false;
    dep_use_real = false; }

let empty_dep () = ref empty_dep
let add_dep r v = r := { !r with dep_decls = Decl.Sdecl.add v !r.dep_decls }

(* dependencies: decl -> dep *)
let global_dep = ref Decl.Mdecl.empty

let add_new_decl dep dep' decl =
  add_dep dep decl;
  Ident.Sid.iter
    (fun id ->
       global_decl := Ident.Mid.add id decl !global_decl)
    decl.Decl.d_news;
  global_dep := Decl.Mdecl.add decl dep' !global_dep

let print_dep fmt =
  let print1 d { dep_decls = dl } =
    Format.fprintf fmt "@[%a -> @[%a@]@]@\n" Pretty.print_decl d
      (Pp.print_list Pp.newline Pretty.print_decl) (Decl.Sdecl.elements dl)
  in
  Decl.Mdecl.iter print1 !global_dep

(* the task under construction *)
let task = ref None

let th_int = lazy (Env.read_theory env ["int"] "Int")
let th_eucl = lazy (Env.read_theory env ["int"] "EuclideanDivision")
let th_real = lazy (Env.read_theory env ["real"] "Real")

let why_constant_int dep s =
  task := Task.use_export !task (Lazy.force th_int);
  dep := { !dep with dep_use_int = true };
  Theory.ns_find_ls (Lazy.force th_int).Theory.th_export s

let why_constant_eucl dep s =
  task := Task.use_export !task (Lazy.force th_eucl);
  dep := { !dep with dep_use_eucl = true };
  Theory.ns_find_ls (Lazy.force th_eucl).Theory.th_export s

let why_constant_real dep s =
  task := Task.use_export !task (Lazy.force th_real);
  dep := { !dep with dep_use_real = true };
  Theory.ns_find_ls (Lazy.force th_real).Theory.th_export s

let rec add_local_decls d =
  let id = Ident.Sid.choose d.Decl.d_news in
  if not (Ident.Mid.mem id (Task.task_known !task)) then begin
    assert (Decl.Mdecl.mem d !global_dep);
    let dep = Decl.Mdecl.find d !global_dep in
    Decl.Sdecl.iter add_local_decls dep.dep_decls;
    if dep.dep_use_int then task := Task.use_export !task (Lazy.force th_int);
    if dep.dep_use_eucl then task := Task.use_export !task (Lazy.force th_eucl);
    if dep.dep_use_real then task := Task.use_export !task (Lazy.force th_real);
    try
      task := Task.add_decl !task d
    with Decl.UnknownIdent id ->
      Format.eprintf "unknown ident %s@." id.Ident.id_string;
      Format.eprintf "  @[%a@]@.@." Pretty.print_decl d;
      Format.eprintf "task=@[%a@]@." Pretty.print_task !task;
      assert false
  end

(* synchronization *)
let () =
  declare_summary "Why globals"
    (fun () ->
     !global_ts, !global_ls, !poly_arity, !global_decl, !global_dep)
    (fun (ts,ls,pa,gdecl,gdep) ->
     global_ts := ts; global_ls := ls; poly_arity := pa;
     global_decl := gdecl; global_dep := gdep)
    (fun () ->
     global_ts := Refmap.empty;
     global_ls := Refmap.empty;
     poly_arity := Mls.empty;
     global_decl := Ident.Mid.empty;
     global_dep := Decl.Mdecl.empty)

let lookup_table table r = match Refmap.find r !table with
  | None -> raise NotFO
  | Some d -> d

let add_table table r v = table := Refmap.add r v !table

(* Arithmetic constants *)

exception NotArithConstant

(* translates a closed Coq term p:positive into a FOL term of type int *)

let big_two = Big_int.succ_big_int Big_int.unit_big_int

let rec tr_positive evd p = match kind evd p with
  | Construct _ when is_global evd coq_xH p ->
      Big_int.unit_big_int
  | App (f, [|a|]) when is_global evd coq_xI f ->
      (* Plus (Mult (Cst 2, tr_positive a), Cst 1) *)
      Big_int.succ_big_int (Big_int.mult_big_int big_two (tr_positive evd a))
  | App (f, [|a|]) when is_global evd coq_xO f ->
      (* Mult (Cst 2, tr_positive a) *)
      Big_int.mult_big_int big_two (tr_positive evd a)
  | Cast (p, _, _) ->
      tr_positive evd p
  | _ ->
      raise NotArithConstant

let const_of_big_int is_neg b =
  Term.t_const
    (Number.(ConstInt { ic_negative = is_neg ;
         ic_abs = Number.int_const_dec (Big_int.string_of_big_int b) }))
    ty_int

let const_of_big_int_real b =
  let s = Big_int.string_of_big_int b in
  Term.t_const (Number.ConstReal (Number.real_const_dec s "0" None)) ty_real

(* translates a closed Coq term t:Z or R into a FOL term of type int or real *)
let rec tr_arith_constant_IZR evd dep t = match kind evd t with
  | Construct _ when is_global evd coq_Z0 t ->
    Term.t_const (Number.ConstReal (Number.real_const_dec "0" "0" None)) ty_real
  | App (f, [|a|]) when is_global evd coq_Zpos f ->
    const_of_big_int_real (tr_positive evd a)
  | App (f, [|a|]) when is_global evd coq_Zneg f ->
    let t = const_of_big_int_real (tr_positive evd a) in
    let fs = why_constant_real dep ["prefix -"] in
    Term.fs_app fs [t] ty_real
  | Cast (t, _, _) ->
    tr_arith_constant_IZR evd dep t
  | _ ->
    raise NotArithConstant

let rec tr_arith_constant evd dep t = match kind evd t with
  | Construct _ when is_global evd coq_Z0 t -> Term.t_nat_const 0
  | App (f, [|a|]) when is_global evd coq_Zpos f ->
      const_of_big_int false (tr_positive evd a)
  | App (f, [|a|]) when is_global evd coq_Zneg f ->
<<<<<<< HEAD
      const_of_big_int true (tr_positive evd a)
=======
      let t = const_of_big_int (tr_positive evd a) in
      let fs = why_constant_int dep ["prefix -"] in
      Term.fs_app fs [t] Ty.ty_int
  | App (f, [|a|]) when is_global evd coq_IZR f ->
      tr_arith_constant_IZR evd dep a
>>>>>>> 40b25049
  | Const _ when is_global evd coq_R0 t ->
      Term.t_const (Number.(ConstReal { rc_negative = false ;
        rc_abs = real_const_dec "0" "0" None }))
        ty_real
  | Const _ when is_global evd coq_R1 t ->
      Term.t_const (Number.(ConstReal { rc_negative = false ;
        rc_abs = real_const_dec "1" "0" None}))
        ty_real
(*   | App (f, [|a;b|]) when f = Lazy.force coq_Rplus -> *)
(*       let ta = tr_arith_constant a in *)
(*       let tb = tr_arith_constant b in *)
(*       begin match ta,tb with *)
(*         | RCst na, RCst nb -> RCst (Big_int.add_big_int na nb) *)
(*         | _ -> raise NotArithConstant *)
(*       end *)
(*   | App (f, [|a;b|]) when f = Lazy.force coq_Rmult -> *)
(*       let ta = tr_arith_constant a in *)
(*       let tb = tr_arith_constant b in *)
(*       begin match ta,tb with *)
(*         | RCst na, RCst nb -> RCst (Big_int.mult_big_int na nb) *)
(*         | _ -> raise NotArithConstant *)
(*       end *)
(*   | App (f, [|a;b|]) when f = Lazy.force coq_powerRZ -> *)
(*       tr_powerRZ a b *)
  | Cast (t, _, _) ->
      tr_arith_constant evd dep t
  | _ ->
      raise NotArithConstant

let rec tr_type dep tvm env evd t =
  let t = Reductionops.clos_norm_flags
      (RedFlags.red_add_transparent
	 betadeltaiota (Conv_oracle.get_transp_state (Environ.oracle env)))
      env evd t in
  if is_global evd coq_Z t then
    Ty.ty_int
  else if is_global evd coq_R t then
    Ty.ty_real
  else match kind evd t with
    | Var x when Idmap.mem x tvm ->
        begin match Idmap.find x tvm with
          | None -> raise NotFO
          | Some ty -> ty
        end
    | _ ->
        let f, cl = decompose_app evd t in
        begin try
          let r = global_of_constr evd f in
          let ts = tr_task_ts dep env evd r in
          let cl = List.filter (fun c -> not (has_WhyType env evd c)) cl in
          assert (List.length ts.Ty.ts_args = List.length cl);
          (* since t:Set *)
          Ty.ty_app ts (List.map (tr_type dep tvm env evd) cl)
        with
          | Not_found ->
              raise NotFO
          | NotFO ->
              (* TODO: we need to abstract some part of (f cl) *)
              raise NotFO
        end

(* the type symbol for r *)
and tr_task_ts dep env evd r =
  let ts = tr_global_ts dep env evd r in
  if Ident.Mid.mem ts.ts_name !global_decl then begin
    let d = Ident.Mid.find ts.ts_name !global_decl in
    add_local_decls d
  end;
  ts

(* the type declaration for r *)
and tr_global_ts dep env evd (r : global_reference) =
  try
    let ts = lookup_table global_ts r in
    begin try
      let d = Ident.Mid.find ts.ts_name !global_decl in add_dep dep d
    with Not_found -> () end;
    ts
  with Not_found ->
    add_table global_ts r None;
    let dep' = empty_dep () in
    match r with
      | VarRef id ->
          let ty = try type_of_global env r with Not_found -> raise NotFO in
          let (_,vars), _, t = decomp_type_quantifiers env evd ty in
          if not (is_Set evd t) && not (is_Type evd t) then raise NotFO;
          let id = preid_of_id id in
          let ts = Ty.create_tysymbol id vars NoDef in
          let decl = Decl.create_ty_decl ts in
          add_table global_ts r (Some ts);
          add_new_decl dep !dep' decl;
          ts
      | ConstructRef _ ->
          assert false
      | ConstRef c ->
          let ty = type_of_global env r in
          let (_,vars), _, t = decomp_type_quantifiers env evd ty in
          if not (is_Set evd t) && not (is_Type evd t) then raise NotFO;
          let id = preid_of_id (Nametab.basename_of_global r) in
          let ts = match body_of_constant env c with
            | Some b ->
                let b = force b in
                let tvm, env, t = decomp_type_lambdas Idmap.empty env evd vars (of_constr b) in
                let def = Alias (tr_type dep' tvm env evd t) in
                Ty.create_tysymbol id vars def
                  (* FIXME: is it correct to use None when NotFO? *)
            | None ->
                Ty.create_tysymbol id vars NoDef
          in
          let decl = Decl.create_ty_decl ts in
          add_table global_ts r (Some ts);
          add_new_decl dep !dep' decl;
          ts
      | IndRef i ->
          let mib, _ = Global.lookup_inductive i in
          (* first, the inductive types *)
          let make_one_ts j _ = (* j-th inductive *)
            let r = IndRef (ith_mutual_inductive i j) in
            let ty = type_of_global env r in
            let (_,vars), _, t = decomp_type_quantifiers env evd ty in
            if not (is_Set evd t) && not (is_Type evd t) then raise NotFO;
            let id = preid_of_id (Nametab.basename_of_global r) in
            let ts = Ty.create_tysymbol id vars NoDef in
            add_table global_ts r (Some ts)
          in
          Array.iteri make_one_ts mib.mind_packets;
          (* second, the declarations with constructors *)
          let make_one j oib = (* j-th inductive *)
            let j = ith_mutual_inductive i j in
            let ts = lookup_table global_ts (IndRef j) in
            let tyj = Ty.ty_app ts (List.map Ty.ty_var ts.Ty.ts_args) in
            let constr = Array.length oib.mind_nf_lc in
            let mk_constructor k _tyk = (* k-th constructor *)
              let r = ConstructRef (j, k+1) in
              let ty = type_of_global env r in
              let (_,vars), env, t = decomp_type_quantifiers env evd ty in
              let l, c = decompose_arrows evd t in
              let tvm = match kind evd c with
                | App (_, v) ->
                    let v = Array.to_list v in
                    let no_whytype c = not (has_WhyType env evd c) in
                    let v = List.filter no_whytype v in
                    let add v1 v2 tvm = match kind evd v1 with
                      | Var x1 ->
                          if Idmap.mem x1 tvm then raise NotFO;
                          let v2 = Some (Ty.ty_var v2) in
                          Idmap.add x1 v2 tvm
                      | _ -> raise NotFO (* GADT *)
                    in
                    List.fold_right2 add v ts.Ty.ts_args Idmap.empty
                | Ind _ -> Idmap.empty
                | Prod _ -> Idmap.empty
                (* ensured by Coq typing *)
                | CoFix _ -> assert false
                | Fix _ -> assert false
                | Case (_, _, _, _) -> assert false
                | Construct _ -> assert false
                | Const _ -> assert false
                | LetIn (_, _, _, _) -> assert false
                | Lambda (_, _, _) -> assert false
                | Cast (_, _, _) -> assert false
                | Sort _ -> assert false
                | Evar _ -> assert false
                | Meta _ -> assert false
                | Var _ -> assert false
                | Rel _ -> assert false
                | _ (* Proj *) -> assert false
              in
              let l = List.map (tr_type dep' tvm env evd) l in
              let id = preid_of_id (Nametab.basename_of_global r) in
              let ls = Term.create_fsymbol ~constr id l tyj in
              add_table global_ls r (Some ls);
              add_poly_arity ls vars;
              ls, List.map (fun _ -> None) ls.ls_args
            in
            let cl =
              try Array.to_list (Array.mapi mk_constructor oib.mind_nf_lc)
              with NotFO -> []
            in
            (j, oib), (ts, cl)
          in
          let dl = Array.mapi make_one mib.mind_packets in
          let dl = Array.to_list dl in
          let add ((j, oib), (ts, cl as d)) (tl, dl, sl) =
            if cl = [] then begin
              let sl = ref sl in
              for k = 0 to Array.length oib.mind_nf_lc - 1 do
                let r = ConstructRef (j, k+1) in
                try
                  make_one_ls dep' env evd r;
                  let ls = lookup_table global_ls r in
                  let d = Decl.create_param_decl ls in
                  sl := d :: !sl
                with NotFO ->
                  ()
              done;
              Decl.create_ty_decl ts :: tl, dl, !sl
            end else
              tl, d :: dl, sl
          in
          let tl, dl, sl = List.fold_right add dl ([], [], []) in
          let decl =
            if dl = [] then None else Some (Decl.create_data_decl dl)
          in
          (* Format.printf "decl = %a@." Pretty.print_decl decl; *)
          List.iter (add_new_decl dep !dep') tl;
          List.iter (add_dep dep') tl;
          Opt.iter (add_new_decl dep !dep') decl;
          Opt.iter (add_dep dep') decl;
          List.iter (add_new_decl dep !dep') sl;
          lookup_table global_ts r

(* the function/predicate symbol for r *)
and tr_task_ls dep env evd r =
  let ls = tr_global_ls dep env evd r in
  if Ident.Mid.mem ls.ls_name !global_decl then begin
    let d = Ident.Mid.find ls.ls_name !global_decl in
    add_local_decls d
  end;
  ls

(* the function/predicate symbol declaration for r *)
and tr_global_ls dep env evd r =
  try
    let ls = lookup_table global_ls r in
    begin try
      let d = Ident.Mid.find ls.ls_name !global_decl in add_dep dep d
    with Not_found -> () end;
    ls
  with Not_found ->
    add_table global_ls r None;
    let dep' = empty_dep () in
    (* type_of_global may fail on a local, higher-order variable *)
    let ty = try type_of_global env r with Not_found -> raise NotFO in
    let (tvm, _), env, t = decomp_type_quantifiers env evd ty in
    if is_Set evd t || is_Type evd t then raise NotFO;
    let _, t = decompose_arrows evd t in
    match r with
      | ConstructRef _ ->
          assert (not (is_Prop evd t)); (* is a proof *)
          let evd,s = type_of env evd t in
          if not (is_Set evd s || is_Type evd s) then raise NotFO;
          ignore (tr_type dep' tvm env evd t);
          lookup_table global_ls r
      | ConstRef c ->
          let pl, d = decompose_definition dep' env evd c in
          List.iter (add_new_decl dep !dep') pl;
          List.iter (add_dep dep') pl;
          Opt.iter (add_new_decl dep !dep') d;
          lookup_table global_ls r
      | IndRef i ->
          assert (is_Prop evd t);
          let pl, d = decompose_inductive dep' env evd i in
          List.iter (add_new_decl dep !dep') pl;
          List.iter (add_dep dep') pl;
          Opt.iter (add_new_decl dep !dep') d;
          lookup_table global_ls r
      | VarRef _ ->
          make_one_ls dep' env evd r;
          let ls = lookup_table global_ls r in
          let decl = Decl.create_param_decl ls in
          add_new_decl dep !dep' decl;
          ls

and make_one_ls dep env evd r =
  let ty = type_of_global env r in
  let (tvm, vars), env, t = decomp_type_quantifiers env evd ty in
  if is_Set evd t || is_Type evd t then raise NotFO;
  let l, t = decompose_arrows evd t in
  let args = List.map (tr_type dep tvm env evd) l in
  let ls =
    let id = preid_of_id (Nametab.basename_of_global r) in
    if is_Prop evd t then
        (* predicate definition *)
      create_lsymbol id args None
    else
      let evd,s = type_of env evd t in
      if is_Set evd s || is_Type evd s then
          (* function definition *)
        let ty = tr_type dep tvm env evd t in
        create_lsymbol id args (Some ty)
      else
        raise NotFO
  in
  add_table global_ls r (Some ls);
  add_poly_arity ls vars

and decompose_definition dep env evd c =
  let dl = match body_of_constant env c with
    | None ->
        [ConstRef c, None]
    | Some b ->
        let b = force b in
        let rec decomp vars t = match Constr.kind t with
          | Lambda (n, a, t) ->
              decomp ((n, a) :: vars) t
          | Fix (_, (names, _, bodies)) ->
              let lc = rec_names_for c names in
              let l = List.rev_map Constr.mkConst lc in
              let n = List.length vars in
              let db_vars = Array.init n (fun i -> Constr.mkRel (n - i)) in
              let l = List.map (fun t -> appvect (t, db_vars)) l in
              let bodies = Array.to_list bodies in
              let bodies = List.map (Vars.substl l) bodies in
              let add_lambdas b =
                List.fold_left (fun t (n,a) -> Constr.mkLambda (n,a,t)) b vars
              in
              let bodies = List.map add_lambdas bodies in
              List.fold_right2
                (fun c b acc -> (ConstRef c, Some b) :: acc) lc bodies []
          | _ ->
              [ConstRef c, Some b]
        in
        decomp [] b
  in
  List.iter (fun (r, _) -> make_one_ls dep env evd r) dl;
  let make_one_decl (r, b) =
    let ls = lookup_table global_ls r in
    match b with
      | None ->
          assert false
      | Some b ->
          let tvs = List.fold_left Ty.ty_freevars Stv.empty
            (Ty.oty_cons ls.ls_args ls.ls_value) in
          let add tv tvm = Stdlib.Mstr.add tv.tv_name.Ident.id_string tv tvm in
          let tvm = Stv.fold add tvs Stdlib.Mstr.empty in
          let ty = type_of_global env r in
          let (_, vars), env, _ = decomp_type_quantifiers env evd ty in
          let conv tv = Stdlib.Mstr.find tv.tv_name.Ident.id_string tvm in
          let vars = List.map conv vars in
          let tvm, env, b = decomp_type_lambdas Idmap.empty env evd vars (of_constr b) in
          let (bv, vsl), env, b =
            decomp_lambdas dep tvm Idmap.empty env evd ls.ls_args b
          in
          begin match ls.ls_value with
            | None ->
                let b = tr_formula dep tvm bv env evd b in
                Decl.make_ls_defn ls vsl b
            | Some _ ->
                let b = tr_term dep tvm bv env evd b in
                Decl.make_ls_defn ls vsl b
          end
  in
  match dl with
    | [r, None] ->
        [Decl.create_param_decl (lookup_table global_ls r)], None
    | _ ->
        let add (r, _ as d) (pl, dl) =
          try
            pl, make_one_decl d :: dl
          with NotFO ->
            Decl.create_param_decl (lookup_table global_ls r) :: pl, dl
        in
        let pl, dl = List.fold_right add dl ([], []) in
        pl, if dl = [] then None else Some (Decl.create_logic_decl dl)

and decompose_inductive dep env evd i =
  let mib, _ = Global.lookup_inductive i in
  (* first, the inductive types *)
  let make_one_ls j _ = (* j-th inductive *)
    make_one_ls dep env evd (IndRef (ith_mutual_inductive i j))
  in
  Array.iteri make_one_ls mib.mind_packets;
  (* second, the inductive predicate declarations *)
  let make_one j oib = (* j-th inductive *)
    let j = ith_mutual_inductive i j in
    let ls = lookup_table global_ls (IndRef j) in
    let mk_constructor k _tyk = (* k-th constructor *)
      let r = ConstructRef (j, k+1) in
      let ty = type_of_global env r in
      let (_,vars), env, f = decomp_type_quantifiers env evd ty in
      let tvm =
        let add v1 v2 tvm =
          let v2 = Some (Ty.ty_var v2) in
          Idmap.add (id_of_string v1.tv_name.Ident.id_string) v2 tvm
        in
        List.fold_right2 add vars (get_poly_arity ls) Idmap.empty
      in
      let f = tr_formula dep tvm Idmap.empty env evd f in
      let id = preid_of_id (Nametab.basename_of_global r) in
      let pr = Decl.create_prsymbol id in
      pr, f
    in
    let cl =
      try Array.to_list (Array.mapi mk_constructor oib.mind_nf_lc)
      with NotFO -> []
    in
    ls, cl
  in
  let dl = Array.mapi make_one mib.mind_packets in
  let dl = Array.to_list dl in
  let add (ls, cl as d) (pl, dl) =
    if cl = [] then Decl.create_param_decl ls :: pl, dl else pl, d :: dl
  in
  let pl, dl = List.fold_right add dl ([], []) in
  let s = if finite_ind mib.mind_finite then Decl.Ind else Decl.Coind in
  pl, if dl = [] then None else Some (Decl.create_ind_decl s dl)

(* translation of a Coq term
   assumption: t:T:Set *)
and tr_term dep tvm bv env evd t =
  try
    tr_arith_constant evd dep t
  with NotArithConstant -> match kind evd t with
    (* binary operations on integers *)
    | App (c, [|a;b|]) when is_global evd coq_Zplus c ->
        let ls = why_constant_int dep ["infix +"] in
        Term.fs_app ls [tr_term dep tvm bv env evd a; tr_term dep tvm bv env evd b]
          Ty.ty_int
    | App (c, [|a;b|]) when is_global evd coq_Zminus c ->
        let ls = why_constant_int dep ["infix -"] in
        Term.fs_app ls [tr_term dep tvm bv env evd a; tr_term dep tvm bv env evd b]
          Ty.ty_int
    | App (c, [|a;b|]) when is_global evd coq_Zmult c ->
        let ls = why_constant_int dep ["infix *"] in
        Term.fs_app ls [tr_term dep tvm bv env evd a; tr_term dep tvm bv env evd b]
          Ty.ty_int
    | App (c, [|a;b|]) when is_global evd coq_Zdiv c ->
        let ls = why_constant_eucl dep ["div"] in
        Term.fs_app ls [tr_term dep tvm bv env evd a; tr_term dep tvm bv env evd b]
          Ty.ty_int
    | App (c, [|a|]) when is_global evd coq_Zopp c ->
        let ls = why_constant_int dep ["prefix -"] in
        Term.fs_app ls [tr_term dep tvm bv env evd a] Ty.ty_int
    (* binary operations on reals *)
    | App (c, [|a;b|]) when is_global evd coq_Rplus c ->
        let ls = why_constant_real dep ["infix +"] in
        Term.fs_app ls [tr_term dep tvm bv env evd a; tr_term dep tvm bv env evd b]
          Ty.ty_real
    | App (c, [|a;b|]) when is_global evd coq_Rminus c ->
        let ls = why_constant_real dep ["infix -"] in
        Term.fs_app ls [tr_term dep tvm bv env evd a; tr_term dep tvm bv env evd b]
          Ty.ty_real
    | App (c, [|a;b|]) when is_global evd coq_Rmult c ->
        let ls = why_constant_real dep ["infix *"] in
        Term.fs_app ls [tr_term dep tvm bv env evd a; tr_term dep tvm bv env evd b]
          Ty.ty_real
    | App (c, [|a;b|]) when is_global evd coq_Rdiv c ->
        let ls = why_constant_real dep ["infix /"] in
        Term.fs_app ls [tr_term dep tvm bv env evd a; tr_term dep tvm bv env evd b]
          Ty.ty_real
    | App (c, [|a|]) when is_global evd coq_Ropp c ->
        let ls = why_constant_real dep ["prefix -"] in
        Term.fs_app ls [tr_term dep tvm bv env evd a] Ty.ty_real
    | App (c, [|a|]) when is_global evd coq_Rinv c ->
        let ls = why_constant_real dep ["inv"] in
        Term.fs_app ls [tr_term dep tvm bv env evd a] Ty.ty_real
          (* first-order terms *)
    | Var id when Idmap.mem id bv ->
        let vs = match Idmap.find id bv with
          | None -> raise NotFO
          | Some vs -> vs
        in
        Term.t_var vs
    | Case (ci, _, e, br) ->
        let evd,ty = type_of env evd e in
        let ty = tr_type dep tvm env evd ty in
        let e = tr_term dep tvm bv env evd e in
        let branch j bj =
          let evd,tj = type_of env evd bj in
          let (_,tvars), _, tj = decomp_type_quantifiers env evd tj in
          let tyl, _ = decompose_arrows evd tj in
          let tyl = List.map (tr_type dep tvm env evd) tyl in
          let tvm, env, bj = decomp_type_lambdas tvm env evd tvars bj in
          let (bv, vars), env, bj = decomp_lambdas dep tvm bv env evd tyl bj in
          let cj = ith_constructor_of_inductive ci.ci_ind (j+1) in
          let ls = tr_global_ls dep env evd (ConstructRef cj) in
          if List.length vars <> List.length ls.ls_args then raise NotFO;
          let pat = pat_app ls (List.map pat_var vars) ty in
          t_close_branch pat (tr_term dep tvm bv env evd bj)
        in
        let evd,ty = type_of env evd t in
        let _ty = tr_type dep tvm env evd ty in
        t_case e (Array.to_list (Array.mapi branch br))
    | LetIn (x, e1, ty1, e2) ->
        if is_Prop evd ty1 || is_fo_kind evd ty1 then
          let e2 = subst1 e1 e2 in
          tr_term dep tvm bv env evd e2
        else begin
          let evd,s1 = type_of env evd ty1 in
          if not (is_Set evd s1 || is_Type evd s1) then raise NotFO;
          let t1 = tr_term dep tvm bv env evd e1 in
          let vs, _, bv, env, e2 = quantifiers x ty1 e2 dep tvm bv env evd in
          let t2 = tr_term dep tvm bv env evd e2 in
          t_let_close vs t1 t2
        end
    | CoFix _ | Fix _ | Lambda _ | Prod _ | Sort _ | Evar _ | Meta _ ->
        raise NotFO
    | Rel _ ->
        assert false
    | Cast (t, _, _) ->
        tr_term dep tvm bv env evd t
    | Var _ | App _ | Construct _ | Ind _ | Const _ ->
        let f, cl = decompose_app evd t in
        (* a local variable cannot be applied (not FO) *)
        begin match kind evd f with
          | Var id when Idmap.mem id bv -> raise NotFO
          | _ -> ()
        end;
        let r = try global_of_constr evd f with _ -> raise NotFO in
        let ls = tr_task_ls dep env evd r in
        begin match ls.Term.ls_value with
          | Some _ ->
              let cl = List.filter (fun c -> not (has_WhyType env evd c)) cl in
              let k = get_poly_arity ls in
              let cl = skip_k_args k cl in
              let evd,ty = type_of env evd t in
              let ty = tr_type dep tvm env evd ty in
              Term.fs_app ls (List.map (tr_term dep tvm bv env evd) cl) ty
          | None  ->
              raise NotFO
        end
        (* TODO: we could abstract some part of (f cl) when not FO *)
(*               let rec abstract app = function *)
(*                   | [] -> *)
(*                       Fol.App (make_term_abstraction tv env app, []) *)
(*                   | x :: l as args -> *)
(*                       begin try *)
(*                         let s = make_term_abstraction tv env app in *)
(*                         Fol.App (s, List.map (tr_term dep tvm bv env) args) *)
(*                       with NotFO -> *)
(*                         abstract (applist (app, [x])) l *)
(*                       end *)
(*               in *)
(*               let app,l = match cl with *)
(*                   | x :: l -> applist (f, [x]), l | [] -> raise NotFO *)
(*               in *)
(*               abstract app l *)
  | _ (* Proj *) ->
      raise NotFO

and quantifiers n a b dep tvm bv env evd =
  let id, env = coq_rename_var env evd n a in
  let b = subst1 (mkVar id) b in
  let t = tr_type dep tvm env evd a in
  let vs = Term.create_vsymbol (preid_of_id id) t in
  let bv = Idmap.add id (Some vs) bv in
  vs, t, bv, env, b

(* translation of a Coq formula
   assumption f:Prop *)
and tr_formula dep tvm bv env evd f = match kind evd f with
  | App(c, [|t;a;b|]) when is_global evd coq_eq c ->
      let evd,ty = type_of env evd t in
      if not (is_Set evd ty || is_Type evd ty) then raise NotFO;
      let _ = tr_type dep tvm env evd t in
      Term.t_equ (tr_term dep tvm bv env evd a) (tr_term dep tvm bv env evd b)
  (* comparisons on integers *)
  | App(c, [|a;b|]) when is_global evd coq_Zle c ->
      let ls = why_constant_int dep ["infix <="] in
      Term.ps_app ls [tr_term dep tvm bv env evd a; tr_term dep tvm bv env evd b]
  | App(c, [|a;b|]) when is_global evd coq_Zlt c ->
      let ls = why_constant_int dep ["infix <"] in
      Term.ps_app ls [tr_term dep tvm bv env evd a; tr_term dep tvm bv env evd b]
  | App(c, [|a;b|]) when is_global evd coq_Zge c ->
      let ls = why_constant_int dep ["infix >="] in
      Term.ps_app ls [tr_term dep tvm bv env evd a; tr_term dep tvm bv env evd b]
  | App(c, [|a;b|]) when is_global evd coq_Zgt c ->
      let ls = why_constant_int dep ["infix >"] in
      Term.ps_app ls [tr_term dep tvm bv env evd a; tr_term dep tvm bv env evd b]
  (* comparisons on reals *)
  | App(c, [|a;b|]) when is_global evd coq_Rle c ->
      let ls = why_constant_real dep ["infix <="] in
      Term.ps_app ls [tr_term dep tvm bv env evd a; tr_term dep tvm bv env evd b]
  | App(c, [|a;b|]) when is_global evd coq_Rlt c ->
      let ls = why_constant_real dep ["infix <"] in
      Term.ps_app ls [tr_term dep tvm bv env evd a; tr_term dep tvm bv env evd b]
  | App(c, [|a;b|]) when is_global evd coq_Rge c ->
      let ls = why_constant_real dep ["infix >="] in
      Term.ps_app ls [tr_term dep tvm bv env evd a; tr_term dep tvm bv env evd b]
  | App(c, [|a;b|]) when is_global evd coq_Rgt c ->
      let ls = why_constant_real dep ["infix >"] in
      Term.ps_app ls [tr_term dep tvm bv env evd a; tr_term dep tvm bv env evd b]
  (* propositional logic *)
  | _ when is_global evd coq_False f ->
      Term.t_false
  | _ when is_global evd coq_True f ->
      Term.t_true
  | App(c, [|a|]) when is_global evd coq_not c ->
      Term.t_not (tr_formula dep tvm bv env evd a)
  | App(c, [|a;b|]) when is_global evd coq_and c ->
      Term.t_and (tr_formula dep tvm bv env evd a) (tr_formula dep tvm bv env evd b)
  | App(c, [|a;b|]) when is_global evd coq_or c ->
      Term.t_or (tr_formula dep tvm bv env evd a) (tr_formula dep tvm bv env evd b)
  | App(c, [|a;b|]) when is_global evd coq_iff c ->
      Term.t_iff (tr_formula dep tvm bv env evd a) (tr_formula dep tvm bv env evd b)
  | Prod (n, a, b) ->
      let evd,ty = type_of env evd a in
      if is_imp_term evd f && is_Prop evd ty then
        Term.t_implies
          (tr_formula dep tvm bv env evd a) (tr_formula dep tvm bv env evd b)
      else
        let vs, _t, bv, env, b = quantifiers n a b dep tvm bv env evd in
        Term.t_forall_close [vs] [] (tr_formula dep tvm bv env evd b)
  | App(c, [|_; a|]) when is_global evd coq_ex c ->
      begin match kind evd a with
        | Lambda(n, a, b) ->
            let vs, _t, bv, env, b = quantifiers n a b dep tvm bv env evd in
            Term.t_exists_close [vs] [] (tr_formula dep tvm bv env evd b)
        | _ ->
              (* unusual case of the shape (ex p) *)
              (* TODO: we could eta-expanse *)
          raise NotFO
      end
  | Case (ci, _, e, br) ->
      let evd,ty = type_of env evd e in
      let ty = tr_type dep tvm env evd ty in
      let t = tr_term dep tvm bv env evd e in
      let branch j bj =
        let evd,tj = type_of env evd bj in
        let (_,tvars), _, tj = decomp_type_quantifiers env evd tj in
        let tyl, _ = decompose_arrows evd tj in
        let tyl = List.map (tr_type dep tvm env evd) tyl in
        let tvm, env, bj = decomp_type_lambdas tvm env evd tvars bj in
        let (bv, vars), env, bj = decomp_lambdas dep tvm bv env evd tyl bj in
        let cj = ith_constructor_of_inductive ci.ci_ind (j+1) in
        let ls = tr_global_ls dep env evd (ConstructRef cj) in
        if List.length vars <> List.length ls.ls_args then raise NotFO;
        let pat = pat_app ls (List.map pat_var vars) ty in
        t_close_branch pat (tr_formula dep tvm bv env evd bj)
      in
      t_case t (Array.to_list (Array.mapi branch br))
  | Var _ ->
      raise NotFO (* no propositional variables *)
  | CoFix _ | Fix _ | Lambda _ | Sort _ | Evar _ | Meta _ ->
      raise NotFO
  | LetIn (x, e1, ty1, e2) ->
      if is_Prop evd ty1 || is_Set evd ty1 || is_Type evd ty1 then
        let e2 = subst1 e1 e2 in
        tr_formula dep tvm bv env evd e2
      else begin
        let evd,s1 = type_of env evd ty1 in
        if not (is_Set evd s1 || is_Type evd s1) then raise NotFO;
        let t1 = tr_term dep tvm bv env evd e1 in
        let vs, _, bv, env, e2 = quantifiers x ty1 e2 dep tvm bv env evd in
        let f2 = tr_formula dep tvm bv env evd e2 in
        t_let_close vs t1 f2
      end
  | Rel _ ->
      assert false (* quantified variables should be named at this point *)
  | Cast (c, _, _) ->
      tr_formula dep tvm bv env evd c
  | Construct _ | Ind _ | Const _ | App _ ->
      let c, args = decompose_app evd f in
      let r = try global_of_constr evd c with _ -> raise NotFO in
      let ls = tr_task_ls dep env evd r in
      begin match ls.Term.ls_value with
        | None ->
            let args = List.filter (fun c -> not (has_WhyType env evd c)) args in
            let k = get_poly_arity ls in
            let args = skip_k_args k args in
            Term.ps_app ls (List.map (tr_term dep tvm bv env evd) args)
        | Some _ ->
          raise NotFO
      end
  | _ (* Proj *) ->
      raise NotFO

let is_global_var id =
  try ignore (Environ.lookup_named id (Global.env ())); true
  with Not_found -> false

let tr_goal gl evd =
  let env = pf_env gl in
  let dep = empty_dep () in
  let rec tr_ctxt tvm bv = function
    | [] ->
        tr_formula dep tvm bv env evd (pf_concl gl)
    | (id, _, _) :: ctxt when is_global_var id ->
        tr_ctxt tvm bv ctxt
    | (id, None, ty) :: ctxt when is_Set evd ty || is_Type evd ty ->
        let v = Ty.create_tvsymbol (preid_of_id id) in
        let tvm = Idmap.add id (Some (Ty.ty_var v)) tvm in
        tr_ctxt tvm bv ctxt
    | (id, None, ty) :: ctxt when is_fo_kind evd ty ->
        let tvm = Idmap.add id None tvm in
        tr_ctxt tvm bv ctxt
    | (id, None, ty) :: ctxt when is_WhyType evd ty ->
        let bv = Idmap.add id None bv in
        tr_ctxt tvm bv ctxt
    | (id, None, ty) :: ctxt ->
        let evd,t = type_of env evd ty in
        begin try
          if is_Set evd t || is_Type evd t then
            let ty = tr_type dep tvm env evd ty in (* DO NOT INLINE! *)
            let vs = Term.create_vsymbol (preid_of_id id) ty in
            let bv = Idmap.add id (Some vs) bv in
            Term.t_forall_close [vs] [] (tr_ctxt tvm bv ctxt)
          else if is_Prop evd t then
            let h = tr_formula dep tvm bv env evd ty in (* DO NOT INLINE! *)
            Term.t_implies h (tr_ctxt tvm bv ctxt)
          else
            raise NotFO
        with NotFO ->
          let bv = Idmap.add id None bv in
          tr_ctxt tvm bv ctxt
        end
    | (id, Some d, ty) :: ctxt ->
        (* local definition -> let or skip *)
        let evd,t = type_of env evd ty in
        begin try
          if not (is_Set evd t || is_Type evd t) then raise NotFO;
          let d = tr_term dep tvm bv env evd d in
          let ty = tr_type dep tvm env evd ty in
          let vs = Term.create_vsymbol (preid_of_id id) ty in
          let bv = Idmap.add id (Some vs) bv in
          Term.t_let_close vs d (tr_ctxt tvm bv ctxt)
        with NotFO ->
          let bv = Idmap.add id None bv in
          tr_ctxt tvm bv ctxt
        end
  in
  let f = tr_ctxt Idmap.empty Idmap.empty (List.rev (pf_hyps gl)) in
  let pr = Decl.create_prsymbol (Ident.id_fresh "goal") in
  if debug then Format.printf "---@\n%a@\n---@." Pretty.print_term f;
  task := Task.add_prop_decl !task Decl.Pgoal pr f

let () = Printexc.record_backtrace true

let is_goal s =
  let n = String.length s in
  n >= 11 && String.sub s 0 11 = "Unnamed_thm" ||
  n >= 9 && String.sub s (n - 9) 9 = "_admitted"

let tr_reference env evd r s =
  let dep = empty_dep () in
  let bv = Idmap.empty in
  let id = Ident.id_fresh s in
  let c = constr_of_reference r in
  let evd,ty = type_of env evd (of_constr c) in
  try
    if is_fo_kind evd ty then
      ignore (tr_task_ts (empty_dep ()) env evd r)
    else
      let evd,t = type_of env evd ty in
      if is_Set evd t || is_Type evd t then
        ignore (tr_task_ls (empty_dep ()) env evd r)
      else if is_Prop evd t then
        let (tvm,_), env, f = decomp_type_quantifiers env evd ty in
        let f = tr_formula dep tvm bv env evd f in
        let pr = Decl.create_prsymbol id in
        task := Task.add_prop_decl !task Decl.Paxiom pr f
      else
        raise NotFO
  with NotFO ->
    (* Format.eprintf "  IGNORING top decl %s@." s; *)
    ()

(* decide whether we translate the Coq declaration or not, based on its
   kernel name; if so, returns (Some s) where s will be the Why3 name,
   otherwise returns None

   FIXME: currently, we simply check for the toplevel module "Top"
   and for modules imported from Why3's library of realizations
   (with paths as Why3.X.Y); later we will improve this with vernacular
   commands to select modules and/or constants to be translated/not
   translated *)
let rec is_acceptable_dirpath = function
  | [id] -> let s = string_of_id id in s <> "Coq" (*s = "Top" || s = "Why3"*)
  | [] -> false
  | _ :: p -> is_acceptable_dirpath p

let why3_builtin = [id_of_string "BuiltIn"; id_of_string "Why3"]
let is_acceptable_dirpath dp =
  dp <> why3_builtin && is_acceptable_dirpath dp

let tr_kernel_name kn =
  (* Format.eprintf "  kn = %s@." (string_of_kn kn); *)
  let mp, _, lab = repr_kn kn in
  let s = string_of_label lab in
  match mp with
    | MPfile dp when is_acceptable_dirpath (repr_dirpath dp) ->
        Some s
    | _ ->
        None

let tr_top_constant env evd c = match tr_kernel_name (user_con c) with
  | Some s ->
      (* Format.eprintf "tr_top_constant %s@." (string_of_con c); *)
      tr_reference env evd (ConstRef c) s
  | None -> ()

let tr_top_decls evd =
  let env = Global.env () in
  let prenv = Environ.pre_env env in
  Cmap_env.iter (fun c _ -> tr_top_constant env evd c)
    prenv.Pre_env.env_globals.Pre_env.env_constants

let pr_fp fp =
  pr_str (Pp.string_of_wnl Whyconf.print_filter_prover fp)

let plugins_loaded = ref false

let why3tac ?(timelimit=timelimit) s gl =
  (* print_dep Format.err_formatter; *)
  let evd,concl_type = Tacmach.pf_type_of gl (pf_concl gl) in
  if not (is_Prop evd concl_type) then error "Conclusion is not a Prop";
  task := Task.use_export None Theory.builtin_theory;
  let res = try
    (* OCaml doesn't let us do it at the initialisation time *)
    if not !plugins_loaded then begin
      Whyconf.load_plugins main;
      plugins_loaded := true
    end;
    (* add global declarations from modules Top and Why3.X.Y *)
    tr_top_decls evd;
    (* then translate the goal *)
    tr_goal gl evd;
    let cp, drv = get_prover s in
    let command = String.concat " " (cp.command :: cp.extra_options) in
    if debug then Format.printf "@[%a@]@\n---@." Pretty.print_task !task;
    if debug then Format.printf "@[%a@]@\n---@."
      (fun fmt -> Driver.print_task drv fmt) !task;
    let limit =
    { Call_provers.empty_limit with Call_provers.limit_time = timelimit } in
    let call = Driver.prove_task ~command ~limit drv !task in
    wait_on_call call
  with
    | NotFO ->
        if debug then Printexc.print_backtrace stderr; flush stderr;
        error "Not a first order goal"
    | Whyconf.ProverNotFound (_, fp) ->
        let pl =
          Mprover.fold (fun prover p l -> if not p.interactive
            then ("\"" ^ Whyconf.prover_parseable_format prover ^ "\"") :: l
            else l)
          (get_provers config) [] in
        let msg = pr_str "No such prover `"
          ++ pr_fp fp
          ++ pr_str "'." ++
          pr_spc () ++ pr_str "Available provers are:" ++ pr_fnl () ++
          prlist (fun s -> pr_str s ++ pr_fnl ()) (List.rev pl) in
        errorlabstrm "Whyconf.ProverNotFound" msg
    | Whyconf.ProverAmbiguity (_, fp,provers) ->
        let pl = Mprover.keys provers in
        let pl = List.map (fun prover ->
          "\"" ^ Whyconf.prover_parseable_format prover ^ "\"") pl in
        let msg = pr_str "More than one prover corresponding to `" ++
          pr_fp fp ++ pr_str "'." ++
          pr_spc () ++ pr_str "Corresponding provers are:" ++ pr_fnl () ++
          prlist (fun s -> pr_str s ++ pr_fnl ()) (List.rev pl) in
        errorlabstrm "Whyconf.ProverAmbiguity" msg
    | Whyconf.ParseFilterProver s ->
      let msg = pr_str "Syntax error prover identification '" ++
        pr_str s ++ pr_str "':  name[,version[,alternative]|,,alternative]" in
      errorlabstrm "Whyconf.ParseFilterProver" msg
(*
    | e ->
        Printexc.print_backtrace stderr; flush stderr;
        Format.eprintf "@[exception: %a@]@." Exn_printer.exn_printer e;
        raise e
*)
  in
  match res.pr_answer with
  | Valid -> Tacticals.tclIDTAC gl
  | Invalid -> error "Invalid"
  | Call_provers.Unknown (s, _) -> error ("Don't know: " ^ s)
  | Call_provers.Failure s -> error ("Failure: " ^ s)
  | Call_provers.Timeout -> error "Timeout"
  | OutOfMemory -> error "Out Of Memory"
  | StepLimitExceeded -> error "Step Limit Exceeded"
  | HighFailure -> error ("Prover failure\n" ^ res.pr_output ^ "\n")

let why3tac ?timelimit s = Proofview.V82.tactic (why3tac ?timelimit s)

end

TACTIC EXTEND Why3
  [ "why3" string(s) ] -> [ Why3tac.why3tac s ]
| [ "why3" string(s) "timelimit" integer(n) ] -> [ Why3tac.why3tac ~timelimit:n s ]
END

(*
Local Variables:
compile-command: "unset LANG; make -C ../.. lib/coq-tactic/why3tac.cmxs"
End:
*)<|MERGE_RESOLUTION|>--- conflicted
+++ resolved
@@ -485,20 +485,22 @@
          ic_abs = Number.int_const_dec (Big_int.string_of_big_int b) }))
     ty_int
 
-let const_of_big_int_real b =
+let const_of_big_int_real is_neg b =
   let s = Big_int.string_of_big_int b in
-  Term.t_const (Number.ConstReal (Number.real_const_dec s "0" None)) ty_real
+  Term.t_const
+    (Number.(ConstReal { rc_negative = is_neg ;
+                         rc_abs = real_const_dec s "0" None}))
+    ty_real
 
 (* translates a closed Coq term t:Z or R into a FOL term of type int or real *)
 let rec tr_arith_constant_IZR evd dep t = match kind evd t with
   | Construct _ when is_global evd coq_Z0 t ->
-    Term.t_const (Number.ConstReal (Number.real_const_dec "0" "0" None)) ty_real
+    Term.t_const (Number.(ConstReal { rc_negative = false ;
+      rc_abs = real_const_dec "0" "0" None })) ty_real
   | App (f, [|a|]) when is_global evd coq_Zpos f ->
-    const_of_big_int_real (tr_positive evd a)
+    const_of_big_int_real false (tr_positive evd a)
   | App (f, [|a|]) when is_global evd coq_Zneg f ->
-    let t = const_of_big_int_real (tr_positive evd a) in
-    let fs = why_constant_real dep ["prefix -"] in
-    Term.fs_app fs [t] ty_real
+    const_of_big_int_real true (tr_positive evd a)
   | Cast (t, _, _) ->
     tr_arith_constant_IZR evd dep t
   | _ ->
@@ -509,15 +511,9 @@
   | App (f, [|a|]) when is_global evd coq_Zpos f ->
       const_of_big_int false (tr_positive evd a)
   | App (f, [|a|]) when is_global evd coq_Zneg f ->
-<<<<<<< HEAD
       const_of_big_int true (tr_positive evd a)
-=======
-      let t = const_of_big_int (tr_positive evd a) in
-      let fs = why_constant_int dep ["prefix -"] in
-      Term.fs_app fs [t] Ty.ty_int
   | App (f, [|a|]) when is_global evd coq_IZR f ->
       tr_arith_constant_IZR evd dep a
->>>>>>> 40b25049
   | Const _ when is_global evd coq_R0 t ->
       Term.t_const (Number.(ConstReal { rc_negative = false ;
         rc_abs = real_const_dec "0" "0" None }))
