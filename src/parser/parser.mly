(********************************************************************)
(*                                                                  *)
(*  The Why3 Verification Platform   /   The Why3 Development Team  *)
(*  Copyright 2010-2018   --   Inria - CNRS - Paris-Sud University  *)
(*                                                                  *)
(*  This software is distributed under the terms of the GNU Lesser  *)
(*  General Public License version 2.1, with the special exception  *)
(*  on linking described in file LICENSE.                           *)
(*                                                                  *)
(********************************************************************)

%{
  open Ptree

<<<<<<< HEAD
  let infix  s = "infix "  ^ s
  let prefix s = "prefix " ^ s
  let mixfix s = "mixfix " ^ s

  let qualid_last = function Qident x | Qdot (_, x) -> x

  let use_as q = function Some x -> x | None -> qualid_last q
=======
  let qualid_last = function Qident x | Qdot (_, x) -> x.id_str
>>>>>>> 52e6f5e9

  let floc s e = Loc.extract (s,e)

  let model_label = Ident.create_label "model"
(*  let model_projected = Ident.create_label "model_projected"*)

<<<<<<< HEAD
  let is_model_label l = match l with
    | Lstr lab -> Ident.lab_equal lab model_label ||
                  Ident.lab_equal lab model_projected
    | Lpos _ -> false

  let model_lab_present labels = List.exists is_model_label labels
=======
(*
  let is_model_label l =
    match l with
    | Lpos _ -> false
    | Lstr lab ->
      (lab = model_label) || (lab = model_projected)

  let model_lab_present labels =
    List.exists is_model_label labels
*)
>>>>>>> 52e6f5e9

  let is_model_trace_label l = match l with
    | Lstr lab -> Strings.has_prefix "model_trace:" lab.Ident.lab_string
    | Lpos _ -> false
<<<<<<< HEAD

  let model_trace_lab_present labels = List.exists is_model_trace_label labels

  let add_model_trace name labels =
    if model_lab_present labels && not (model_trace_lab_present labels) then
      (Lstr (Ident.create_label ("model_trace:" ^ name)))::labels
=======
    | Lstr lab ->
      try
	ignore(Str.search_forward model_trace_regexp lab.Ident.lab_string 0);
	true
      with Not_found -> false

  let model_trace_lab_present labels =
    List.exists is_model_trace_label labels

  let add_model_trace id =
    if model_trace_lab_present id.id_lab then
      id
>>>>>>> 52e6f5e9
    else
      let l =
        (Lstr (Ident.create_label ("model_trace:" ^ id.id_str)))
        ::(Lstr model_label) :: id.id_lab in
      { id with id_lab = l }

<<<<<<< HEAD
  let add_lab id l = { id with id_lab = add_model_trace id.id_str l }
=======
  let add_lab id l =
    { id with id_lab = l }
>>>>>>> 52e6f5e9

  let add_model_labels (b : binder) =
    match b with
    | (loc, Some id, ghost, ty) ->
      (loc, Some (add_model_trace id), ghost, ty)
    | _ -> b

  let model_vc_label = Ident.create_label "model_vc"

  let model_vc_post_label = Ident.create_label "model_vc_post"

  let add_model_vc_label t =
    {t with term_desc = Tnamed (Lstr model_vc_label, t)}

  let add_model_vc_post_label t =
    {t with term_desc = Tnamed (Lstr model_vc_post_label, t)}


  let id_anonymous loc = { id_str = "_"; id_lab = []; id_loc = loc }

  let mk_int_const neg lit =
    Number.{ ic_negative = neg ; ic_abs = lit}

  let mk_real_const neg lit =
    Number.{ rc_negative = neg ; rc_abs = lit}

  let mk_id id s e = { id_str = id; id_lab = []; id_loc = floc s e }

  let get_op s e = Qident (mk_id (Ident.mixfix "[]") s e)
  let set_op s e = Qident (mk_id (Ident.mixfix "[<-]") s e)
  let sub_op s e = Qident (mk_id (Ident.mixfix "[_.._]") s e)
  let above_op s e = Qident (mk_id (Ident.mixfix "[_..]") s e)
  let below_op s e = Qident (mk_id (Ident.mixfix "[.._]") s e)

  let mk_pat  d s e = { pat_desc  = d; pat_loc  = floc s e }
  let mk_term d s e = { term_desc = d; term_loc = floc s e }
  let mk_expr d s e = { expr_desc = d; expr_loc = floc s e }

  let variant_union v1 v2 = match v1, v2 with
    | _, [] -> v1
    | [], _ -> v2
    | _, ({term_loc = loc},_)::_ -> Loc.errorm ~loc
        "multiple `variant' clauses are not allowed"

  let empty_spec = {
    sp_pre     = [];
    sp_post    = [];
    sp_xpost   = [];
    sp_reads   = [];
    sp_writes  = [];
    sp_alias   = [];
    sp_variant = [];
    sp_checkrw = false;
    sp_diverge = false;
  }

  let spec_union s1 s2 = {
    sp_pre     = s1.sp_pre @ s2.sp_pre;
    sp_post    = s1.sp_post @ s2.sp_post;
    sp_xpost   = s1.sp_xpost @ s2.sp_xpost;
    sp_reads   = s1.sp_reads @ s2.sp_reads;
    sp_writes  = s1.sp_writes @ s2.sp_writes;
    sp_alias   = s1.sp_alias @ s2.sp_alias;
    sp_variant = variant_union s1.sp_variant s2.sp_variant;
    sp_checkrw = s1.sp_checkrw || s2.sp_checkrw;
    sp_diverge = s1.sp_diverge || s2.sp_diverge;
  }

  let break_id    = "'Break"
  let continue_id = "'Continue"
  let return_id   = "'Return"

  let error_param loc =
    Loc.errorm ~loc "cannot determine the type of the parameter"

  let error_loc loc = Loc.error ~loc Error

  let () = Exn_printer.register (fun fmt exn -> match exn with
    | Error -> Format.fprintf fmt "syntax error"
    | _ -> raise exn)
%}

(* Tokens *)

%token <string> LIDENT LIDENT_QUOTE UIDENT UIDENT_QUOTE
%token <Number.integer_literal> INTEGER
%token <string> OP1 OP2 OP3 OP4 OPPREF
%token <Number.real_literal> REAL
%token <string> STRING
%token <string> ATTRIBUTE
%token <Loc.position> POSITION
%token <string> QUOTE_LIDENT

(* keywords *)

%token AS AXIOM BY CLONE COINDUCTIVE CONSTANT
%token ELSE END EPSILON EXISTS EXPORT FALSE FLOAT FORALL FUNCTION
%token GOAL IF IMPORT IN INDUCTIVE LEMMA
%token LET MATCH META NOT PREDICATE RANGE SCOPE
%token SO THEN THEORY TRUE TYPE USE WITH

(* program keywords *)

%token ABSTRACT ABSURD ALIAS ANY ASSERT ASSUME AT BEGIN BREAK CHECK
%token CONTINUE DIVERGES DO DONE DOWNTO ENSURES EXCEPTION FOR
%token FUN GHOST INVARIANT LABEL MODULE MUTABLE OLD
%token PRIVATE PURE RAISE RAISES READS REC REQUIRES
%token RETURN RETURNS TO TRY VAL VARIANT WHILE WRITES

(* symbols *)

%token AND ARROW
%token BAR
%token COLON COMMA
%token DOT DOTDOT EQUAL LT GT LTGT MINUS
%token LEFTPAR LEFTPAR_STAR_RIGHTPAR LEFTSQ
%token LARROW LRARROW OR
%token RIGHTPAR RIGHTSQ
%token UNDERSCORE

%token EOF

(* program symbols *)

%token AMPAMP BARBAR LEFTBRC RIGHTBRC SEMICOLON

(* Precedences *)

%nonassoc below_SEMI
%nonassoc SEMICOLON
%nonassoc LET VAL EXCEPTION
%nonassoc prec_no_else
%nonassoc DOT ELSE RETURN
%nonassoc prec_no_spec
%nonassoc REQUIRES ENSURES RETURNS RAISES READS WRITES ALIAS DIVERGES VARIANT
%nonassoc below_LARROW
%nonassoc LARROW
%nonassoc below_COMMA
%nonassoc COMMA
%nonassoc GHOST
%nonassoc prec_named
%nonassoc COLON (* weaker than -> because of t: a -> b *)
%right ARROW LRARROW BY SO
%right OR BARBAR
%right AND AMPAMP
%nonassoc NOT
%right EQUAL LTGT LT GT OP1
%nonassoc AT OLD
%left OP2 MINUS
%left OP3
%left OP4
%nonassoc prec_prefix_op
%nonassoc INTEGER REAL (* stronger than MINUS *)
%nonassoc LEFTSQ
%nonassoc OPPREF

(* Entry points *)

%start <Pmodule.pmodule Stdlib.Mstr.t> mlw_file
%start <Ptree.term> term_eof
%start <Ptree.qualid> qualid_eof
%start <Ptree.qualid list> qualid_comma_list_eof
%start <Ptree.term list> term_comma_list_eof
%start <Ptree.ident list> ident_comma_list_eof

%%

(* parsing of a single term *)

term_eof:
| term EOF { $1 }

(* Modules and scopes *)

mlw_file:
| mlw_module* EOF
    { Typing.close_file () }
| module_decl+ EOF
    { let loc = floc $startpos($2) $endpos($2) in
      Typing.close_module loc; Typing.close_file () }

mlw_module:
| module_head module_decl* END
    { Typing.close_module (floc $startpos($3) $endpos($3)) }

module_head:
| THEORY labels(uident_nq)  { Typing.open_module $2 }
| MODULE labels(uident_nq)  { Typing.open_module $2 }

scope_head:
| SCOPE boption(IMPORT) uident
    { Typing.open_scope (floc $startpos $endpos) $3; $2 }

module_decl:
| scope_head module_decl* END
    { Typing.close_scope (floc $startpos($1) $endpos($1)) ~import:$1 }
| IMPORT uqualid
    { Typing.import_scope (floc $startpos $endpos) $2 }
| d = pure_decl | d = prog_decl | d = meta_decl
    { Typing.add_decl (floc $startpos $endpos) d }
| use_clone { () }

(* Use and clone *)

use_clone:
| USE EXPORT tqualid
    { Typing.add_decl (floc $startpos $endpos) (Duse $3) }
| CLONE EXPORT tqualid clone_subst
    { Typing.add_decl (floc $startpos $endpos) (Dclone ($3, $4)) }
| USE boption(IMPORT) tqualid option(preceded(AS, uident))
    { let loc = floc $startpos $endpos in
      Typing.open_scope loc (use_as $3 $4);
      Typing.add_decl loc (Duse $3);
      Typing.close_scope loc ~import:$2 }
| CLONE boption(IMPORT) tqualid option(preceded(AS, uident)) clone_subst
    { let loc = floc $startpos $endpos in
      Typing.open_scope loc (use_as $3 $4);
      Typing.add_decl loc (Dclone ($3, $5));
      Typing.close_scope loc ~import:$2 }

clone_subst:
| (* epsilon *)                         { [] }
| WITH comma_list1(single_clone_subst)  { $2 }

single_clone_subst:
| TYPE qualid ty_var* EQUAL ty  { CStsym  ($2,$3,$5) }
| TYPE qualid                   { CStsym  ($2, [], PTtyapp ($2, [])) }
| CONSTANT  qualid EQUAL qualid { CSfsym  ($2,$4) }
| CONSTANT  qualid              { CSfsym  ($2,$2) }
| FUNCTION  qualid EQUAL qualid { CSfsym  ($2,$4) }
| FUNCTION  qualid              { CSfsym  ($2,$2) }
| PREDICATE qualid EQUAL qualid { CSpsym  ($2,$4) }
| PREDICATE qualid              { CSpsym  ($2,$2) }
| VAL       qualid EQUAL qualid { CSvsym  ($2,$4) }
| VAL       qualid              { CSvsym  ($2,$2) }
| EXCEPTION qualid EQUAL qualid { CSxsym  ($2,$4) }
| EXCEPTION qualid              { CSxsym  ($2,$2) }
| AXIOM     qualid              { CSaxiom ($2) }
| LEMMA     qualid              { CSlemma ($2) }
| GOAL      qualid              { CSgoal  ($2) }

(* Meta declarations *)

meta_decl:
| META sident comma_list1(meta_arg)  { Dmeta ($2, $3) }

meta_arg:
| TYPE      ty      { Mty $2 }
| CONSTANT  qualid  { Mfs $2 }
| FUNCTION  qualid  { Mfs $2 }
| PREDICATE qualid  { Mps $2 }
| AXIOM     qualid  { Max $2 }
| LEMMA     qualid  { Mlm $2 }
| GOAL      qualid  { Mgl $2 }
| STRING            { Mstr $1 }
| INTEGER           { Mint (Number.to_small_integer $1) }

(* Theory declarations *)

pure_decl:
| TYPE with_list1(type_decl)                { Dtype $2 }
| CONSTANT  constant_decl                   { Dlogic [$2] }
| FUNCTION  function_decl  with_logic_decl* { Dlogic ($2::$3) }
| PREDICATE predicate_decl with_logic_decl* { Dlogic ($2::$3) }
| INDUCTIVE   with_list1(inductive_decl)    { Dind (Decl.Ind, $2) }
| COINDUCTIVE with_list1(inductive_decl)    { Dind (Decl.Coind, $2) }
| AXIOM labels(ident_nq) COLON term         { Dprop (Decl.Paxiom, $2, $4) }
| LEMMA labels(ident_nq) COLON term         { Dprop (Decl.Plemma, $2, $4) }
| GOAL  labels(ident_nq) COLON term         { Dprop (Decl.Pgoal, $2, $4) }

(* Type declarations *)

type_decl:
| labels(lident_nq) ty_var* typedefn invariant* type_witness
  { let (vis, mut), def = $3 in
    { td_ident = $1; td_params = $2;
      td_vis = vis; td_mut = mut;
      td_inv = $4; td_wit = $5; td_def = def;
      td_loc = floc $startpos $endpos } }

type_witness:
| (* epsilon *)                           { [] }
| BY LEFTBRC field_list1(expr) RIGHTBRC   { $3 }

ty_var:
| labels(quote_lident) { $1 }

typedefn:
| (* epsilon *)
    { (Abstract, false), TDrecord [] }
| EQUAL vis_mut bar_list1(type_case)
    { $2, TDalgebraic $3 }
| EQUAL vis_mut LEFTBRC loption(semicolon_list1(type_field)) RIGHTBRC
    { $2, TDrecord $4 }
| EQUAL vis_mut ty
    { $2, TDalias $3 }
(* FIXME: allow negative bounds *)
| EQUAL LT RANGE int_constant int_constant GT
    { (Public, false), TDrange ($4, $5) }
| EQUAL LT FLOAT INTEGER INTEGER GT
    { (Public, false),
      TDfloat (Number.to_small_integer $4, Number.to_small_integer $5) }

int_constant:
| INTEGER       { Number.compute_int_literal $1 }
| MINUS INTEGER { BigInt.minus (Number.compute_int_literal $2) }

vis_mut:
| (* epsilon *)     { Public, false }
| MUTABLE           { Public, true  }
| abstract          { $1, false }
| abstract MUTABLE  { $1, true }
| MUTABLE abstract  { $2, true }

abstract:
| PRIVATE           { Private }
| ABSTRACT          { Abstract }

type_field:
| labels(lident_nq) cast
  { { f_ident = $1; f_mutable = false; f_ghost = false;
      f_pty = $2; f_loc = floc $startpos $endpos } }
| field_modifiers labels(lident_nq) cast
  { { f_ident = $2; f_mutable = fst $1; f_ghost = snd $1;
      f_pty = $3; f_loc = floc $startpos $endpos } }

field_modifiers:
| MUTABLE       { true,  false }
| GHOST         { false, true  }
| GHOST MUTABLE { true,  true  }
| MUTABLE GHOST { true,  true  }

type_case:
| labels(uident_nq) params { floc $startpos $endpos, $1, $2 }

(* Logic declarations *)

constant_decl:
| labels(lident_rich) cast preceded(EQUAL,term)?
  { { ld_ident = $1; ld_params = []; ld_type = Some $2;
      ld_def = $3; ld_loc = floc $startpos $endpos } }

function_decl:
| labels(lident_rich) params cast preceded(EQUAL,term)?
  { { ld_ident = $1; ld_params = $2; ld_type = Some $3;
      ld_def = $4; ld_loc = floc $startpos $endpos } }

predicate_decl:
| labels(lident_rich) params preceded(EQUAL,term)?
  { { ld_ident = $1; ld_params = $2; ld_type = None;
      ld_def = $3; ld_loc = floc $startpos $endpos } }

with_logic_decl:
| WITH labels(lident_rich) params cast? preceded(EQUAL,term)?
  { { ld_ident = $2; ld_params = $3; ld_type = $4;
      ld_def = $5; ld_loc = floc $startpos $endpos } }

(* Inductive declarations *)

inductive_decl:
| labels(lident_rich) params ind_defn
  { { in_ident = $1; in_params = $2;
      in_def = $3; in_loc = floc $startpos $endpos } }

ind_defn:
| (* epsilon *)             { [] }
| EQUAL bar_list1(ind_case) { $2 }

ind_case:
| labels(ident_nq) COLON term  { floc $startpos $endpos, $1, $3 }

(* Type expressions *)

ty:
| ty_arg          { $1 }
| lqualid ty_arg+ { PTtyapp ($1, $2) }
| ty ARROW ty     { PTarrow ($1, $3) }

ty_arg:
| lqualid                           { PTtyapp ($1, []) }
| quote_lident                      { PTtyvar $1 }
| LEFTPAR comma_list2(ty) RIGHTPAR  { PTtuple $2 }
| LEFTPAR RIGHTPAR                  { PTtuple [] }
| LEFTPAR ty RIGHTPAR               { PTparen $2 }
| LEFTBRC ty RIGHTBRC               { PTpure $2 }

cast:
| COLON ty  { $2 }

(* Parameters and binders *)

(* [param] and [binder] below must have the same grammar
   and raise [Error] in the same cases. Interpretaion of
   single-standing untyped [Qident]'s is different: [param]
   treats them as type expressions, [binder], as parameter
   names, whose type must be inferred. *)

params:  param*  { List.concat $1 }

binders: binder+ { List.concat $1 }

param:
| anon_binder
    { error_param (floc $startpos $endpos) }
| ty_arg
    { [floc $startpos $endpos, None, false, $1] }
| LEFTPAR GHOST ty RIGHTPAR
    { [floc $startpos $endpos, None, true, $3] }
| ty_arg label label*
    { match $1 with
      | PTtyapp (Qident _, []) ->
             error_param (floc $startpos $endpos)
      | _ -> error_loc (floc $startpos($2) $endpos($2)) }
| LEFTPAR binder_vars_rest RIGHTPAR
    { match $2 with [l,_] -> error_param l
      | _ -> error_loc (floc $startpos($3) $endpos($3)) }
| LEFTPAR GHOST binder_vars_rest RIGHTPAR
    { match $3 with [l,_] -> error_param l
      | _ -> error_loc (floc $startpos($4) $endpos($4)) }
| LEFTPAR binder_vars cast RIGHTPAR
    { List.map (fun (l,i) -> l, i, false, $3) $2 }
| LEFTPAR GHOST binder_vars cast RIGHTPAR
    { List.map (fun (l,i) -> l, i, true, $4) $3 }

binder:
| anon_binder
    { let l,i = $1 in [l, i, false, None] }
| ty_arg
    { match $1 with
      | PTtyapp (Qident id, [])
      | PTparen (PTtyapp (Qident id, [])) ->
          [floc $startpos $endpos, Some id, false, None]
      | _ -> [floc $startpos $endpos, None, false, Some $1] }
| LEFTPAR GHOST ty RIGHTPAR
    { match $3 with
      | PTtyapp (Qident id, []) ->
             [floc $startpos $endpos, Some id, true, None]
      | _ -> [floc $startpos $endpos, None, true, Some $3] }
| ty_arg label label*
    { match $1 with
      | PTtyapp (Qident id, []) ->
             let id = add_lab id ($2::$3) in
             [floc $startpos $endpos, Some id, false, None]
      | _ -> error_loc (floc $startpos($2) $endpos($2)) }
| LEFTPAR binder_vars_rest RIGHTPAR
    { match $2 with [l,i] -> [l, i, false, None]
      | _ -> error_loc (floc $startpos($3) $endpos($3)) }
| LEFTPAR GHOST binder_vars_rest RIGHTPAR
    { match $3 with [l,i] -> [l, i, true, None]
      | _ -> error_loc (floc $startpos($4) $endpos($4)) }
| LEFTPAR binder_vars cast RIGHTPAR
    { List.map (fun (l,i) -> l, i, false, Some $3) $2 }
| LEFTPAR GHOST binder_vars cast RIGHTPAR
    { List.map (fun (l,i) -> l, i, true, Some $4) $3 }

binder_vars:
| binder_vars_head  { List.rev $1 }
| binder_vars_rest  { $1 }

binder_vars_rest:
| binder_vars_head label label* binder_var*
    { List.rev_append (match $1 with
        | (l, Some id) :: bl ->
            let l3 = floc $startpos($3) $endpos($3) in
            (Loc.join l l3, Some (add_lab id ($2::$3))) :: bl
        | _ -> assert false) $4 }
| binder_vars_head anon_binder binder_var*
    { List.rev_append $1 ($2 :: $3) }
| anon_binder binder_var*
    { $1 :: $2 }

binder_vars_head:
| ty {
    let of_id id = id.id_loc, Some id in
    let push acc = function
      | PTtyapp (Qident id, []) -> of_id id :: acc
      | _ -> Loc.error ~loc:(floc $startpos $endpos) Error in
    match $1 with
      | PTtyapp (Qident id, l) -> List.fold_left push [of_id id] l
      | _ -> Loc.error ~loc:(floc $startpos $endpos) Error }

binder_var:
| labels(lident_nq) { floc $startpos $endpos, Some $1 }
| anon_binder       { $1 }

anon_binder:
| UNDERSCORE        { floc $startpos $endpos, None }

(* Logical terms *)

mk_term(X): d = X { mk_term d $startpos $endpos }

term:
| single_term %prec below_COMMA   { $1 }
| single_term COMMA term_
    { mk_term (Ttuple ($1::$3)) $startpos $endpos }

term_:
| single_term %prec below_COMMA   { [$1] }
| single_term COMMA term_         { $1::$3 }

single_term: t = mk_term(single_term_) { t }

single_term_:
| term_arg_
    { match $1 with (* break the infix relation chain *)
      | Tinfix (l,o,r) -> Tinnfix (l,o,r)
      | Tbinop (l,o,r) -> Tbinnop (l,o,r)
      | d -> d }
| NOT single_term
    { Tnot $2 }
| OLD single_term
    { Tat ($2, mk_id Dexpr.old_mark $startpos($1) $endpos($1)) }
| single_term AT uident
    { Tat ($1, $3) }
| prefix_op single_term %prec prec_prefix_op
    { Tidapp (Qident $1, [$2]) }
| MINUS INTEGER
    { Tconst (Number.ConstInt (mk_int_const true $2)) }
| MINUS REAL
    { Tconst (Number.ConstReal (mk_real_const true $2)) }
| l = single_term ; o = bin_op ; r = single_term
    { Tbinop (l, o, r) }
| l = single_term ; o = infix_op_1 ; r = single_term
    { Tinfix (l, o, r) }
| l = single_term ; o = infix_op_234 ; r = single_term
    { Tidapp (Qident o, [l; r]) }
| term_arg located(term_arg)+ (* FIXME/TODO: "term term_arg" *)
    { let join f (a,_,e) = mk_term (Tapply (f,a)) $startpos e in
      (List.fold_left join $1 $2).term_desc }
| IF term THEN term ELSE term
    { Tif ($2, $4, $6) }
| LET pattern EQUAL term IN term
    { let cast ty = { $4 with term_desc = Tcast ($4, ty) } in
      let pat, def = match $2.pat_desc with
        | Ptuple [] -> { $2 with pat_desc = Pwild }, cast (PTtuple [])
        | Pcast ({pat_desc = (Pvar (_,false)|Pwild)} as p, ty) -> p, cast ty
        | _ -> $2, $4 in
      match pat.pat_desc with
      | Pvar (id,false) -> Tlet (id, def, $6)
      | Pwild -> Tlet (id_anonymous pat.pat_loc, def, $6)
      | _ -> Tmatch (def, [pat, $6]) }
| LET labels(lident_op_id) EQUAL term IN term
    { Tlet ($2, $4, $6) }
| LET labels(lident_nq) mk_term(lam_defn) IN term
    { Tlet ($2, $3, $5) }
| LET labels(lident_op_id) mk_term(lam_defn) IN term
    { Tlet ($2, $3, $5) }
| MATCH term WITH match_cases(term) END
    { Tmatch ($2, $4) }
| quant comma_list1(quant_vars) triggers DOT term
<<<<<<< HEAD
    { Tquant ($1, List.concat $2, $3, $5) }
| FUN binders ARROW term
    { Tquant (Dterm.DTlambda, $2, [], $4) }
=======
    { let l = List.map add_model_labels (List.concat $2) in
      Tquant ($1, l, $3, $5) }
>>>>>>> 52e6f5e9
| EPSILON
    { Loc.errorm "Epsilon terms are currently not supported in WhyML" }
| label single_term %prec prec_named
    { Tnamed ($1, $2) }
| single_term cast
    { Tcast ($1, $2) }

lam_defn:
| binders EQUAL term  { Tquant (Dterm.DTlambda, $1, [], $3) }

term_arg: mk_term(term_arg_) { $1 }
term_dot: mk_term(term_dot_) { $1 }

term_arg_:
| qualid                    { Tident $1 }
| numeral                   { Tconst $1 }
| TRUE                      { Ttrue }
| FALSE                     { Tfalse }
| o = oppref ; a = term_arg { Tidapp (Qident o, [a]) }
| term_sub_                 { $1 }

term_dot_:
| lqualid                   { Tident $1 }
| o = oppref ; a = term_dot { Tidapp (Qident o, [a]) }
| term_sub_                 { $1 }

term_block:
| BEGIN term END                                    { $2.term_desc }
| LEFTPAR term RIGHTPAR                             { $2.term_desc }
| BEGIN END                                         { Ttuple [] }
| LEFTPAR RIGHTPAR                                  { Ttuple [] }
| LEFTBRC field_list1(term) RIGHTBRC                { Trecord $2 }
| LEFTBRC term_arg WITH field_list1(term) RIGHTBRC  { Tupdate ($2,$4) }

term_sub_:
| term_block                                        { $1 }
| uqualid DOT mk_term(term_block)                   { Tscope ($1, $3) }
| term_dot DOT lqualid_rich                         { Tidapp ($3,[$1]) }
| term_arg LEFTSQ term RIGHTSQ
    { Tidapp (get_op $startpos($2) $endpos($2), [$1;$3]) }
| term_arg LEFTSQ term LARROW term RIGHTSQ
    { Tidapp (set_op $startpos($2) $endpos($2), [$1;$3;$5]) }
| term_arg LEFTSQ term DOTDOT term RIGHTSQ
    { Tidapp (sub_op $startpos($2) $endpos($2), [$1;$3;$5]) }
| term_arg LEFTSQ term DOTDOT RIGHTSQ
    { Tidapp (above_op $startpos($2) $endpos($2), [$1;$3]) }
| term_arg LEFTSQ DOTDOT term RIGHTSQ
    { Tidapp (below_op $startpos($2) $endpos($2), [$1;$4]) }

field_list1(X):
| fl = semicolon_list1(separated_pair(lqualid, EQUAL, X)) { fl }

match_cases(X):
| cl = bar_list1(match_case(X)) { cl }

match_case(X):
| mc = separated_pair(pattern, ARROW, X) { mc }

quant_vars:
| binder_var+ cast? { List.map (fun (l,i) -> l, i, false, $2) $1 }

triggers:
| (* epsilon *)                                                         { [] }
| LEFTSQ separated_nonempty_list(BAR,comma_list1(single_term)) RIGHTSQ  { $2 }

%inline bin_op:
| ARROW   { Dterm.DTimplies }
| LRARROW { Dterm.DTiff }
| OR      { Dterm.DTor }
| BARBAR  { Dterm.DTor_asym }
| AND     { Dterm.DTand }
| AMPAMP  { Dterm.DTand_asym }
| BY      { Dterm.DTby }
| SO      { Dterm.DTso }

quant:
| FORALL  { Dterm.DTforall }
| EXISTS  { Dterm.DTexists }

numeral:
| INTEGER { Number.ConstInt (mk_int_const false $1) }
| REAL    { Number.ConstReal (mk_real_const false $1) }
<<<<<<< HEAD
=======

(* Program declarations *)

pdecl:
| VAL top_ghost labels(lident_rich) type_v          { Dval (add_model_trace $3, $2, $4) }
| LET top_ghost labels(lident_rich) fun_defn        { Dfun ($3, $2, $4) }
| LET top_ghost labels(lident_rich) EQUAL fun_expr  { Dfun ($3, $2, $5) }
| LET REC with_list1(rec_defn)                      { Drec $3 }
| EXCEPTION labels(uident_nq)                       { Dexn ($2, PTtuple []) }
| EXCEPTION labels(uident_nq) ty                    { Dexn ($2, $3) }

top_ghost:
| (* epsilon *) { Gnone  }
| GHOST         { Gghost }
| LEMMA         { Glemma }

(* Function declarations *)
>>>>>>> 52e6f5e9

(* Program declarations *)

prog_decl:
| VAL ghost kind labels(lident_rich) mk_expr(val_defn) { Dlet ($4, $2, $3, $5) }
| LET ghost kind labels(lident_rich) mk_expr(fun_defn) { Dlet ($4, $2, $3, $5) }
| LET ghost kind labels(lident_rich) const_defn        { Dlet ($4, $2, $3, $5) }
| LET REC with_list1(rec_defn)                         { Drec $3 }
| EXCEPTION labels(uident_nq)         { Dexn ($2, PTtuple [], Ity.MaskVisible) }
| EXCEPTION labels(uident_nq) return  { Dexn ($2, fst $3, snd $3) }

ghost:
| (* epsilon *) { false }
| GHOST         { true }

kind:
| (* epsilon *) { Expr.RKnone }
| FUNCTION      { Expr.RKfunc }
| CONSTANT      { Expr.RKfunc }
| PREDICATE     { Expr.RKpred }
| LEMMA         { Expr.RKlemma }

(* Function definitions *)

rec_defn:
| ghost kind labels(lident_rich) binders ret_opt spec EQUAL spec seq_expr
    { let id = mk_id return_id $startpos($7) $endpos($7) in
      let e = { $9 with expr_desc = Eoptexn (id, snd $5, $9) } in
      $3, $1, $2, $4, fst $5, snd $5, spec_union $6 $8, e }

fun_defn:
<<<<<<< HEAD
| binders ret_opt spec EQUAL spec seq_expr
    { let id = mk_id return_id $startpos($4) $endpos($4) in
      let e = { $6 with expr_desc = Eoptexn (id, snd $2, $6) } in
      Efun ($1, fst $2, snd $2, spec_union $3 $5, e) }
=======
| binders cast? spec EQUAL spec seq_expr {
  (List.map add_model_labels $1, $2, $6, spec_union $3 $5) }
>>>>>>> 52e6f5e9

val_defn:
| params ret_opt spec
    { Eany ($1, Expr.RKnone, fst $2, snd $2, $3) }

const_defn:
| cast EQUAL seq_expr   { { $3 with expr_desc = Ecast ($3, $1) } }
| EQUAL seq_expr        { $2 }

(* Program expressions *)

mk_expr(X): d = X { mk_expr d $startpos $endpos }

seq_expr:
| contract_expr %prec below_SEMI  { $1 }
| contract_expr SEMICOLON         { $1 }
| contract_expr SEMICOLON seq_expr
    { mk_expr (Esequence ($1, $3)) $startpos $endpos }

contract_expr:
| assign_expr %prec prec_no_spec  { $1 }
| assign_expr single_spec spec
    { let d = Efun ([], None, Ity.MaskVisible, spec_union $2 $3, $1) in
      let d = Enamed (Lstr Vc.wb_label, mk_expr d $startpos $endpos) in
      mk_expr d $startpos $endpos }

assign_expr:
| expr %prec below_LARROW         { $1 }
| expr LARROW expr
    { let loc = floc $startpos $endpos in
      let rec down ll rl = match ll, rl with
        | {expr_desc = Eidapp (q, [e1])}::ll, e2::rl -> (e1,q,e2) :: down ll rl
        | {expr_desc = Eidapp (Qident id, [_;_]); expr_loc = loc}::_, _::_
          when id.id_str = mixfix "[]" -> Loc.errorm ~loc
            "Parallel array assignments are not allowed"
        | {expr_loc = loc}::_, _::_ -> Loc.errorm ~loc
            "Invalid left expression in an assignment"
        | [], [] -> []
        | _ -> Loc.errorm ~loc "Invalid parallel assignment" in
      let d = match $1.expr_desc, $3.expr_desc with
        | Eidapp (Qident id, [e1;e2]), _ when id.id_str = mixfix "[]" ->
            Eidapp (Qident {id with id_str = mixfix "[]<-"}, [e1;e2;$3])
        | Etuple ll, Etuple rl -> Eassign (down ll rl)
        | Etuple _, _ -> Loc.errorm ~loc "Invalid parallel assignment"
        | _, _ -> Eassign (down [$1] [$3]) in
      { expr_desc = d; expr_loc = loc } }

expr:
| single_expr %prec below_COMMA   { $1 }
| single_expr COMMA expr_list1
    { mk_expr (Etuple ($1::$3)) $startpos $endpos }

expr_list1:
| single_expr %prec below_COMMA   { [$1] }
| single_expr COMMA expr_list1    { $1::$3 }

single_expr: e = mk_expr(single_expr_)  { e }

single_expr_:
| expr_arg_
    { match $1 with (* break the infix relation chain *)
      | Einfix (l,o,r) -> Einnfix (l,o,r) | d -> d }
| single_expr AMPAMP single_expr
    { Eand ($1, $3) }
| single_expr BARBAR single_expr
    { Eor ($1, $3) }
| NOT single_expr
    { Enot $2 }
| prefix_op single_expr %prec prec_prefix_op
    { Eidapp (Qident $1, [$2]) }
| MINUS INTEGER
    { Econst (Number.ConstInt (mk_int_const true $2)) }
| MINUS REAL
    { Econst (Number.ConstReal (mk_real_const true $2)) }
| l = single_expr ; o = infix_op_1 ; r = single_expr
    { Einfix (l,o,r) }
| l = single_expr ; o = infix_op_234 ; r = single_expr
    { Eidapp (Qident o, [l;r]) }
| expr_arg located(expr_arg)+ (* FIXME/TODO: "expr expr_arg" *)
    { let join f (a,_,e) = mk_expr (Eapply (f,a)) $startpos e in
      (List.fold_left join $1 $2).expr_desc }
| IF seq_expr THEN contract_expr ELSE contract_expr
    { Eif ($2, $4, $6) }
| IF seq_expr THEN contract_expr %prec prec_no_else
    { Eif ($2, $4, mk_expr (Etuple []) $startpos $endpos) }
<<<<<<< HEAD
| LET ghost kind let_pattern EQUAL seq_expr IN seq_expr
    { let re_pat pat d = { pat with pat_desc = d } in
      let rec ghostify pat = match pat.pat_desc with
        (* let_pattern marks the opening variable with Ptuple [_] *)
        | Ptuple [{pat_desc = Pvar (id,_)}] -> re_pat pat (Pvar (id,$2))
        | Ptuple (p::pl) -> re_pat pat (Ptuple (ghostify p :: pl))
        | Pas (p,id,gh) -> re_pat pat (Pas (ghostify p, id, gh))
        | Por (p1,p2) -> re_pat pat (Por (ghostify p1, p2))
        | Pcast (p,t) -> re_pat pat (Pcast (ghostify p, t))
        | _ when $2 -> Loc.errorm ~loc:(floc $startpos($2) $endpos($2))
            "illegal ghost qualifier" (* $4 does not start with a Pvar *)
        | _ -> pat in
      let pat = ghostify $4 in
      let kind = match pat.pat_desc with
        | _ when $3 = Expr.RKnone -> $3
        | Pvar (_,_) | Pcast ({pat_desc = Pvar (_,_)},_) -> $3
        | _ -> Loc.errorm ~loc:(floc $startpos($3) $endpos($3))
            "illegal kind qualifier" in
      let cast ty = { $6 with expr_desc = Ecast ($6, ty) } in
      let pat, def = match pat.pat_desc with
        | Ptuple [] -> re_pat pat Pwild, cast (PTtuple [])
        | Pcast ({pat_desc = (Pvar _|Pwild)} as pat, ty) -> pat, cast ty
        | _ -> pat, $6 in
      match pat.pat_desc with
      | Pvar (id, gh) -> Elet (id, gh, kind, def, $8)
      | Pwild -> Elet (id_anonymous pat.pat_loc, false, kind, def, $8)
      | _ -> Ematch (def, [pat, $8]) }
| LET ghost kind labels(lident_op_id) EQUAL seq_expr IN seq_expr
    { Elet ($4, $2, $3, $6, $8) }
| LET ghost kind labels(lident_nq) mk_expr(fun_defn) IN seq_expr
    { Elet ($4, $2, $3, $5, $7) }
| LET ghost kind labels(lident_op_id) mk_expr(fun_defn) IN seq_expr
    { Elet ($4, $2, $3, $5, $7) }
=======
| expr LARROW expr
    { match $1.expr_desc with
      | Eidapp (q, [e1]) -> Eassign (e1, q, $3)
      | Eidapp (Qident id, [e1;e2]) when id.id_str = Ident.mixfix "[]" ->
          Eidapp (Qident {id with id_str = Ident.mixfix "[]<-"}, [e1;e2;$3])
      | _ -> raise Error }
| LET top_ghost pattern EQUAL seq_expr IN seq_expr
    { match $3.pat_desc with
      | Pvar id ->
          let id = add_model_trace id in
          Elet (id, $2, $5, $7)
      | Pwild -> Elet (id_anonymous $3.pat_loc, $2, $5, $7)
      | Ptuple [] -> Elet (id_anonymous $3.pat_loc, $2,
          { $5 with expr_desc = Ecast ($5, PTtuple []) }, $7)
      | Pcast ({pat_desc = Pvar id}, ty) ->
          let id = add_model_trace id in
          Elet (id, $2, { $5 with expr_desc = Ecast ($5, ty) }, $7)
      | Pcast ({pat_desc = Pwild}, ty) ->
          let id = id_anonymous $3.pat_loc in
          Elet (id, $2, { $5 with expr_desc = Ecast ($5, ty) }, $7)
      | _ ->
          let e = match $2 with
            | Glemma -> Loc.errorm ~loc:($3.pat_loc)
                "`let lemma' cannot be used with complex patterns"
            | Gghost -> { $5 with expr_desc = Eghost $5 }
            | Gnone -> $5 in
          Ematch (e, [$3, $7]) }
| LET top_ghost labels(lident_op_id) EQUAL seq_expr IN seq_expr
    { let id = add_model_trace $3 in
      Elet (id, $2, $5, $7) }
| LET top_ghost labels(lident_nq) fun_defn IN seq_expr
    { Efun ($3, $2, $4, $6) }
| LET top_ghost labels(lident_op_id) fun_defn IN seq_expr
    { Efun ($3, $2, $4, $6) }
>>>>>>> 52e6f5e9
| LET REC with_list1(rec_defn) IN seq_expr
    { Erec ($3, $5) }
| FUN binders spec ARROW spec seq_expr
    { let id = mk_id return_id $startpos($4) $endpos($4) in
      let e = { $6 with expr_desc = Eoptexn (id, Ity.MaskVisible, $6) } in
      Efun ($2, None, Ity.MaskVisible, spec_union $3 $5, e) }
| ANY return spec
    { Eany ([], Expr.RKnone, Some (fst $2), snd $2, $3) }
| VAL ghost kind labels(lident_rich) mk_expr(val_defn) IN seq_expr
    { Elet ($4, $2, $3, $5, $7) }
| MATCH seq_expr WITH ext_match_cases END
    { let bl, xl = $4 in
      if xl = [] then Ematch ($2, bl) else
      if bl = [] then Etry ($2, false, xl) else
      Etry (mk_expr (Ematch ($2, bl)) $startpos $endpos, true, xl) }
| EXCEPTION labels(uident) IN seq_expr
    { Eexn ($2, PTtuple [], Ity.MaskVisible, $4) }
| EXCEPTION labels(uident) return IN seq_expr
    { Eexn ($2, fst $3, snd $3, $5) }
| LABEL id = labels(uident) IN e = seq_expr
    { let cont e =
        let id = { id with id_str = id.id_str ^ continue_id } in
        { e with expr_desc = Eoptexn (id, Ity.MaskVisible, e) } in
      let rec over_loop e = { e with expr_desc = over_loop_desc e }
      and over_loop_desc e = match e.expr_desc with
        | Escope (q, e1) -> Escope (q, over_loop e1)
        | Enamed (l, e1) -> Enamed (l, over_loop e1)
        | Ecast (e1, t) -> Ecast (over_loop e1, t)
        | Eghost e1 -> Eghost (over_loop e1)
        | Esequence (e1, e2) -> Esequence (over_loop e1, e2)
        | Eoptexn (id, mask, e1) -> Eoptexn (id, mask, over_loop e1)
        | Ewhile (e1, inv, var, e2) ->
            let e = { e with expr_desc = Ewhile (e1, inv, var, cont e2) } in
            let id = { id with id_str = id.id_str ^ break_id } in
            Eoptexn (id, Ity.MaskVisible, e)
        | Efor (id, ef, dir, et, inv, e1) ->
            let e = { e with expr_desc = Efor (id,ef,dir,et,inv,cont e1) } in
            let id = { id with id_str = id.id_str ^ break_id } in
            Eoptexn (id, Ity.MaskVisible, e)
        | d -> d in
      Emark (id, over_loop e) }
| WHILE seq_expr DO loop_annotation seq_expr DONE
<<<<<<< HEAD
    { let id_b = mk_id break_id $startpos($3) $endpos($3) in
      let id_c = mk_id continue_id $startpos($3) $endpos($3) in
      let e = { $5 with expr_desc = Eoptexn (id_c, Ity.MaskVisible, $5) } in
      let e = mk_expr (Ewhile ($2, fst $4, snd $4, e)) $startpos $endpos in
      Eoptexn (id_b, Ity.MaskVisible, e) }
| FOR lident_nq EQUAL seq_expr for_direction seq_expr DO invariant* seq_expr DONE
    { let id_b = mk_id break_id $startpos($7) $endpos($7) in
      let id_c = mk_id continue_id $startpos($7) $endpos($7) in
      let e = { $9 with expr_desc = Eoptexn (id_c, Ity.MaskVisible, $9) } in
      let e = mk_expr (Efor ($2, $4, $5, $6, $8, e)) $startpos $endpos in
      Eoptexn (id_b, Ity.MaskVisible, e) }
=======
    { Ewhile ($2, $4, $5) }
| FOR lident EQUAL seq_expr for_direction seq_expr DO invariant* seq_expr DONE
    { let id = add_model_trace $2 in
      Efor (id, $4, $5, $6, $8, $9) }
>>>>>>> 52e6f5e9
| ABSURD
    { Eabsurd }
| RAISE uqualid expr_arg?
    { Eraise ($2, $3) }
| RAISE LEFTPAR uqualid expr_arg? RIGHTPAR
    { Eraise ($3, $4) }
| RETURN ioption(contract_expr)
    { let id = mk_id return_id $startpos($1) $endpos($1) in
      Eraise (Qident id, $2) }
| BREAK ioption(uident)
    { let id = match $2 with
        | Some id -> { id with id_str = id.id_str ^ break_id }
        | None -> mk_id break_id $startpos($1) $endpos($1) in
      Eraise (Qident id, None) }
| CONTINUE ioption(uident)
    { let id = match $2 with
        | Some id -> { id with id_str = id.id_str ^ continue_id }
        | None -> mk_id continue_id $startpos($1) $endpos($1) in
      Eraise (Qident id, None) }
| TRY seq_expr WITH bar_list1(exn_handler) END
    { Etry ($2, false, $4) }
| GHOST single_expr
    { Eghost $2 }
| assertion_kind LEFTBRC term RIGHTBRC
<<<<<<< HEAD
    { Eassert ($1, $3) }
| label single_expr %prec prec_named
=======
    { let t = add_model_vc_label $3 in
      Eassert ($1, t) }
| label expr %prec prec_named
>>>>>>> 52e6f5e9
    { Enamed ($1, $2) }
| single_expr cast
    { Ecast ($1, $2) }

expr_arg: e = mk_expr(expr_arg_) { e }
expr_dot: e = mk_expr(expr_dot_) { e }

expr_arg_:
| qualid                    { Eident $1 }
| numeral                   { Econst $1 }
| TRUE                      { Etrue }
| FALSE                     { Efalse }
| o = oppref ; a = expr_arg { Eidapp (Qident o, [a]) }
| expr_sub                  { $1 }

expr_dot_:
| lqualid                   { Eident $1 }
| o = oppref ; a = expr_dot { Eidapp (Qident o, [a]) }
| expr_sub                  { $1 }

expr_block:
| BEGIN single_spec spec seq_expr END
    { Efun ([], None, Ity.MaskVisible, spec_union $2 $3, $4) }
| BEGIN single_spec spec END
    { let e = mk_expr (Etuple []) $startpos $endpos in
      Efun ([], None, Ity.MaskVisible, spec_union $2 $3, e) }
| BEGIN seq_expr END                                { $2.expr_desc }
| LEFTPAR seq_expr RIGHTPAR                         { $2.expr_desc }
| BEGIN END                                         { Etuple [] }
| LEFTPAR RIGHTPAR                                  { Etuple [] }
| LEFTBRC field_list1(expr) RIGHTBRC                { Erecord $2 }
| LEFTBRC expr_arg WITH field_list1(expr) RIGHTBRC  { Eupdate ($2, $4) }

expr_pure:
| LEFTBRC qualid RIGHTBRC                           { Eidpur $2 }
| uqualid DOT LEFTBRC ident_rich RIGHTBRC           { Eidpur (Qdot ($1, $4)) }

expr_sub:
| expr_block                                        { $1 }
| expr_pure                                         { $1 }
| uqualid DOT mk_expr(expr_block)                   { Escope ($1, $3) }
| expr_dot DOT mk_expr(expr_pure)                   { Eapply ($3, $1) }
| expr_dot DOT lqualid_rich                         { Eidapp ($3, [$1]) }
| PURE LEFTBRC term RIGHTBRC                        { Epure $3 }
| expr_arg LEFTSQ expr RIGHTSQ
    { Eidapp (get_op $startpos($2) $endpos($2), [$1;$3]) }
| expr_arg LEFTSQ expr LARROW expr RIGHTSQ
    { Eidapp (set_op $startpos($2) $endpos($2), [$1;$3;$5]) }
| expr_arg LEFTSQ expr DOTDOT expr RIGHTSQ
    { Eidapp (sub_op $startpos($2) $endpos($2), [$1;$3;$5]) }
| expr_arg LEFTSQ expr DOTDOT RIGHTSQ
    { Eidapp (above_op $startpos($2) $endpos($2), [$1;$3]) }
| expr_arg LEFTSQ DOTDOT expr RIGHTSQ
    { Eidapp (below_op $startpos($2) $endpos($2), [$1;$4]) }

loop_annotation:
| (* epsilon *)
    { [], [] }
| invariant loop_annotation
    { let inv, var = $2 in $1 :: inv, var }
| variant loop_annotation
    { let inv, var = $2 in inv, variant_union $1 var }

ext_match_cases:
| ioption(BAR) ext_match_cases1  { $2 }

ext_match_cases1:
| match_case(seq_expr)  ext_match_cases0  { let bl,xl = $2 in $1::bl, xl }
| EXCEPTION exn_handler ext_match_cases0  { let bl,xl = $3 in bl, $2::xl }

ext_match_cases0:
| (* epsilon *)         { [], [] }
| BAR ext_match_cases1  { $2 }

exn_handler:
| uqualid pat_arg? ARROW seq_expr { $1, $2, $4 }

assertion_kind:
| ASSERT  { Expr.Assert }
| ASSUME  { Expr.Assume }
| CHECK   { Expr.Check }

for_direction:
| TO      { Expr.To }
| DOWNTO  { Expr.DownTo }

(* Specification *)

spec:
| (* epsilon *) %prec prec_no_spec  { empty_spec }
| single_spec spec                  { spec_union $1 $2 }

single_spec:
| REQUIRES LEFTBRC term RIGHTBRC
    { let t = add_model_vc_label $3 in
      { empty_spec with sp_pre = [t] } }
| ENSURES LEFTBRC ensures RIGHTBRC
    { { empty_spec with sp_post = [floc $startpos($3) $endpos($3), $3] } }
| RETURNS LEFTBRC match_cases(term) RIGHTBRC
    { let l = List.map (fun (x, t) -> x, add_model_vc_post_label t) $3 in
      { empty_spec with sp_post = [floc $startpos($3) $endpos($3), l] } }
| RAISES LEFTBRC bar_list1(raises) RIGHTBRC
    { { empty_spec with sp_xpost = [floc $startpos($3) $endpos($3), $3] } }
| READS  LEFTBRC comma_list0(lqualid) RIGHTBRC
    { { empty_spec with sp_reads = $3; sp_checkrw = true } }
| WRITES LEFTBRC comma_list0(single_term) RIGHTBRC
    { { empty_spec with sp_writes = $3; sp_checkrw = true } }
| ALIAS LEFTBRC comma_list0(alias) RIGHTBRC
    { { empty_spec with sp_alias = $3; sp_checkrw = true } }
| RAISES LEFTBRC comma_list1(xsymbol) RIGHTBRC
    { { empty_spec with sp_xpost = [floc $startpos($3) $endpos($3), $3] } }
| DIVERGES
    { { empty_spec with sp_diverge = true } }
| variant
    { { empty_spec with sp_variant = $1 } }

alias:
| term WITH term  { $1, $3 }

ensures:
| term
    { let id = mk_id "result" $startpos $endpos in
<<<<<<< HEAD
      [mk_pat (Pvar (id,false)) $startpos $endpos, $1] }

raises:
| uqualid ARROW term
    { $1, Some (mk_pat (Ptuple []) $startpos($1) $endpos($1), $3) }
| uqualid pat_arg ARROW term
    { $1, Some ($2, $4) }
=======
      let t = add_model_vc_post_label $1 in
      [mk_pat (Pvar id) $startpos $endpos, t] }

raises:
| uqualid ARROW term
    { let t = add_model_vc_post_label $3 in
      $1, mk_pat (Ptuple []) $startpos($1) $endpos($1), t }
| uqualid pat_arg ARROW term
    { let t = add_model_vc_post_label $4 in
      $1, $2, t }
>>>>>>> 52e6f5e9

xsymbol:
| uqualid { $1, None }

invariant:
| INVARIANT LEFTBRC term RIGHTBRC { add_model_vc_label $3 }

variant:
| VARIANT LEFTBRC comma_list1(single_variant) RIGHTBRC { $3 }

single_variant:
| single_term preceded(WITH,lqualid)?  { $1, $2 }

ret_opt:
| (* epsilon *)     { None, Ity.MaskVisible }
| COLON return      { Some (fst $2), snd $2 }

return:
| ret_arg           { $1 }
| lqualid ty_arg+   { PTtyapp ($1, $2), Ity.MaskVisible }
| ret_arg ARROW ty  { PTarrow (fst $1, $3),
                      if Ity.mask_ghost (snd $1) then
                        raise Error else Ity.MaskVisible }
| GHOST ty          { $2, Ity.MaskGhost }

ret_arg:
| lqualid                               { PTtyapp ($1, []), Ity.MaskVisible }
| quote_lident                          { PTtyvar $1, Ity.MaskVisible }
| LEFTPAR RIGHTPAR                      { PTtuple [], Ity.MaskVisible }
| LEFTBRC ty RIGHTBRC                   { PTpure  $2, Ity.MaskVisible }
| LEFTPAR ret_sub RIGHTPAR              { PTparen (fst $2), snd $2 }
| LEFTPAR comma_list2(ret_sub) RIGHTPAR { PTtuple (List.map fst $2),
                                    Ity.MaskTuple (List.map snd $2) }

ret_sub:
| ty                { $1, Ity.MaskVisible }
| GHOST ty          { $2, Ity.MaskGhost }

(* Patterns *)

mk_pat(X): X { mk_pat $1 $startpos $endpos }

pattern: mk_pat(pattern_) { $1 }
pat_arg: mk_pat(pat_arg_) { $1 }

pattern_:
| pat_conj_                             { $1 }
| mk_pat(pat_conj_) BAR pattern         { Por ($1,$3) }

pat_conj_:
| pat_uni_                              { $1 }
| comma_list2(mk_pat(pat_uni_))         { Ptuple $1 }

pat_uni_:
| pat_arg_                              { $1 }
| uqualid pat_arg+                      { Papp ($1,$2) }
<<<<<<< HEAD
| mk_pat(pat_uni_) AS ghost labels(lident_nq)
                                        { Pas ($1,$4,$3) }
| mk_pat(pat_uni_) cast                 { Pcast ($1,$2) }
=======
| mk_pat(pat_uni_) AS labels(lident_nq) {
  let id = add_model_trace $3 in Pas ($1,id) }
| mk_pat(pat_uni_) cast                 { Pcast($1,$2) }
>>>>>>> 52e6f5e9

pat_arg_:
| pat_arg_shared_                       { $1 }
| labels(lident_nq)                     { Pvar ($1,false) }
| GHOST labels(lident_nq)               { Pvar ($2,true) }

pat_arg_shared_:
| UNDERSCORE                            { Pwild }
<<<<<<< HEAD
=======
| labels(lident_nq)                     {
  let id = add_model_trace $1 in Pvar id }
>>>>>>> 52e6f5e9
| uqualid                               { Papp ($1,[]) }
| LEFTPAR RIGHTPAR                      { Ptuple [] }
| LEFTPAR pattern_ RIGHTPAR             { $2 }
| LEFTBRC field_list1(pattern) RIGHTBRC { Prec $2 }

(* let-patterns that cannot start with "ghost" *)

let_pattern: mk_pat(let_pattern_) { $1 }

let_pattern_:
| let_pat_conj_                         { $1 }
| mk_pat(let_pat_conj_) BAR pattern     { Por ($1,$3) }

let_pat_conj_:
| let_pat_uni_                          { $1 }
| mk_pat(let_pat_uni_) COMMA comma_list1(mk_pat(pat_uni_))
                                        { Ptuple ($1::$3) }

let_pat_uni_:
| let_pat_arg_                          { $1 }
| uqualid pat_arg+                      { Papp ($1,$2) }
| mk_pat(let_pat_uni_) AS ghost labels(lident_nq)
                                        { Pas ($1,$4,$3) }
| mk_pat(let_pat_uni_) cast             { Pcast ($1,$2) }

let_pat_arg_:
| pat_arg_shared_ { $1 }
| labels(lident_nq)  { Ptuple [{pat_desc = Pvar ($1,false); pat_loc = $1.id_loc}] }

(* Idents *)

ident:
| uident { $1 }
| lident { $1 }

ident_nq:
| uident_nq { $1 }
| lident_nq { $1 }

uident:
| UIDENT          { mk_id $1 $startpos $endpos }
| UIDENT_QUOTE    { mk_id $1 $startpos $endpos }

uident_nq:
| UIDENT          { mk_id $1 $startpos $endpos }
| UIDENT_QUOTE    { let loc = floc $startpos($1) $endpos($1) in
                    Loc.errorm ~loc "Symbol %s cannot be user-defined" $1 }

lident:
| LIDENT          { mk_id $1 $startpos $endpos }
| lident_keyword  { mk_id $1 $startpos $endpos }
| LIDENT_QUOTE    { mk_id $1 $startpos $endpos }

lident_nq:
| LIDENT          { mk_id $1 $startpos $endpos }
| lident_keyword  { mk_id $1 $startpos $endpos }
| LIDENT_QUOTE    { let loc = floc $startpos($1) $endpos($1) in
                    Loc.errorm ~loc "Symbol %s cannot be user-defined" $1 }

lident_keyword:
| RANGE           { "range" }
| FLOAT           { "float" }

quote_lident:
| QUOTE_LIDENT  { mk_id $1 $startpos $endpos }

(* Idents + symbolic operation names *)

ident_rich:
| uident        { $1 }
| lident        { $1 }
| lident_op_id  { $1 }

lident_rich:
| lident_nq     { $1 }
| lident_op_id  { $1 }

lident_op_id:
| LEFTPAR lident_op RIGHTPAR  { mk_id $2 $startpos($2) $endpos($2) }
| LEFTPAR_STAR_RIGHTPAR
    { (* parentheses are removed from the location *)
      let s = let s = $startpos in { s with Lexing.pos_cnum = s.Lexing.pos_cnum + 1 } in
      let e = let e = $endpos   in { e with Lexing.pos_cnum = e.Lexing.pos_cnum - 1 } in
      mk_id (Ident.infix "*") s e }

lident_op:
| op_symbol               { Ident.infix $1 }
| op_symbol UNDERSCORE    { Ident.prefix $1 }
| MINUS     UNDERSCORE    { Ident.prefix "-" }
| EQUAL                   { Ident.infix "=" }
| MINUS                   { Ident.infix "-" }
| OPPREF                  { Ident.prefix $1 }
| LEFTSQ RIGHTSQ          { Ident.mixfix "[]" }
| LEFTSQ LARROW RIGHTSQ   { Ident.mixfix "[<-]" }
| LEFTSQ RIGHTSQ LARROW   { Ident.mixfix "[]<-" }
| LEFTSQ UNDERSCORE DOTDOT UNDERSCORE RIGHTSQ { Ident.mixfix "[_.._]" }
| LEFTSQ            DOTDOT UNDERSCORE RIGHTSQ { Ident.mixfix "[.._]" }
| LEFTSQ UNDERSCORE DOTDOT            RIGHTSQ { Ident.mixfix "[_..]" }

op_symbol:
| OP1 { $1 }
| OP2 { $1 }
| OP3 { $1 }
| OP4 { $1 }
| LT  { "<" }
| GT  { ">" }

%inline oppref:
| o = OPPREF { mk_id (Ident.prefix o)  $startpos $endpos }

prefix_op:
| op_symbol { mk_id (Ident.prefix $1)  $startpos $endpos }
| MINUS     { mk_id (Ident.prefix "-") $startpos $endpos }

<<<<<<< HEAD
%inline infix_op_1:
| o = OP1   { mk_id (infix o)    $startpos $endpos }
| EQUAL     { mk_id (infix "=")  $startpos $endpos }
| LTGT      { mk_id (infix "<>") $startpos $endpos }
| LT        { mk_id (infix "<")  $startpos $endpos }
| GT        { mk_id (infix ">")  $startpos $endpos }

%inline infix_op_234:
| o = OP2   { mk_id (infix o)    $startpos $endpos }
| o = OP3   { mk_id (infix o)    $startpos $endpos }
| o = OP4   { mk_id (infix o)    $startpos $endpos }
| MINUS     { mk_id (infix "-")  $startpos $endpos }
=======
%inline infix_op:
| o = OP1   { mk_id (Ident.infix o)    $startpos $endpos }
| o = OP2   { mk_id (Ident.infix o)    $startpos $endpos }
| o = OP3   { mk_id (Ident.infix o)    $startpos $endpos }
| o = OP4   { mk_id (Ident.infix o)    $startpos $endpos }
| EQUAL     { mk_id (Ident.infix "=")  $startpos $endpos }
| LTGT      { mk_id (Ident.infix "<>") $startpos $endpos }
| LT        { mk_id (Ident.infix "<")  $startpos $endpos }
| GT        { mk_id (Ident.infix ">")  $startpos $endpos }
| MINUS     { mk_id (Ident.infix "-")  $startpos $endpos }
>>>>>>> 52e6f5e9

(* Qualified idents *)

qualid:
| ident_rich                { Qident $1 }
| uqualid DOT ident_rich    { Qdot ($1, $3) }

lqualid_rich:
| lident                    { Qident $1 }
| lident_op_id              { Qident $1 }
| uqualid DOT lident        { Qdot ($1, $3) }
| uqualid DOT lident_op_id  { Qdot ($1, $3) }

lqualid:
| lident              { Qident $1 }
| uqualid DOT lident  { Qdot ($1, $3) }

uqualid:
| uident              { Qident $1 }
| uqualid DOT uident  { Qdot ($1, $3) }

(* Theory/Module names *)

tqualid:
| uident                { Qident $1 }
| any_qualid DOT uident { Qdot ($1, $3) }

any_qualid:
| sident                { Qident $1 }
| any_qualid DOT sident { Qdot ($1, $3) }

sident:
| ident   { $1 }
| STRING  { mk_id $1 $startpos $endpos }

(* Labels and position markers *)

labels(X): X label* { add_lab $1 $2 }

label:
| ATTRIBUTE { Lstr (Ident.create_label $1) }
| POSITION  { Lpos $1 }

(* Miscellaneous *)

bar_list1(X):
| ioption(BAR) ; xl = separated_nonempty_list(BAR, X) { xl }

with_list1(X):
| separated_nonempty_list(WITH, X)  { $1 }

comma_list2(X):
| X COMMA comma_list1(X) { $1 :: $3 }

comma_list1(X):
| separated_nonempty_list(COMMA, X) { $1 }

comma_list0(X):
| xl = separated_list(COMMA, X) { xl }

semicolon_list1(X):
| x = X ; ioption(SEMICOLON)                  { [x] }
| x = X ; SEMICOLON ; xl = semicolon_list1(X) { x :: xl }

located(X): X { $1, $startpos, $endpos }


(* Parsing of a list of qualified identifiers for the ITP *)
qualid_eof:
| qualid EOF { $1 }

qualid_comma_list_eof:
| comma_list1(qualid) EOF { $1 }

ident_comma_list_eof:
| comma_list1(ident) EOF { $1 }

(* TODO: Weird to not have any parser conflicts here *)
term_comma_list_eof:
| comma_list1(term) EOF { $1 }<|MERGE_RESOLUTION|>--- conflicted
+++ resolved
@@ -12,59 +12,27 @@
 %{
   open Ptree
 
-<<<<<<< HEAD
-  let infix  s = "infix "  ^ s
-  let prefix s = "prefix " ^ s
-  let mixfix s = "mixfix " ^ s
-
   let qualid_last = function Qident x | Qdot (_, x) -> x
 
   let use_as q = function Some x -> x | None -> qualid_last q
-=======
-  let qualid_last = function Qident x | Qdot (_, x) -> x.id_str
->>>>>>> 52e6f5e9
 
   let floc s e = Loc.extract (s,e)
 
   let model_label = Ident.create_label "model"
 (*  let model_projected = Ident.create_label "model_projected"*)
 
-<<<<<<< HEAD
+(*
   let is_model_label l = match l with
     | Lstr lab -> Ident.lab_equal lab model_label ||
                   Ident.lab_equal lab model_projected
     | Lpos _ -> false
 
   let model_lab_present labels = List.exists is_model_label labels
-=======
-(*
-  let is_model_label l =
-    match l with
-    | Lpos _ -> false
-    | Lstr lab ->
-      (lab = model_label) || (lab = model_projected)
-
-  let model_lab_present labels =
-    List.exists is_model_label labels
 *)
->>>>>>> 52e6f5e9
 
   let is_model_trace_label l = match l with
     | Lstr lab -> Strings.has_prefix "model_trace:" lab.Ident.lab_string
     | Lpos _ -> false
-<<<<<<< HEAD
-
-  let model_trace_lab_present labels = List.exists is_model_trace_label labels
-
-  let add_model_trace name labels =
-    if model_lab_present labels && not (model_trace_lab_present labels) then
-      (Lstr (Ident.create_label ("model_trace:" ^ name)))::labels
-=======
-    | Lstr lab ->
-      try
-	ignore(Str.search_forward model_trace_regexp lab.Ident.lab_string 0);
-	true
-      with Not_found -> false
 
   let model_trace_lab_present labels =
     List.exists is_model_trace_label labels
@@ -72,19 +40,14 @@
   let add_model_trace id =
     if model_trace_lab_present id.id_lab then
       id
->>>>>>> 52e6f5e9
     else
       let l =
         (Lstr (Ident.create_label ("model_trace:" ^ id.id_str)))
         ::(Lstr model_label) :: id.id_lab in
       { id with id_lab = l }
 
-<<<<<<< HEAD
-  let add_lab id l = { id with id_lab = add_model_trace id.id_str l }
-=======
   let add_lab id l =
     { id with id_lab = l }
->>>>>>> 52e6f5e9
 
   let add_model_labels (b : binder) =
     match b with
@@ -636,14 +599,10 @@
 | MATCH term WITH match_cases(term) END
     { Tmatch ($2, $4) }
 | quant comma_list1(quant_vars) triggers DOT term
-<<<<<<< HEAD
-    { Tquant ($1, List.concat $2, $3, $5) }
+    { let l = List.map add_model_labels (List.concat $2) in
+      Tquant ($1, l, $3, $5) }
 | FUN binders ARROW term
     { Tquant (Dterm.DTlambda, $2, [], $4) }
-=======
-    { let l = List.map add_model_labels (List.concat $2) in
-      Tquant ($1, l, $3, $5) }
->>>>>>> 52e6f5e9
 | EPSILON
     { Loc.errorm "Epsilon terms are currently not supported in WhyML" }
 | label single_term %prec prec_named
@@ -726,31 +685,11 @@
 numeral:
 | INTEGER { Number.ConstInt (mk_int_const false $1) }
 | REAL    { Number.ConstReal (mk_real_const false $1) }
-<<<<<<< HEAD
-=======
 
 (* Program declarations *)
 
-pdecl:
-| VAL top_ghost labels(lident_rich) type_v          { Dval (add_model_trace $3, $2, $4) }
-| LET top_ghost labels(lident_rich) fun_defn        { Dfun ($3, $2, $4) }
-| LET top_ghost labels(lident_rich) EQUAL fun_expr  { Dfun ($3, $2, $5) }
-| LET REC with_list1(rec_defn)                      { Drec $3 }
-| EXCEPTION labels(uident_nq)                       { Dexn ($2, PTtuple []) }
-| EXCEPTION labels(uident_nq) ty                    { Dexn ($2, $3) }
-
-top_ghost:
-| (* epsilon *) { Gnone  }
-| GHOST         { Gghost }
-| LEMMA         { Glemma }
-
-(* Function declarations *)
->>>>>>> 52e6f5e9
-
-(* Program declarations *)
-
 prog_decl:
-| VAL ghost kind labels(lident_rich) mk_expr(val_defn) { Dlet ($4, $2, $3, $5) }
+| VAL ghost kind labels(lident_rich) mk_expr(val_defn) { Dlet (add_model_trace $4, $2, $3, $5) }
 | LET ghost kind labels(lident_rich) mk_expr(fun_defn) { Dlet ($4, $2, $3, $5) }
 | LET ghost kind labels(lident_rich) const_defn        { Dlet ($4, $2, $3, $5) }
 | LET REC with_list1(rec_defn)                         { Drec $3 }
@@ -777,15 +716,10 @@
       $3, $1, $2, $4, fst $5, snd $5, spec_union $6 $8, e }
 
 fun_defn:
-<<<<<<< HEAD
 | binders ret_opt spec EQUAL spec seq_expr
     { let id = mk_id return_id $startpos($4) $endpos($4) in
       let e = { $6 with expr_desc = Eoptexn (id, snd $2, $6) } in
-      Efun ($1, fst $2, snd $2, spec_union $3 $5, e) }
-=======
-| binders cast? spec EQUAL spec seq_expr {
-  (List.map add_model_labels $1, $2, $6, spec_union $3 $5) }
->>>>>>> 52e6f5e9
+      Efun (List.map add_model_labels $1, fst $2, snd $2, spec_union $3 $5, e) }
 
 val_defn:
 | params ret_opt spec
@@ -819,15 +753,15 @@
       let rec down ll rl = match ll, rl with
         | {expr_desc = Eidapp (q, [e1])}::ll, e2::rl -> (e1,q,e2) :: down ll rl
         | {expr_desc = Eidapp (Qident id, [_;_]); expr_loc = loc}::_, _::_
-          when id.id_str = mixfix "[]" -> Loc.errorm ~loc
+          when id.id_str = Ident.mixfix "[]" -> Loc.errorm ~loc
             "Parallel array assignments are not allowed"
         | {expr_loc = loc}::_, _::_ -> Loc.errorm ~loc
             "Invalid left expression in an assignment"
         | [], [] -> []
         | _ -> Loc.errorm ~loc "Invalid parallel assignment" in
       let d = match $1.expr_desc, $3.expr_desc with
-        | Eidapp (Qident id, [e1;e2]), _ when id.id_str = mixfix "[]" ->
-            Eidapp (Qident {id with id_str = mixfix "[]<-"}, [e1;e2;$3])
+        | Eidapp (Qident id, [e1;e2]), _ when id.id_str = Ident.mixfix "[]" ->
+            Eidapp (Qident {id with id_str = Ident.mixfix "[]<-"}, [e1;e2;$3])
         | Etuple ll, Etuple rl -> Eassign (down ll rl)
         | Etuple _, _ -> Loc.errorm ~loc "Invalid parallel assignment"
         | _, _ -> Eassign (down [$1] [$3]) in
@@ -871,7 +805,6 @@
     { Eif ($2, $4, $6) }
 | IF seq_expr THEN contract_expr %prec prec_no_else
     { Eif ($2, $4, mk_expr (Etuple []) $startpos $endpos) }
-<<<<<<< HEAD
 | LET ghost kind let_pattern EQUAL seq_expr IN seq_expr
     { let re_pat pat d = { pat with pat_desc = d } in
       let rec ghostify pat = match pat.pat_desc with
@@ -896,7 +829,9 @@
         | Pcast ({pat_desc = (Pvar _|Pwild)} as pat, ty) -> pat, cast ty
         | _ -> pat, $6 in
       match pat.pat_desc with
-      | Pvar (id, gh) -> Elet (id, gh, kind, def, $8)
+      | Pvar (id, gh) ->
+        let id = add_model_trace id in
+        Elet (id, gh, kind, def, $8)
       | Pwild -> Elet (id_anonymous pat.pat_loc, false, kind, def, $8)
       | _ -> Ematch (def, [pat, $8]) }
 | LET ghost kind labels(lident_op_id) EQUAL seq_expr IN seq_expr
@@ -905,42 +840,6 @@
     { Elet ($4, $2, $3, $5, $7) }
 | LET ghost kind labels(lident_op_id) mk_expr(fun_defn) IN seq_expr
     { Elet ($4, $2, $3, $5, $7) }
-=======
-| expr LARROW expr
-    { match $1.expr_desc with
-      | Eidapp (q, [e1]) -> Eassign (e1, q, $3)
-      | Eidapp (Qident id, [e1;e2]) when id.id_str = Ident.mixfix "[]" ->
-          Eidapp (Qident {id with id_str = Ident.mixfix "[]<-"}, [e1;e2;$3])
-      | _ -> raise Error }
-| LET top_ghost pattern EQUAL seq_expr IN seq_expr
-    { match $3.pat_desc with
-      | Pvar id ->
-          let id = add_model_trace id in
-          Elet (id, $2, $5, $7)
-      | Pwild -> Elet (id_anonymous $3.pat_loc, $2, $5, $7)
-      | Ptuple [] -> Elet (id_anonymous $3.pat_loc, $2,
-          { $5 with expr_desc = Ecast ($5, PTtuple []) }, $7)
-      | Pcast ({pat_desc = Pvar id}, ty) ->
-          let id = add_model_trace id in
-          Elet (id, $2, { $5 with expr_desc = Ecast ($5, ty) }, $7)
-      | Pcast ({pat_desc = Pwild}, ty) ->
-          let id = id_anonymous $3.pat_loc in
-          Elet (id, $2, { $5 with expr_desc = Ecast ($5, ty) }, $7)
-      | _ ->
-          let e = match $2 with
-            | Glemma -> Loc.errorm ~loc:($3.pat_loc)
-                "`let lemma' cannot be used with complex patterns"
-            | Gghost -> { $5 with expr_desc = Eghost $5 }
-            | Gnone -> $5 in
-          Ematch (e, [$3, $7]) }
-| LET top_ghost labels(lident_op_id) EQUAL seq_expr IN seq_expr
-    { let id = add_model_trace $3 in
-      Elet (id, $2, $5, $7) }
-| LET top_ghost labels(lident_nq) fun_defn IN seq_expr
-    { Efun ($3, $2, $4, $6) }
-| LET top_ghost labels(lident_op_id) fun_defn IN seq_expr
-    { Efun ($3, $2, $4, $6) }
->>>>>>> 52e6f5e9
 | LET REC with_list1(rec_defn) IN seq_expr
     { Erec ($3, $5) }
 | FUN binders spec ARROW spec seq_expr
@@ -983,7 +882,6 @@
         | d -> d in
       Emark (id, over_loop e) }
 | WHILE seq_expr DO loop_annotation seq_expr DONE
-<<<<<<< HEAD
     { let id_b = mk_id break_id $startpos($3) $endpos($3) in
       let id_c = mk_id continue_id $startpos($3) $endpos($3) in
       let e = { $5 with expr_desc = Eoptexn (id_c, Ity.MaskVisible, $5) } in
@@ -993,14 +891,9 @@
     { let id_b = mk_id break_id $startpos($7) $endpos($7) in
       let id_c = mk_id continue_id $startpos($7) $endpos($7) in
       let e = { $9 with expr_desc = Eoptexn (id_c, Ity.MaskVisible, $9) } in
-      let e = mk_expr (Efor ($2, $4, $5, $6, $8, e)) $startpos $endpos in
+      let id = add_model_trace $2 in
+      let e = mk_expr (Efor (id, $4, $5, $6, $8, e)) $startpos $endpos in
       Eoptexn (id_b, Ity.MaskVisible, e) }
-=======
-    { Ewhile ($2, $4, $5) }
-| FOR lident EQUAL seq_expr for_direction seq_expr DO invariant* seq_expr DONE
-    { let id = add_model_trace $2 in
-      Efor (id, $4, $5, $6, $8, $9) }
->>>>>>> 52e6f5e9
 | ABSURD
     { Eabsurd }
 | RAISE uqualid expr_arg?
@@ -1025,14 +918,9 @@
 | GHOST single_expr
     { Eghost $2 }
 | assertion_kind LEFTBRC term RIGHTBRC
-<<<<<<< HEAD
-    { Eassert ($1, $3) }
-| label single_expr %prec prec_named
-=======
     { let t = add_model_vc_label $3 in
       Eassert ($1, t) }
-| label expr %prec prec_named
->>>>>>> 52e6f5e9
+| label single_expr %prec prec_named
     { Enamed ($1, $2) }
 | single_expr cast
     { Ecast ($1, $2) }
@@ -1155,26 +1043,16 @@
 ensures:
 | term
     { let id = mk_id "result" $startpos $endpos in
-<<<<<<< HEAD
-      [mk_pat (Pvar (id,false)) $startpos $endpos, $1] }
-
-raises:
-| uqualid ARROW term
-    { $1, Some (mk_pat (Ptuple []) $startpos($1) $endpos($1), $3) }
-| uqualid pat_arg ARROW term
-    { $1, Some ($2, $4) }
-=======
       let t = add_model_vc_post_label $1 in
-      [mk_pat (Pvar id) $startpos $endpos, t] }
+      [mk_pat (Pvar (id,false)) $startpos $endpos, t] }
 
 raises:
 | uqualid ARROW term
     { let t = add_model_vc_post_label $3 in
-      $1, mk_pat (Ptuple []) $startpos($1) $endpos($1), t }
+      $1, Some (mk_pat (Ptuple []) $startpos($1) $endpos($1), t) }
 | uqualid pat_arg ARROW term
     { let t = add_model_vc_post_label $4 in
-      $1, $2, t }
->>>>>>> 52e6f5e9
+      $1, Some ($2, t) }
 
 xsymbol:
 | uqualid { $1, None }
@@ -1231,28 +1109,20 @@
 pat_uni_:
 | pat_arg_                              { $1 }
 | uqualid pat_arg+                      { Papp ($1,$2) }
-<<<<<<< HEAD
 | mk_pat(pat_uni_) AS ghost labels(lident_nq)
-                                        { Pas ($1,$4,$3) }
+    { let id = add_model_trace $4 in
+      Pas ($1,id,$3) }
 | mk_pat(pat_uni_) cast                 { Pcast ($1,$2) }
-=======
-| mk_pat(pat_uni_) AS labels(lident_nq) {
-  let id = add_model_trace $3 in Pas ($1,id) }
-| mk_pat(pat_uni_) cast                 { Pcast($1,$2) }
->>>>>>> 52e6f5e9
 
 pat_arg_:
 | pat_arg_shared_                       { $1 }
-| labels(lident_nq)                     { Pvar ($1,false) }
+| labels(lident_nq)
+    { let id = add_model_trace $1 in
+      Pvar (id, false) }
 | GHOST labels(lident_nq)               { Pvar ($2,true) }
 
 pat_arg_shared_:
 | UNDERSCORE                            { Pwild }
-<<<<<<< HEAD
-=======
-| labels(lident_nq)                     {
-  let id = add_model_trace $1 in Pvar id }
->>>>>>> 52e6f5e9
 | uqualid                               { Papp ($1,[]) }
 | LEFTPAR RIGHTPAR                      { Ptuple [] }
 | LEFTPAR pattern_ RIGHTPAR             { $2 }
@@ -1367,31 +1237,18 @@
 | op_symbol { mk_id (Ident.prefix $1)  $startpos $endpos }
 | MINUS     { mk_id (Ident.prefix "-") $startpos $endpos }
 
-<<<<<<< HEAD
 %inline infix_op_1:
-| o = OP1   { mk_id (infix o)    $startpos $endpos }
-| EQUAL     { mk_id (infix "=")  $startpos $endpos }
-| LTGT      { mk_id (infix "<>") $startpos $endpos }
-| LT        { mk_id (infix "<")  $startpos $endpos }
-| GT        { mk_id (infix ">")  $startpos $endpos }
-
-%inline infix_op_234:
-| o = OP2   { mk_id (infix o)    $startpos $endpos }
-| o = OP3   { mk_id (infix o)    $startpos $endpos }
-| o = OP4   { mk_id (infix o)    $startpos $endpos }
-| MINUS     { mk_id (infix "-")  $startpos $endpos }
-=======
-%inline infix_op:
 | o = OP1   { mk_id (Ident.infix o)    $startpos $endpos }
-| o = OP2   { mk_id (Ident.infix o)    $startpos $endpos }
-| o = OP3   { mk_id (Ident.infix o)    $startpos $endpos }
-| o = OP4   { mk_id (Ident.infix o)    $startpos $endpos }
 | EQUAL     { mk_id (Ident.infix "=")  $startpos $endpos }
 | LTGT      { mk_id (Ident.infix "<>") $startpos $endpos }
 | LT        { mk_id (Ident.infix "<")  $startpos $endpos }
 | GT        { mk_id (Ident.infix ">")  $startpos $endpos }
+
+%inline infix_op_234:
+| o = OP2   { mk_id (Ident.infix o)    $startpos $endpos }
+| o = OP3   { mk_id (Ident.infix o)    $startpos $endpos }
+| o = OP4   { mk_id (Ident.infix o)    $startpos $endpos }
 | MINUS     { mk_id (Ident.infix "-")  $startpos $endpos }
->>>>>>> 52e6f5e9
 
 (* Qualified idents *)
 
