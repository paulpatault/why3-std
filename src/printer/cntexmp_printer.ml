--- conflicted
+++ resolved
@@ -77,12 +77,8 @@
   let info_model = S.remove el info_model in
   S.add el info_model
 
-<<<<<<< HEAD
+        (*
 let add_old attr_str =
-=======
-        (*
-let add_old lab_str =
->>>>>>> e6e8afd9
   try
     let pos = Str.search_forward (Str.regexp "@") attr_str 0 in
     let after = String.sub attr_str pos ((String.length attr_str)-pos) in
@@ -113,12 +109,8 @@
     Sattr.add
       (Ident.create_model_trace_attr
 	 ((Opt.get_def "" info.vc_func_name)  ^ "@result"))
-<<<<<<< HEAD
       attrs
-=======
-      labels
          *)
->>>>>>> e6e8afd9
 
 let get_fun_name name =
   let splitted = Strings.bounded_split ':' name 2 in
