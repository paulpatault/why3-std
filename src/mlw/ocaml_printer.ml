(********************************************************************)
(*                                                                  *)
(*  The Why3 Verification Platform   /   The Why3 Development Team  *)
(*  Copyright 2010-2016   --   INRIA - CNRS - Paris-Sud University  *)
(*                                                                  *)
(*  This software is distributed under the terms of the GNU Lesser  *)
(*  General Public License version 2.1, with the special exception  *)
(*  on linking described in file LICENSE.                           *)
(*                                                                  *)
(********************************************************************)

(** Printer for extracted OCaml code *)

open Compile
open Format
open Ident
open Pp
open Ity
open Term
open Expr
open Ty
open Theory
open Pmodule
open Stdlib
open Pdecl
open Printer

type info = {
  info_syn          : syntax_map;
  info_convert      : syntax_map;
  info_current_th   : Theory.theory;
  info_current_mo   : Pmodule.pmodule option;
  info_th_known_map : Decl.known_map;
  info_mo_known_map : Pdecl.known_map;
  info_fname        : string option;
  flat              : bool;
}

module Print = struct

  open ML

  let ocaml_keywords =
    ["and"; "as"; "assert"; "asr"; "begin";
     "class"; "constraint"; "do"; "done"; "downto"; "else"; "end";
     "exception"; "external"; "false"; "for"; "fun"; "function";
     "functor"; "if"; "in"; "include"; "inherit"; "initializer";
     "land"; "lazy"; "let"; "lor"; "lsl"; "lsr"; "lxor"; "match";
     "method"; "mod"; "module"; "mutable"; "new"; "object"; "of";
     "open"; "or"; "private"; "rec"; "sig"; "struct"; "then"; "to";
     "true"; "try"; "type"; "val"; "virtual"; "when"; "while"; "with";
     "raise";]

  let is_ocaml_keyword =
    let h = Hstr.create 16 in
    List.iter (fun s -> Hstr.add h s ()) ocaml_keywords;
    Hstr.mem h

  (* FIXME? use different printers for record fields, types, etc. *)
  let iprinter, aprinter =
    let isanitize = sanitizer char_to_alpha char_to_alnumus in
    let lsanitize = sanitizer char_to_lalpha char_to_alnumus in
    create_ident_printer ocaml_keywords ~sanitizer:isanitize,
    create_ident_printer ocaml_keywords ~sanitizer:lsanitize

  let forget_id id = forget_id iprinter id
  let _forget_ids = List.iter forget_id
  let forget_var (id, _, _) = forget_id id
  let forget_vars = List.iter forget_var

  let forget_let_defn = function
  | Lvar (v,_) -> forget_id v.pv_vs.vs_name
  | Lsym (s,_,_,_) -> forget_rs s
  | Lrec rdl -> List.iter (fun fd -> forget_rs fd.rec_sym) rdl

  let rec forget_pat = function
    | Pwild -> ()
    | Pvar {vs_name=id} -> forget_id id
    | Papp (_, pl) | Ptuple pl -> List.iter forget_pat pl
    | Por (p1, p2) -> forget_pat p1; forget_pat p2
    | Pas (p, _) -> forget_pat p

  let print_ident fmt id =
    let s = id_unique iprinter id in
    fprintf fmt "%s" s

  let is_local_id info id =
    Sid.mem id info.info_current_th.th_local ||
    Opt.fold (fun _ m -> Sid.mem id m.Pmodule.mod_local)
      false info.info_current_mo

  let print_qident ~sanitizer info fmt id =
    try
      if info.flat then raise Not_found;
      let lp, t, q =
        try Pmodule.restore_path id
        with Not_found -> Theory.restore_path id in
      let s = String.concat "__" q in
      let s = Ident.sanitizer char_to_alpha char_to_alnumus s in
      let s = sanitizer s in
      let s = if is_ocaml_keyword s then s ^ "_renamed" else s in (* FIXME *)
      if is_local_id info id then
        fprintf fmt "%s" s
      else begin
        let fname = if lp = [] then info.info_fname else None in
        let m = Strings.capitalize (module_name ?fname lp t) in
        fprintf fmt "%s.%s" m s end
    with Not_found ->
      let s = id_unique ~sanitizer iprinter id in
      fprintf fmt "%s" s

  let print_lident = print_qident ~sanitizer:Strings.uncapitalize
  let print_uident = print_qident ~sanitizer:Strings.capitalize

  let print_tv fmt tv =
    fprintf fmt "'%s" (id_unique aprinter tv.tv_name)

  let protect_on b s =
    if b then "(" ^^ s ^^ ")" else s

  let star fmt () = fprintf fmt " *@ "

  let rec print_list2 sep sep_m print1 print2 fmt (l1, l2) =
    match l1, l2 with
    | [x1], [x2] ->
      print1 fmt x1; sep_m fmt (); print2 fmt x2
    | x1 :: r1, x2 :: r2 ->
      print1 fmt x1; sep_m fmt (); print2 fmt x2; sep fmt ();
      print_list2 sep sep_m print1 print2 fmt (r1, r2)
    | _ -> ()

  let print_rs info fmt rs =
    fprintf fmt "%a" (print_lident info) rs.rs_name

  (** Types *)

  let rec print_ty ?(paren=false) info fmt = function
    | Tvar tv ->
      print_tv fmt tv
    | Ttuple [] ->
      fprintf fmt "unit"
    | Ttuple tl ->
      fprintf fmt (protect_on paren "@[%a@]")
        (print_list star (print_ty ~paren:true info)) tl
    | Tapp (ts, [t1; t2]) when id_equal ts ts_func.ts_name ->
      fprintf fmt (protect_on paren "@[%a ->@ %a@]")
        (print_ty ~paren:true info) t1 (print_ty info) t2
    | Tapp (ts, tl) ->
      match query_syntax info.info_syn ts with
      | Some s ->
        syntax_arguments s (print_ty ~paren:true info) fmt tl
      | None   ->
        match tl with
        | [] ->
          (print_lident info) fmt ts
        | [ty] ->
          fprintf fmt (protect_on paren "%a@ %a")
            (print_ty ~paren:true info) ty (print_lident info) ts
        | tl ->
          fprintf fmt (protect_on paren "(%a)@ %a")
            (print_list comma (print_ty ~paren:false info)) tl
            (print_lident info) ts

  let print_vsty_opt info fmt id ty =
    fprintf fmt "?%s:(%a:@ %a)" id.id_string (print_lident info) id
      (print_ty ~paren:false info) ty

  let print_vsty_named info fmt id ty =
    fprintf fmt "~%s:(%a:@ %a)" id.id_string (print_lident info) id
      (print_ty ~paren:false info) ty

  let print_vsty info fmt (id, ty, _) =
    let labels = id.id_label in
    if is_optional ~labels then print_vsty_opt info fmt id ty
    else if is_named ~labels then print_vsty_named info fmt id ty
    else fprintf fmt "(%a:@ %a)" (print_lident info) id
        (print_ty ~paren:false info) ty

  let print_tv_arg = print_tv
  let print_tv_args fmt = function
    | []   -> ()
    | [tv] -> fprintf fmt "%a@ " print_tv_arg tv
    | tvl  -> fprintf fmt "(%a)@ " (print_list comma print_tv_arg) tvl

  let print_vs_arg info fmt vs =
    fprintf fmt "@[%a@]" (print_vsty info) vs

  let print_path =
    print_list dot pp_print_string (* point-free *)

  let print_path_id fmt = function
    | [], id -> print_ident fmt id
    | p, id  -> fprintf fmt "%a.%a" print_path p print_ident id

  let print_theory_name fmt th =
    print_path_id fmt (th.th_path, th.th_name)

  let print_module_name fmt m =
    print_theory_name fmt m.mod_theory

  let get_record info rs =
    match Mid.find_opt rs.rs_name info.info_mo_known_map with
    | Some {pd_node = PDtype itdl} ->
      let itd = List.find (fun {itd_constructors=constr} ->
          List.exists (rs_equal rs) constr) itdl in
      List.filter (fun e -> not (rs_ghost e)) itd.itd_fields
    | _ -> []

  let rec print_pat info fmt = function
    | Pwild ->
       fprintf fmt "_"
<<<<<<< HEAD
    | Pvar {vs_name=id} ->
       print_ident fmt id
=======
    | Pident id ->
       (print_lident info) fmt id
>>>>>>> fca92f09
    | Pas (p, id) ->
       fprintf fmt "%a as %a" (print_pat info) p (print_lident info) id
    | Por (p1, p2) ->
       fprintf fmt "%a | %a" (print_pat info) p1 (print_pat info) p2
    | Ptuple pl ->
      fprintf fmt "(%a)" (print_list comma (print_pat info)) pl
    | Papp (ls, pl) ->
      match query_syntax info.info_syn ls.ls_name, pl with
      | Some s, _ ->
        syntax_arguments s (print_pat info) fmt pl
      | None, pl ->
        let pjl = let rs = restore_rs ls in get_record info rs in
        match pjl with
        | []  -> print_papp info ls fmt pl
        | pjl ->
          fprintf fmt "@[<hov 2>{ %a }@]"
            (print_list2 semi equal (print_rs info) (print_pat info)) (pjl, pl)

  and print_papp info ls fmt = function
    | []  -> fprintf fmt "%a"      (print_uident info) ls.ls_name
    | [p] -> fprintf fmt "%a %a"   (print_uident info) ls.ls_name
                                   (print_pat info) p
    | pl  -> fprintf fmt "%a (%a)" (print_uident info) ls.ls_name
                                   (print_list comma (print_pat info)) pl

  (** Expressions *)

  let pv_name pv = pv.pv_vs.vs_name

  let ht_rs = Hrs.create 7 (* rec_rsym -> rec_sym *)

  (* FIXME put these in Compile*)
  let is_true e = match e.e_node with
    | Eapp (s, []) -> rs_equal s rs_true
    | _ -> false

  let is_false e = match e.e_node with
    | Eapp (s, []) -> rs_equal s rs_false
    | _ -> false

  let rec print_apply_args info fmt = function
    | expr :: exprl, pv :: pvl ->
      if is_optional ~labels:(pv_name pv).id_label then
        fprintf fmt "?%s:%a" (pv_name pv).id_string
          (print_expr ~paren:true info) expr
      else if is_named ~labels:(pv_name pv).id_label then
        fprintf fmt "~%s:%a" (pv_name pv).id_string
          (print_expr ~paren:true info) expr
      else
        fprintf fmt "%a" (print_expr ~paren:true info) expr;
      if exprl <> [] then fprintf fmt "@ ";
      print_apply_args info fmt (exprl, pvl)
    | [], _ -> ()
    | _, [] -> assert false

  and print_apply ?(paren=false) info rs fmt pvl =
    let isfield =
      match rs.rs_field with
      | None   -> false
      | Some _ -> true in
    let isconstructor () =
      match Mid.find_opt rs.rs_name info.info_mo_known_map with
      | Some {pd_node = PDtype its} ->
        let is_constructor its =
          List.exists (rs_equal rs) its.itd_constructors in
        List.exists is_constructor its
      | _ -> false in
    match query_syntax info.info_convert rs.rs_name,
          query_syntax info.info_syn rs.rs_name, pvl with
    | Some s, _, [{e_node = Econst _}] ->
      let print_constant fmt e = match e.e_node with
        | Econst c ->
          let s = BigInt.to_string (Number.compute_int c) in
          fprintf fmt "%s" s
        | _ -> assert false in
      syntax_arguments s print_constant fmt pvl
    | _, Some s, _ ->
      syntax_arguments s (print_expr ~paren:true info) fmt pvl;
    | _, None, tl when is_rs_tuple rs ->
      fprintf fmt "@[(%a)@]"
        (print_list comma (print_expr info)) tl
    | _, None, [t1] when isfield ->
      fprintf fmt "%a.%a" (print_expr info) t1 (print_lident info) rs.rs_name
    | _, None, tl when isconstructor () ->
      let pjl = get_record info rs in
      begin match pjl, tl with
      | [], [] ->
        (print_uident info) fmt rs.rs_name
      | [], [t] ->
        fprintf fmt "@[<hov 2>%a %a@]"
          (print_uident info) rs.rs_name (print_expr info) t
      | [], tl ->
        fprintf fmt "@[<hov 2>%a (%a)@]" (print_uident info) rs.rs_name
          (print_list comma (print_expr info)) tl
      | pjl, tl ->
        let equal fmt () = fprintf fmt " = " in
        fprintf fmt "@[<hov 2>{ @[%a@] }@]"
          (print_list2 semi equal (print_rs info) (print_expr info)) (pjl, tl)
      end
    | _, None, [] ->
      (print_lident info) fmt rs.rs_name
    | _, None, tl ->
      fprintf fmt (protect_on paren "@[<hov 2>%a %a@]")
        (print_lident info) rs.rs_name
        (print_apply_args info) (tl, rs.rs_cty.cty_args)
        (* (print_list space (print_expr ~paren:true info)) tl *)

  and print_let_def info fmt = function
    | Lvar (pv, e) ->
      fprintf fmt "@[<hov 2>let %a =@ %a@]"
        (print_lident info) (pv_name pv) (print_expr info) e;
    | Lsym (rs, res, args, ef) ->
      fprintf fmt "@[<hov 2>let %a@[%a@] : %a@ =@ @[%a@]@]"
        (print_lident info) rs.rs_name
        (print_list_pre space (print_vs_arg info)) args
        (print_ty info) res (print_expr info) ef;
      forget_vars args
    | Lrec (rdef) ->
      let print_one fst fmt = function
        | { rec_sym = rs1; rec_args = args; rec_exp = e; rec_res = res } ->
          fprintf fmt "@[<hov 2>%s %a @[%a@] :@ %a@ =@ %a@]"
            (if fst then "let rec" else "and")
            (print_lident info) rs1.rs_name
            (print_list space (print_vs_arg info)) args
            (print_ty info) res (print_expr info) e;
          forget_vars args
      in
      List.iter (fun fd -> Hrs.replace ht_rs fd.rec_rsym fd.rec_sym) rdef;
      print_list_next newline print_one fmt rdef;
      List.iter (fun fd -> Hrs.remove ht_rs fd.rec_rsym) rdef

  and print_enode ?(paren=false) info fmt = function
    | Econst c ->
      let n = Number.compute_int c in
      fprintf fmt "(Z.of_string \"%s\")" (BigInt.to_string n)
    | Evar pvs ->
      (print_lident info) fmt (pv_name pvs)
    | Elet (let_def, e) ->
      fprintf fmt (protect_on paren "@[%a@] in@ @[%a@]")
        (print_let_def info) let_def (print_expr info) e;
      forget_let_defn let_def
    | Eabsurd ->
      fprintf fmt (protect_on paren "assert false (* absurd *)")
    | Ehole -> ()
    | Eapp (rs, []) when rs_equal rs rs_true ->
      fprintf fmt "true"
    | Eapp (rs, []) when rs_equal rs rs_false ->
      fprintf fmt "false"
    | Eapp (rs, [e1; e2]) when rs_equal rs rs_func_app ->
      fprintf fmt (protect_on paren "@[<hov 1>%a %a@]")
        (print_expr info) e1 (print_expr ~paren:true info) e2
    | Eapp (rs, [])  ->
      (* avoids parenthesis around values *)
      fprintf fmt "%a" (print_apply info (Hrs.find_def ht_rs rs rs)) []
    | Eapp (rs, pvl) ->
      begin match query_syntax info.info_convert rs.rs_name, pvl with
        | Some s, [{e_node = Econst _}] ->
          let print_constant fmt e = begin match e.e_node with
            | Econst c ->
              let s = BigInt.to_string (Number.compute_int c) in
              fprintf fmt "%s" s
            | _ -> assert false end in
          syntax_arguments s print_constant fmt pvl
        | _ ->
      fprintf fmt (protect_on paren "%a")
        (print_apply info (Hrs.find_def ht_rs rs rs)) pvl end
    | Ematch (e, pl) ->
      fprintf fmt (protect_on paren "begin match @[%a@] with@\n@[%a@]@\nend")
        (print_expr info) e (print_list newline (print_branch info)) pl
    | Eassign al ->
      let assign fmt (rho, rs, pv) =
        fprintf fmt "@[<hov 2>%a.%a <-@ %a@]"
          (print_lident info) (pv_name rho) (print_lident info) rs.rs_name
          (print_lident info) (pv_name pv) in
      begin match al with
      | [] -> assert false | [a] -> assign fmt a
      | al -> fprintf fmt "@[begin %a end@]" (print_list semi assign) al end
    | Eif (e1, e2, {e_node = Eblock []}) ->
      fprintf fmt (protect_on paren
        "@[<hv>@[<hov 2>if@ %a@]@ then begin@;<1 2>@[%a@] end@]")
        (print_expr info) e1 (print_expr info) e2
    | Eif (e1, e2, e3) when is_false e2 && is_true e3 ->
      fprintf fmt (protect_on paren "not %a") (print_expr info ~paren:true) e1
    | Eif (e1, e2, e3) when is_true e2 ->
      fprintf fmt (protect_on paren "@[<hv>%a || %a@]")
        (print_expr info) e1 (print_expr info) e3
    | Eif (e1, e2, e3) when is_false e3 ->
      fprintf fmt (protect_on paren "@[<hv>%a && %a@]")
        (print_expr info) e1 (print_expr info) e2
    | Eif (e1, e2, e3) ->
      fprintf fmt (protect_on paren
        "@[<hv>@[<hov 2>if@ %a@]@ then@;<1 2>@[%a@]@;<1 0>else@;<1 2>@[%a@]@]")
        (print_expr info) e1 (print_expr info) e2 (print_expr info) e3
    | Eblock [] ->
      fprintf fmt "()"
    | Eblock [e] ->
      print_expr info fmt e
    | Eblock el ->
      fprintf fmt "@[<hv>begin@;<1 2>@[%a@]@ end@]"
        (print_list semi (print_expr info)) el
    | Efun (varl, e) ->
      fprintf fmt (protect_on paren "@[<hov 2>fun %a ->@ %a@]")
        (print_list space (print_vs_arg info)) varl (print_expr info) e
    | Ewhile (e1, e2) ->
      fprintf fmt "@[<hov 2>while %a do@\n%a@ done@]"
        (print_expr info) e1 (print_expr info) e2
    | Eraise (xs, e_opt) ->
      print_raise ~paren info xs fmt e_opt
    (* | Etuple _ -> (\* TODO *\) assert false *)
    | Efor (pv1, pv2, direction, pv3, e) ->
      let print_for_direction fmt = function
        | To -> fprintf fmt "to"
        | DownTo -> fprintf fmt "downto"
      in
      fprintf fmt "@[<hov 2>for %a = %a %a %a do@ @[%a@]@ done@]"
        (print_lident info) (pv_name pv1) (print_lident info) (pv_name pv2)
        print_for_direction direction (print_lident info) (pv_name pv3)
        (print_expr info) e
    | Etry (e, bl) ->
      fprintf fmt
        "@[<hv>@[<hov 2>begin@ try@ %a@] with@]@\n@[<hov>%a@]@\nend"
        (print_expr info) e (print_list newline (print_xbranch info)) bl
    | Eignore e -> fprintf fmt "ignore (%a)" (print_expr info) e
    (* | Enot _ -> (\* TODO *\) assert false *)
    (* | Ebinop _ -> (\* TODO *\) assert false *)
    (* | Ecast _ -> (\* TODO *\) assert false *)

  and print_branch info fmt (p, e) =
    fprintf fmt "@[<hov 2>| %a ->@ @[%a@]@]"
      (print_pat info) p (print_expr info) e;
    forget_pat p

  and print_raise ~paren info xs fmt e_opt =
    match query_syntax info.info_syn xs.xs_name, e_opt with
    | Some s, None ->
      fprintf fmt "raise %s" s
    | Some s, Some e ->
      fprintf fmt (protect_on paren "raise (%a)")
        (syntax_arguments s (print_expr info)) [e]
    | None, None ->
      fprintf fmt (protect_on paren "raise %a")
        (print_uident info) xs.xs_name
    | None, Some e ->
      fprintf fmt (protect_on paren "raise (%a %a)")
        (print_uident info) xs.xs_name (print_expr ~paren:true info) e

  and print_xbranch info fmt (xs, pvl, e) =
    let print_var fmt pv =
      print_lident info fmt (pv_name pv) in
    match query_syntax info.info_syn xs.xs_name with
    | Some s ->
      fprintf fmt "@[<hov 4>| %a ->@ %a@]"
        (syntax_arguments s print_var) pvl (print_expr info ~paren:true) e
    | None   ->
      fprintf fmt "@[<hov 4>| %a %a ->@ %a@]" (print_uident info) (xs.xs_name)
        (print_list nothing print_var) pvl (print_expr info) e

  and print_expr ?(paren=false) info fmt e =
    print_enode ~paren info fmt e.e_node

  let print_type_decl info fst fmt its =
    let print_constr fmt (id, cs_args) =
      match cs_args with
      | [] -> fprintf fmt "@[<hov 4>| %a@]" (print_uident info) id
      | l -> fprintf fmt "@[<hov 4>| %a of %a@]" (print_uident info) id
               (print_list star (print_ty ~paren:false info)) l in
    let print_field fmt (is_mutable, id, ty) =
      fprintf fmt "%s%a: %a;" (if is_mutable then "mutable " else "")
        (print_lident info) id (print_ty ~paren:false info) ty in
    let print_def fmt = function
      | None ->
        ()
      | Some (Ddata csl) ->
        fprintf fmt " =@\n%a" (print_list newline print_constr) csl
      | Some (Drecord fl) ->
        fprintf fmt " = %s{@\n%a@\n}"
          (if its.its_private then "private " else "")
          (print_list newline print_field) fl
      | Some (Dalias ty) ->
        fprintf fmt " =@ %a" (print_ty ~paren:false info) ty
    in
    fprintf fmt "@[<hov 2>%s %a%a%a@]"
      (if fst then "type" else "and") print_tv_args its.its_args
      (print_lident info) its.its_name print_def its.its_def

  let print_decl info fmt = function
    | Dlet ldef ->
      print_let_def info fmt ldef;
      fprintf fmt "@\n"
    | Dtype dl ->
      print_list_next newline (print_type_decl info) fmt dl;
      fprintf fmt "@\n"
    | Dexn (xs, None) ->
       fprintf fmt "exception %a@\n" (print_uident info) xs.xs_name
    | Dexn (xs, Some t)->
      fprintf fmt "@[<hov 2>exception %a of %a@]@\n"
        (print_uident info) xs.xs_name (print_ty ~paren:true info) t
    | Dclone _ ->
      assert false (*TODO*)

  let print_decl info fmt decl =
    let decl_name = get_decl_name decl in
    let decide_print id =
      if query_syntax info.info_syn id = None then begin
        print_decl info fmt decl;
        fprintf fmt "@." end in
    List.iter decide_print decl_name

end

let print_decl pargs ?old ?fname ~flat ({mod_theory = th} as m) fmt d =
  ignore (old);
  let info = {
    info_syn          = pargs.Pdriver.syntax;
    info_convert      = pargs.Pdriver.converter;
    info_current_th   = th;
    info_current_mo   = Some m;
    info_th_known_map = th.th_known;
    info_mo_known_map = m.mod_known;
    info_fname        = Opt.map Compile.clean_name fname;
    flat              = flat;
  } in
  Print.print_decl info fmt d

let fg ?fname m =
  let mod_name = m.mod_theory.th_name.id_string in
  let path     = m.mod_theory.th_path in
  (module_name ?fname path mod_name) ^ ".ml"

let () = Pdriver.register_printer "ocaml"
  ~desc:"printer for OCaml code" fg print_decl

(*
 * Local Variables:
 * compile-command: "make -C ../.. -j3 bin/why3extract.opt"
 * End:
 *)<|MERGE_RESOLUTION|>--- conflicted
+++ resolved
@@ -209,13 +209,8 @@
   let rec print_pat info fmt = function
     | Pwild ->
        fprintf fmt "_"
-<<<<<<< HEAD
     | Pvar {vs_name=id} ->
-       print_ident fmt id
-=======
-    | Pident id ->
        (print_lident info) fmt id
->>>>>>> fca92f09
     | Pas (p, id) ->
        fprintf fmt "%a as %a" (print_pat info) p (print_lident info) id
     | Por (p1, p2) ->
