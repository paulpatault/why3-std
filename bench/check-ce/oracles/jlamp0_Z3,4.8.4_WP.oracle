--- conflicted
+++ resolved
@@ -7,27 +7,19 @@
                   b = (ref'mk 0)
                   c = (ref'mk 0)
                 Line 9:
-<<<<<<< HEAD
-                  Execution got stucked: Precondition of p1
+                  Execution got stuck: Precondition of p1
                     a is (ref'mk 0)
                     b is (ref'mk 0)
-=======
+            - Abstract: bad model (Abstract RAC, with the counterexample model cannot continue after "bench/check-ce/jlamp0.mlw", line 9, characters 15-45)
+              File jlamp0.mlw:
+                Line 8:
+                  a = (ref'mk 0)
+                  b = (ref'mk 0)
+                  c = (ref'mk 0)
+                Line 9:
                   Execution got stuck: Precondition of p1
->>>>>>> afa0b14f
-            - Abstract: bad model (Abstract RAC, with the counterexample model cannot continue after "bench/check-ce/jlamp0.mlw", line 9, characters 15-45)
-              File jlamp0.mlw:
-                Line 8:
-                  a = (ref'mk 0)
-                  b = (ref'mk 0)
-                  c = (ref'mk 0)
-                Line 9:
-<<<<<<< HEAD
-                  Execution got stucked: Precondition of p1
                     a is (ref'mk 0)
                     b is (ref'mk 0)
-=======
-                  Execution got stuck: Precondition of p1
->>>>>>> afa0b14f
 <check-ce>Check model 1 ("bench/check-ce/jlamp0.mlw", line 12, characters 13-26)
 <check-ce>VALUE for result "bench/check-ce/jlamp0.mlw", line 11, characters 14-16 not in ce-model, taking default 0
 <check-ce>Model 1:
@@ -66,16 +58,10 @@
                 Line 11:
                   Abstract execution of (!)
                   result = 0
-<<<<<<< HEAD
-              File .:
-                Line 0:
-                  Execution got stucked: Assume postcondition of (!)
+              Unknown location:
+                  Execution got stuck: Assume postcondition of (!)
                     r is (ref'mk 4)
                     result is 0
-=======
-              Unknown location:
-                  Execution got stuck: Assume postcondition of (!)
->>>>>>> afa0b14f
 <check-ce>Check model 2 ("bench/check-ce/jlamp0.mlw", line 12, characters 13-26)
 <check-ce>VALUE for result "bench/check-ce/jlamp0.mlw", line 11, characters 14-16 not in ce-model, taking default 0
 <check-ce>Model 2:
@@ -114,16 +100,10 @@
                 Line 11:
                   Abstract execution of (!)
                   result = 0
-<<<<<<< HEAD
-              File .:
-                Line 0:
-                  Execution got stucked: Assume postcondition of (!)
+              Unknown location:
+                  Execution got stuck: Assume postcondition of (!)
                     r is (ref'mk 3)
                     result is 0
-=======
-              Unknown location:
-                  Execution got stuck: Assume postcondition of (!)
->>>>>>> afa0b14f
 <check-ce>Models:
           - Checked model 0: bad model/bad model -> Sorry, we don't have a
                                                     good counterexample for
@@ -140,11 +120,7 @@
                                                      following execution:
 File "bench/check-ce/jlamp0.mlw", line 12, characters 13-26:
 Formula `Assertion' from verification condition p1'vc.
-<<<<<<< HEAD
-Prover result is: timeout (1.00s, 4919621 steps).
-=======
-Prover result is: timeout (1.00s, 7797914 steps).
->>>>>>> afa0b14f
+Prover result is: timeout (1.00s, 4972547 steps).
 The program does not comply to the verification goal, for example during the
 following execution:
 File jlamp0.mlw:
@@ -181,27 +157,19 @@
                   b = (ref'mk 0)
                   c = (ref'mk 0)
                 Line 9:
-<<<<<<< HEAD
-                  Execution got stucked: Precondition of p1
+                  Execution got stuck: Precondition of p1
                     a is (ref'mk 0)
                     b is (ref'mk 0)
-=======
+            - Abstract: bad model (Abstract RAC, with the counterexample model cannot continue after "bench/check-ce/jlamp0.mlw", line 9, characters 15-45)
+              File jlamp0.mlw:
+                Line 8:
+                  a = (ref'mk 0)
+                  b = (ref'mk 0)
+                  c = (ref'mk 0)
+                Line 9:
                   Execution got stuck: Precondition of p1
->>>>>>> afa0b14f
-            - Abstract: bad model (Abstract RAC, with the counterexample model cannot continue after "bench/check-ce/jlamp0.mlw", line 9, characters 15-45)
-              File jlamp0.mlw:
-                Line 8:
-                  a = (ref'mk 0)
-                  b = (ref'mk 0)
-                  c = (ref'mk 0)
-                Line 9:
-<<<<<<< HEAD
-                  Execution got stucked: Precondition of p1
                     a is (ref'mk 0)
                     b is (ref'mk 0)
-=======
-                  Execution got stuck: Precondition of p1
->>>>>>> afa0b14f
 <check-ce>Check model 1 ("bench/check-ce/jlamp0.mlw", line 10, characters 15-29)
 <check-ce>VALUE for result "bench/check-ce/jlamp0.mlw", line 11, characters 14-16 not in ce-model, taking default 0
 <check-ce>Model 1:
@@ -262,16 +230,10 @@
                 Line 11:
                   Abstract execution of (!)
                   result = 0
-<<<<<<< HEAD
-              File .:
-                Line 0:
-                  Execution got stucked: Assume postcondition of (!)
+              Unknown location:
+                  Execution got stuck: Assume postcondition of (!)
                     r is (ref'mk 3)
                     result is 0
-=======
-              Unknown location:
-                  Execution got stuck: Assume postcondition of (!)
->>>>>>> afa0b14f
 <check-ce>Check model 2 ("bench/check-ce/jlamp0.mlw", line 10, characters 15-29)
 <check-ce>VALUE for result "bench/check-ce/jlamp0.mlw", line 11, characters 14-16 not in ce-model, taking default 0
 <check-ce>Model 2:
@@ -332,16 +294,10 @@
                 Line 11:
                   Abstract execution of (!)
                   result = 0
-<<<<<<< HEAD
-              File .:
-                Line 0:
-                  Execution got stucked: Assume postcondition of (!)
+              Unknown location:
+                  Execution got stuck: Assume postcondition of (!)
                     r is (ref'mk 3)
                     result is 0
-=======
-              Unknown location:
-                  Execution got stuck: Assume postcondition of (!)
->>>>>>> afa0b14f
 <check-ce>Models:
           - Checked model 0: bad model/bad model -> Sorry, we don't have a
                                                     good counterexample for
@@ -358,11 +314,7 @@
                                                      following execution:
 File "bench/check-ce/jlamp0.mlw", line 10, characters 15-29:
 Formula `Postcondition' from verification condition p1'vc.
-<<<<<<< HEAD
-Prover result is: timeout (1.00s, 5127901 steps).
-=======
-Prover result is: timeout (1.00s, 6272527 steps).
->>>>>>> afa0b14f
+Prover result is: timeout (1.00s, 5134775 steps).
 The program does not comply to the verification goal, for example during the
 following execution:
 File jlamp0.mlw:
@@ -421,27 +373,19 @@
                   b = (ref'mk 0)
                   c = (ref'mk 0)
                 Line 9:
-<<<<<<< HEAD
-                  Execution got stucked: Precondition of p1
+                  Execution got stuck: Precondition of p1
                     a is (ref'mk 0)
                     b is (ref'mk 0)
-=======
+            - Abstract: bad model (Abstract RAC, with the counterexample model cannot continue after "bench/check-ce/jlamp0.mlw", line 9, characters 15-45)
+              File jlamp0.mlw:
+                Line 8:
+                  a = (ref'mk 0)
+                  b = (ref'mk 0)
+                  c = (ref'mk 0)
+                Line 9:
                   Execution got stuck: Precondition of p1
->>>>>>> afa0b14f
-            - Abstract: bad model (Abstract RAC, with the counterexample model cannot continue after "bench/check-ce/jlamp0.mlw", line 9, characters 15-45)
-              File jlamp0.mlw:
-                Line 8:
-                  a = (ref'mk 0)
-                  b = (ref'mk 0)
-                  c = (ref'mk 0)
-                Line 9:
-<<<<<<< HEAD
-                  Execution got stucked: Precondition of p1
                     a is (ref'mk 0)
                     b is (ref'mk 0)
-=======
-                  Execution got stuck: Precondition of p1
->>>>>>> afa0b14f
 <check-ce>Check model 1 ("bench/check-ce/jlamp0.mlw", line 10, characters 15-29)
 <check-ce>VALUE for result "bench/check-ce/jlamp0.mlw", line 11, characters 14-16 not in ce-model, taking default 0
 <check-ce>Model 1:
@@ -489,16 +433,10 @@
                 Line 11:
                   Abstract execution of (!)
                   result = 0
-<<<<<<< HEAD
-              File .:
-                Line 0:
-                  Execution got stucked: Assume postcondition of (!)
+              Unknown location:
+                  Execution got stuck: Assume postcondition of (!)
                     r is (ref'mk 3)
                     result is 0
-=======
-              Unknown location:
-                  Execution got stuck: Assume postcondition of (!)
->>>>>>> afa0b14f
 <check-ce>Check model 2 ("bench/check-ce/jlamp0.mlw", line 10, characters 15-29)
 <check-ce>VALUE for result "bench/check-ce/jlamp0.mlw", line 11, characters 14-16 not in ce-model, taking default 0
 <check-ce>Model 2:
@@ -546,16 +484,10 @@
                 Line 11:
                   Abstract execution of (!)
                   result = 0
-<<<<<<< HEAD
-              File .:
-                Line 0:
-                  Execution got stucked: Assume postcondition of (!)
+              Unknown location:
+                  Execution got stuck: Assume postcondition of (!)
                     r is (ref'mk 3)
                     result is 0
-=======
-              Unknown location:
-                  Execution got stuck: Assume postcondition of (!)
->>>>>>> afa0b14f
 <check-ce>Models:
           - Checked model 0: bad model/bad model -> Sorry, we don't have a
                                                     good counterexample for
@@ -572,11 +504,7 @@
                                                      following execution:
 File "bench/check-ce/jlamp0.mlw", line 10, characters 15-29:
 Formula `Postcondition' from verification condition p1'vc.
-<<<<<<< HEAD
-Prover result is: timeout (1.00s, 5494314 steps).
-=======
-Prover result is: timeout (1.00s, 8085900 steps).
->>>>>>> afa0b14f
+Prover result is: timeout (1.00s, 5120389 steps).
 The program does not comply to the verification goal, for example during the
 following execution:
 File jlamp0.mlw:
@@ -630,31 +558,23 @@
                   Concrete execution of loop
                 Line 22:
                   Property failure: Loop invariant initialization
-<<<<<<< HEAD
-                    c is (ref'mk 1)
-            - Abstract: bad model (Abstract RAC, with the counterexample model cannot continue after "/home/claudio/why3/start-rac/share/stdlib/ref.mlw", line 20, characters 39-44)
-=======
+                    c is (ref'mk 1)
             - Abstract: bad model (Abstract RAC, with the counterexample model cannot continue after "WHY3DATA/stdlib/ref.mlw", line 20, characters 39-44)
->>>>>>> afa0b14f
-              File jlamp0.mlw:
-                Line 17:
-                  a = (ref'mk 0)
-                  c = (ref'mk 0)
-                  _ = ()
-                  Concrete execution of p2
-                Line 20:
-                  Abstract execution of (:=)
-                  c = (ref'mk 0)
-                  result = ()
-              File ref.mlw:
-                Line 20:
-<<<<<<< HEAD
-                  Execution got stucked: Assume postcondition of (:=)
+              File jlamp0.mlw:
+                Line 17:
+                  a = (ref'mk 0)
+                  c = (ref'mk 0)
+                  _ = ()
+                  Concrete execution of p2
+                Line 20:
+                  Abstract execution of (:=)
+                  c = (ref'mk 0)
+                  result = ()
+              File ref.mlw:
+                Line 20:
+                  Execution got stuck: Assume postcondition of (:=)
                     r is (ref'mk 0)
                     v is 1
-=======
-                  Execution got stuck: Assume postcondition of (:=)
->>>>>>> afa0b14f
 <check-ce>Check model 1 ("bench/check-ce/jlamp0.mlw", line 22, characters 18-31)
 <check-ce>                        VALUE from ce-model: (ref'mk 1)
 <check-ce>VALUE for result "bench/check-ce/jlamp0.mlw", line 20, characters 4-10 not in ce-model, taking default ()
@@ -741,11 +661,7 @@
                                                       following execution:
 File "bench/check-ce/jlamp0.mlw", line 22, characters 18-31:
 Formula `Loop invariant init' from verification condition p2'vc.
-<<<<<<< HEAD
-Prover result is: timeout (1.00s, 5611623 steps).
-=======
-Prover result is: timeout (1.00s, 7953264 steps).
->>>>>>> afa0b14f
+Prover result is: timeout (1.00s, 5268779 steps).
 The program does not comply to the verification goal, for example during the
 following execution:
 File jlamp0.mlw:
@@ -783,31 +699,23 @@
                   Concrete execution of loop
                 Line 22:
                   Property failure: Loop invariant initialization
-<<<<<<< HEAD
-                    c is (ref'mk 1)
-            - Abstract: bad model (Abstract RAC, with the counterexample model cannot continue after "/home/claudio/why3/start-rac/share/stdlib/ref.mlw", line 20, characters 39-44)
-=======
+                    c is (ref'mk 1)
             - Abstract: bad model (Abstract RAC, with the counterexample model cannot continue after "WHY3DATA/stdlib/ref.mlw", line 20, characters 39-44)
->>>>>>> afa0b14f
-              File jlamp0.mlw:
-                Line 17:
-                  a = (ref'mk 0)
-                  c = (ref'mk 0)
-                  _ = ()
-                  Concrete execution of p2
-                Line 20:
-                  Abstract execution of (:=)
-                  c = (ref'mk 0)
-                  result = ()
-              File ref.mlw:
-                Line 20:
-<<<<<<< HEAD
-                  Execution got stucked: Assume postcondition of (:=)
+              File jlamp0.mlw:
+                Line 17:
+                  a = (ref'mk 0)
+                  c = (ref'mk 0)
+                  _ = ()
+                  Concrete execution of p2
+                Line 20:
+                  Abstract execution of (:=)
+                  c = (ref'mk 0)
+                  result = ()
+              File ref.mlw:
+                Line 20:
+                  Execution got stuck: Assume postcondition of (:=)
                     r is (ref'mk 0)
                     v is 1
-=======
-                  Execution got stuck: Assume postcondition of (:=)
->>>>>>> afa0b14f
 <check-ce>Check model 1 ("bench/check-ce/jlamp0.mlw", line 24, characters 16-18)
 <check-ce>                        VALUE from ce-model: (ref'mk 1)
 <check-ce>VALUE for result "bench/check-ce/jlamp0.mlw", line 20, characters 4-10 not in ce-model, taking default ()
@@ -894,11 +802,7 @@
                                                       following execution:
 File "bench/check-ce/jlamp0.mlw", line 24, characters 16-18:
 Formula `Loop variant decrease' from verification condition p2'vc.
-<<<<<<< HEAD
-Prover result is: timeout (1.00s, 5736321 steps).
-=======
-Prover result is: timeout (1.00s, 7476333 steps).
->>>>>>> afa0b14f
+Prover result is: timeout (1.00s, 5213873 steps).
 The program does not comply to the verification goal, for example during the
 following execution:
 File jlamp0.mlw:
@@ -932,31 +836,23 @@
                   Concrete execution of loop
                 Line 22:
                   Property failure: Loop invariant initialization
-<<<<<<< HEAD
-                    c is (ref'mk 1)
-            - Abstract: bad model (Abstract RAC, with the counterexample model cannot continue after "/home/claudio/why3/start-rac/share/stdlib/ref.mlw", line 20, characters 39-44)
-=======
+                    c is (ref'mk 1)
             - Abstract: bad model (Abstract RAC, with the counterexample model cannot continue after "WHY3DATA/stdlib/ref.mlw", line 20, characters 39-44)
->>>>>>> afa0b14f
-              File jlamp0.mlw:
-                Line 17:
-                  a = (ref'mk 0)
-                  c = (ref'mk 0)
-                  _ = ()
-                  Concrete execution of p2
-                Line 20:
-                  Abstract execution of (:=)
-                  c = (ref'mk 0)
-                  result = ()
-              File ref.mlw:
-                Line 20:
-<<<<<<< HEAD
-                  Execution got stucked: Assume postcondition of (:=)
+              File jlamp0.mlw:
+                Line 17:
+                  a = (ref'mk 0)
+                  c = (ref'mk 0)
+                  _ = ()
+                  Concrete execution of p2
+                Line 20:
+                  Abstract execution of (:=)
+                  c = (ref'mk 0)
+                  result = ()
+              File ref.mlw:
+                Line 20:
+                  Execution got stuck: Assume postcondition of (:=)
                     r is (ref'mk 0)
                     v is 1
-=======
-                  Execution got stuck: Assume postcondition of (:=)
->>>>>>> afa0b14f
 <check-ce>Check model 1 ("bench/check-ce/jlamp0.mlw", line 22, characters 18-31)
 <check-ce>                        VALUE from ce-model: (ref'mk 1)
 <check-ce>VALUE for result "bench/check-ce/jlamp0.mlw", line 20, characters 4-10 not in ce-model, taking default ()
@@ -1043,11 +939,7 @@
                                                       following execution:
 File "bench/check-ce/jlamp0.mlw", line 22, characters 18-31:
 Formula `Loop invariant preservation' from verification condition p2'vc.
-<<<<<<< HEAD
-Prover result is: timeout (1.00s, 5667385 steps).
-=======
-Prover result is: timeout (1.00s, 8173290 steps).
->>>>>>> afa0b14f
+Prover result is: timeout (1.00s, 5349609 steps).
 The program does not comply to the verification goal, for example during the
 following execution:
 File jlamp0.mlw:
@@ -1081,31 +973,23 @@
                   Concrete execution of loop
                 Line 22:
                   Property failure: Loop invariant initialization
-<<<<<<< HEAD
-                    c is (ref'mk 1)
-            - Abstract: bad model (Abstract RAC, with the counterexample model cannot continue after "/home/claudio/why3/start-rac/share/stdlib/ref.mlw", line 20, characters 39-44)
-=======
+                    c is (ref'mk 1)
             - Abstract: bad model (Abstract RAC, with the counterexample model cannot continue after "WHY3DATA/stdlib/ref.mlw", line 20, characters 39-44)
->>>>>>> afa0b14f
-              File jlamp0.mlw:
-                Line 17:
-                  a = (ref'mk 0)
-                  c = (ref'mk 0)
-                  _ = ()
-                  Concrete execution of p2
-                Line 20:
-                  Abstract execution of (:=)
-                  c = (ref'mk 0)
-                  result = ()
-              File ref.mlw:
-                Line 20:
-<<<<<<< HEAD
-                  Execution got stucked: Assume postcondition of (:=)
+              File jlamp0.mlw:
+                Line 17:
+                  a = (ref'mk 0)
+                  c = (ref'mk 0)
+                  _ = ()
+                  Concrete execution of p2
+                Line 20:
+                  Abstract execution of (:=)
+                  c = (ref'mk 0)
+                  result = ()
+              File ref.mlw:
+                Line 20:
+                  Execution got stuck: Assume postcondition of (:=)
                     r is (ref'mk 0)
                     v is 1
-=======
-                  Execution got stuck: Assume postcondition of (:=)
->>>>>>> afa0b14f
 <check-ce>Check model 1 ("bench/check-ce/jlamp0.mlw", line 23, characters 18-31)
 <check-ce>                        VALUE from ce-model: (ref'mk 1)
 <check-ce>VALUE for result "bench/check-ce/jlamp0.mlw", line 20, characters 4-10 not in ce-model, taking default ()
@@ -1192,11 +1076,7 @@
                                                       following execution:
 File "bench/check-ce/jlamp0.mlw", line 23, characters 18-31:
 Formula `Loop invariant preservation' from verification condition p2'vc.
-<<<<<<< HEAD
-Prover result is: timeout (1.00s, 5339986 steps).
-=======
-Prover result is: timeout (1.00s, 7097028 steps).
->>>>>>> afa0b14f
+Prover result is: timeout (1.00s, 5451804 steps).
 The program does not comply to the verification goal, for example during the
 following execution:
 File jlamp0.mlw:
@@ -1230,31 +1110,23 @@
                   Concrete execution of loop
                 Line 22:
                   Property failure: Loop invariant initialization
-<<<<<<< HEAD
-                    c is (ref'mk 1)
-            - Abstract: bad model (Abstract RAC, with the counterexample model cannot continue after "/home/claudio/why3/start-rac/share/stdlib/ref.mlw", line 20, characters 39-44)
-=======
+                    c is (ref'mk 1)
             - Abstract: bad model (Abstract RAC, with the counterexample model cannot continue after "WHY3DATA/stdlib/ref.mlw", line 20, characters 39-44)
->>>>>>> afa0b14f
-              File jlamp0.mlw:
-                Line 17:
-                  a = (ref'mk 0)
-                  c = (ref'mk 0)
-                  _ = ()
-                  Concrete execution of p2
-                Line 20:
-                  Abstract execution of (:=)
-                  c = (ref'mk 0)
-                  result = ()
-              File ref.mlw:
-                Line 20:
-<<<<<<< HEAD
-                  Execution got stucked: Assume postcondition of (:=)
+              File jlamp0.mlw:
+                Line 17:
+                  a = (ref'mk 0)
+                  c = (ref'mk 0)
+                  _ = ()
+                  Concrete execution of p2
+                Line 20:
+                  Abstract execution of (:=)
+                  c = (ref'mk 0)
+                  result = ()
+              File ref.mlw:
+                Line 20:
+                  Execution got stuck: Assume postcondition of (:=)
                     r is (ref'mk 0)
                     v is 1
-=======
-                  Execution got stuck: Assume postcondition of (:=)
->>>>>>> afa0b14f
 <check-ce>Check model 1 ("bench/check-ce/jlamp0.mlw", line 19, characters 15-28)
 <check-ce>                        VALUE from ce-model: (ref'mk 1)
 <check-ce>VALUE for result "bench/check-ce/jlamp0.mlw", line 20, characters 4-10 not in ce-model, taking default ()
@@ -1341,11 +1213,7 @@
                                                       following execution:
 File "bench/check-ce/jlamp0.mlw", line 19, characters 15-28:
 Formula `Postcondition' from verification condition p2'vc.
-<<<<<<< HEAD
-Prover result is: timeout (1.00s, 5526605 steps).
-=======
-Prover result is: timeout (1.00s, 7447986 steps).
->>>>>>> afa0b14f
+Prover result is: timeout (1.00s, 4868057 steps).
 The program does not comply to the verification goal, for example during the
 following execution:
 File jlamp0.mlw:
