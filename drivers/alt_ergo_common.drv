(* Why drivers for Alt-Ergo: common part *)

prelude "(* this is the prelude for Alt-Ergo, any versions *)"

printer "alt-ergo"
filename "%f-%t-%g.why"

valid "^File \"[^\"]*\", line [0-9]+, characters [0-9]+-[0-9]+:Valid"
<<<<<<< HEAD
=======
valid "^Inconsistent assumption$"
>>>>>>> a19693df
invalid "^File \"[^\"]*\", line [0-9]+, characters [0-9]+-[0-9]+:Invalid"
unknown "^File \"[^\"]*\", line [0-9]+, characters [0-9]+-[0-9]+:I don't know" ""
timeout "^File \"[^\"]*\", line [0-9]+, characters [0-9]+-[0-9]+:Timeout"
steplimitexceeded "^File \"[^\"]*\", line [0-9]+, characters [0-9]+-[0-9]+:Steps limit reached"
outofmemory "Fatal error: out of memory"
outofmemory "Fatal error: exception Stack_overflow"
fail "typing error:\\(.*\\)$" "Failure : File generation error : \\1"
time "Valid (%s)"
time "Valid (%s)"
steps "Valid (\\([0-9]+.?[0-9]*\\)) (\\([0-9]+.?[0-9]*\\))" 2
steps "Valid (\\([0-9]+.?[0-9]*\\)) (\\([0-9]+.?[0-9]*\\) steps)" 2
time "why3cpulimit time : %s s"

(* À discuter *)
transformation "inline_trivial"

transformation "eliminate_builtin"
transformation "eliminate_recursion"
transformation "eliminate_inductive"
transformation "eliminate_algebraic"
transformation "eliminate_epsilon"
transformation "eliminate_if"
transformation "eliminate_let"

transformation "split_premise_right"
transformation "simplify_formula"
(*transformation "simplify_trivial_quantification_in_goal"*)

theory BuiltIn
  syntax type int   "int"
  syntax type real  "real"

  syntax predicate (=)  "(%1 = %2)"
end

theory int.Int

  prelude "(* this is a prelude for Alt-Ergo integer arithmetic *)"

  syntax function zero "0"
  syntax function one  "1"

  syntax function (+)  "(%1 + %2)"
  syntax function (-)  "(%1 - %2)"
  syntax function (*)  "(%1 * %2)"
  syntax function (-_) "(-%1)"

  meta "invalid trigger" predicate (<=)
  meta "invalid trigger" predicate (<)
  meta "invalid trigger" predicate (>=)
  meta "invalid trigger" predicate (>)

  syntax predicate (<=) "(%1 <= %2)"
  syntax predicate (<)  "(%1 <  %2)"
  syntax predicate (>=) "(%1 >= %2)"
  syntax predicate (>)  "(%1 >  %2)"

  remove prop CommutativeGroup.Comm.Comm
  remove prop CommutativeGroup.Assoc
  remove prop CommutativeGroup.Unit_def_l
  remove prop CommutativeGroup.Unit_def_r
  remove prop CommutativeGroup.Inv_def_l
  remove prop CommutativeGroup.Inv_def_r
  remove prop Assoc.Assoc
  remove prop Mul_distr_l
  remove prop Mul_distr_r
  remove prop Comm.Comm
  remove prop Unitary
  remove prop Refl
  remove prop Trans
  remove prop Total
  remove prop Antisymm
  remove prop NonTrivialRing
  remove prop CompatOrderAdd
  remove prop ZeroLessOne

end


theory real.Real

  prelude "(* this is a prelude for Alt-Ergo real arithmetic *)"

  syntax function zero "0.0"
  syntax function one  "1.0"

  syntax function (+)  "(%1 + %2)"
  syntax function (-)  "(%1 - %2)"
  syntax function (*)  "(%1 * %2)"
  syntax function (/)  "(%1 / %2)"
  syntax function (-_) "(-%1)"
  syntax function inv  "(1.0 / %1)"

  meta "invalid trigger" predicate (<=)
  meta "invalid trigger" predicate (<)
  meta "invalid trigger" predicate (>=)
  meta "invalid trigger" predicate (>)

  syntax predicate (<=) "(%1 <= %2)"
  syntax predicate (<)  "(%1 <  %2)"
  syntax predicate (>=) "(%1 >= %2)"
  syntax predicate (>)  "(%1 >  %2)"

  remove prop CommutativeGroup.Comm.Comm
  remove prop CommutativeGroup.Assoc
  remove prop CommutativeGroup.Unit_def_l
  remove prop CommutativeGroup.Unit_def_r
  remove prop CommutativeGroup.Inv_def_l
  remove prop CommutativeGroup.Inv_def_r
  remove prop Assoc.Assoc
  remove prop Mul_distr_l
  remove prop Mul_distr_r
  remove prop Comm.Comm
  remove prop Unitary
  remove prop Refl
  remove prop Trans
  remove prop Total
  remove prop Antisymm
  remove prop Inverse
  remove prop NonTrivialRing
  remove prop CompatOrderAdd
  remove prop ZeroLessOne

end

theory real.RealInfix

  syntax function (+.)  "(%1 + %2)"
  syntax function (-.)  "(%1 - %2)"
  syntax function ( *.) "(%1 * %2)"
  syntax function (/.)  "(%1 / %2)"
  syntax function (-._) "(-%1)"

  meta "invalid trigger" predicate (<=.)
  meta "invalid trigger" predicate (<.)
  meta "invalid trigger" predicate (>=.)
  meta "invalid trigger" predicate (>.)

  syntax predicate (<=.) "(%1 <= %2)"
  syntax predicate (<.)  "(%1 <  %2)"
  syntax predicate (>=.) "(%1 >= %2)"
  syntax predicate (>.)  "(%1 >  %2)"

end

theory Bool
  syntax type     bool  "bool"
  syntax function True  "true"
  syntax function False "false"
end

theory Tuple0
  syntax type     tuple0 "unit"
  syntax function Tuple0 "void"
end

theory algebra.AC
  meta AC function op
  remove prop Comm.Comm
  remove prop Assoc
end

theory map.Map
  syntax type  map "(%1,%2) farray"

  syntax function get "(%1[%2])"
  syntax function set "(%1[%2 <- %3])"

  remove prop Select_eq
  remove prop Select_neq
end<|MERGE_RESOLUTION|>--- conflicted
+++ resolved
@@ -6,10 +6,7 @@
 filename "%f-%t-%g.why"
 
 valid "^File \"[^\"]*\", line [0-9]+, characters [0-9]+-[0-9]+:Valid"
-<<<<<<< HEAD
-=======
 valid "^Inconsistent assumption$"
->>>>>>> a19693df
 invalid "^File \"[^\"]*\", line [0-9]+, characters [0-9]+-[0-9]+:Invalid"
 unknown "^File \"[^\"]*\", line [0-9]+, characters [0-9]+-[0-9]+:I don't know" ""
 timeout "^File \"[^\"]*\", line [0-9]+, characters [0-9]+-[0-9]+:Timeout"
