(********************************************************************)
(*                                                                  *)
(*  The Why3 Verification Platform   /   The Why3 Development Team  *)
(*  Copyright 2010-2018   --   Inria - CNRS - Paris-Sud University  *)
(*                                                                  *)
(*  This software is distributed under the terms of the GNU Lesser  *)
(*  General Public License version 2.1, with the special exception  *)
(*  on linking described in file LICENSE.                           *)
(*                                                                  *)
(********************************************************************)

open Wstdlib
open Format
open Term
open Ident
open Printer

(*
let debug = Debug.register_info_flag "model_parser"
  ~desc:"Print@ debugging@ messages@ about@ parsing@ \
         the@ counter-example@ model."
*)

(*
***************************************************************
**  Counter-example model values
****************************************************************
*)

type float_type =
  | Plus_infinity
  | Minus_infinity
  | Plus_zero
  | Minus_zero
  | Not_a_number
  | Float_value of string * string * string
  | Float_hexa of string * float


                               let interp_float b eb sb =
    try
      let is_neg = match b with
        | "#b0" -> false
        | "#b1" -> true
        | _ -> raise Exit
      in
      if String.length eb = 13 && String.sub eb 0 2 = "#b" &&
         String.length sb = 15 && String.sub sb 0 2 = "#x" then
         (* binary 64 *)
         let exp_base2 = String.sub eb 2 11 in
         let mant_base16 = String.sub sb 2 13 in
         let exp = int_of_string ("0b" ^ exp_base2) in
         if exp = 0 then (* subnormals *)
           let s = (if is_neg then "-" else "")^
                   "0x0."^mant_base16^"p-1023"
            in Float_hexa(s,float_of_string s)
           else if exp = 2047 then (* infinities and NaN *)
             if mant_base16="0000000000000" then
                if is_neg then Minus_infinity else Plus_infinity
                else Not_a_number
           else
           let exp = exp - 1023 in
           let s = (if is_neg then "-" else "")^
                   "0x1."^mant_base16^"p"^(string_of_int exp)
           in Float_hexa(s,float_of_string s)
      else
      if String.length eb = 4 && String.sub eb 0 2 = "#x" &&
         String.length sb = 25 && String.sub sb 0 2 = "#b" then
         (* binary 32 *)
         let exp_base16 = String.sub eb 2 2 in
         let mant_base2 = String.sub sb 2 23 in
         let mant_base16 =
           Format.asprintf "%06x" (2*int_of_string ("0b" ^ mant_base2))
         in
         let exp = int_of_string ("0x" ^ exp_base16) in
         if exp = 0 then (* subnormals *)
           let s = (if is_neg then "-" else "")^
                   "0x0."^mant_base16^"p-127"
            in Float_hexa(s,float_of_string s)
           else if exp = 255 then (* infinities and NaN *)
             if mant_base16="0000000" then
                if is_neg then Minus_infinity else Plus_infinity
                else Not_a_number
           else
           let exp = exp - 127 in
           let s = (if is_neg then "-" else "")^
                   "0x1."^mant_base16^"p"^(string_of_int exp)
           in Float_hexa(s,float_of_string s)
      else raise Exit
   with Exit -> Float_value (b, eb, sb)

type model_value =
 | Integer of string
 | Decimal of (string * string)
 | Fraction of (string * string)
 | Float of float_type
 | Boolean of bool
 | Array of model_array
 | Record of model_record
 | Bitvector of string
 | Apply of string * model_value list
 | Unparsed of string
and  arr_index = {
  arr_index_key : string; (* Even array indices can exceed MAX_INT with Z3 *)
  arr_index_value : model_value;
}
and model_array = {
  arr_others  : model_value;
  arr_indices : arr_index list;
}
and model_record = (field_name * model_value) list
and field_name = string

let array_create_constant ~value =
  {
    arr_others = value;
    arr_indices = [];
  }

let array_add_element ~array ~index ~value =
  (*
     Adds the element value to the array on specified index.
  *)
  let arr_index = {
    arr_index_key = index;
    arr_index_value = value
  } in
  {
    arr_others = array.arr_others;
    arr_indices = arr_index::array.arr_indices;
  }

let convert_float_value f =
  match f with
  | Plus_infinity ->
<<<<<<< HEAD
      let m = Mstr.add "cons" (Json_base.String "Plus_infinity") Stdlib.Mstr.empty in
      Json_base.Record m
  | Minus_infinity ->
      let m = Mstr.add "cons" (Json_base.String "Minus_infinity") Stdlib.Mstr.empty in
      Json_base.Record m
  | Plus_zero ->
      let m = Mstr.add "cons" (Json_base.String "Plus_zero") Stdlib.Mstr.empty in
      Json_base.Record m
  | Minus_zero ->
      let m = Mstr.add "cons" (Json_base.String "Minus_zero") Stdlib.Mstr.empty in
      Json_base.Record m
  | Not_a_number ->
      let m = Mstr.add "cons" (Json_base.String "Not_a_number") Stdlib.Mstr.empty in
      Json_base.Record m
  | Float_value (b, eb, sb) ->
      let m = Mstr.add "cons" (Json_base.String "Float_value") Stdlib.Mstr.empty in
      let m = Mstr.add "sign" (Json_base.String b) m in
      let m = Mstr.add "exponent" (Json_base.String eb) m in
      let m = Mstr.add "significand" (Json_base.String sb) m in
      Json_base.Record m
  | Float_hexa(s,f) ->
      let m = Mstr.add "cons" (Json_base.String "Float_hexa") Stdlib.Mstr.empty in
      let m = Mstr.add "str_hexa" (Json_base.String s) m in
      let m = Mstr.add "value" (Json_base.Float f) m in
      Json_base.Record m

let rec convert_model_value value : Json_base.json =
  match value with
  | Integer s ->
      let m = Mstr.add "type" (Json_base.String "Integer") Stdlib.Mstr.empty in
      let m = Mstr.add "val" (Json_base.String s) m in
      Json_base.Record m
  | Float f ->
      let m = Mstr.add "type" (Json_base.String "Float") Stdlib.Mstr.empty in
=======
      let m = Mstr.add "cons" (Json.String "Plus_infinity") Wstdlib.Mstr.empty in
      Json.Record m
  | Minus_infinity ->
      let m = Mstr.add "cons" (Json.String "Minus_infinity") Wstdlib.Mstr.empty in
      Json.Record m
  | Plus_zero ->
      let m = Mstr.add "cons" (Json.String "Plus_zero") Wstdlib.Mstr.empty in
      Json.Record m
  | Minus_zero ->
      let m = Mstr.add "cons" (Json.String "Minus_zero") Wstdlib.Mstr.empty in
      Json.Record m
  | Not_a_number ->
      let m = Mstr.add "cons" (Json.String "Not_a_number") Wstdlib.Mstr.empty in
      Json.Record m
  | Float_value (b, eb, sb) ->
      let m = Mstr.add "cons" (Json.String "Float_value") Wstdlib.Mstr.empty in
      let m = Mstr.add "sign" (Json.String b) m in
      let m = Mstr.add "exponent" (Json.String eb) m in
      let m = Mstr.add "significand" (Json.String sb) m in
      Json.Record m

let rec convert_model_value value : Json.json =
  match value with
  | Integer s ->
      let m = Mstr.add "type" (Json.String "Integer") Wstdlib.Mstr.empty in
      let m = Mstr.add "val" (Json.String s) m in
      Json.Record m
  | Float f ->
      let m = Mstr.add "type" (Json.String "Float") Wstdlib.Mstr.empty in
>>>>>>> 6563fac9
      let m = Mstr.add "val" (convert_float_value f) m in
      Json_base.Record m
  | Decimal (int_part, fract_part) ->
<<<<<<< HEAD
      let m = Mstr.add "type" (Json_base.String "Decimal") Stdlib.Mstr.empty in
      let m = Mstr.add "val" (Json_base.String (int_part^"."^fract_part)) m in
      Json_base.Record m
  | Fraction (num, den) ->
      let m = Mstr.add "type" (Json_base.String "Fraction") Stdlib.Mstr.empty in
      let m = Mstr.add "val" (Json_base.String (num^"/"^den)) m in
      Json_base.Record m
  | Unparsed s ->
      let m = Mstr.add "type" (Json_base.String "Unparsed") Stdlib.Mstr.empty in
      let m = Mstr.add "val" (Json_base.String s) m in
      Json_base.Record m
  | Bitvector v ->
      let m = Mstr.add "type" (Json_base.String "Bv") Stdlib.Mstr.empty in
      let m = Mstr.add "val" (Json_base.String v) m in
      Json_base.Record m
  | Boolean b ->
      let m = Mstr.add "type" (Json_base.String "Boolean") Stdlib.Mstr.empty in
      let m = Mstr.add "val" (Json_base.Bool b) m in
      Json_base.Record m
  | Array a ->
      let l = convert_array a in
      let m = Mstr.add "type" (Json_base.String "Array") Stdlib.Mstr.empty in
      let m = Mstr.add "val" (Json_base.List l) m in
      Json_base.Record m
  | Apply (s, lt) ->
      let lt = List.map convert_model_value lt in
      let slt =
        let m = Mstr.add "list" (Json_base.List lt) Stdlib.Mstr.empty in
        let m = Mstr.add "apply" (Json_base.String s) m in
        Json_base.Record m
      in
      let m = Mstr.add "type" (Json_base.String "Apply") Stdlib.Mstr.empty in
      let m = Mstr.add "val" slt m in
      Json_base.Record m
=======
      let m = Mstr.add "type" (Json.String "Decimal") Wstdlib.Mstr.empty in
      let m = Mstr.add "val" (Json.String (int_part^"."^fract_part)) m in
      Json.Record m
  | Unparsed s ->
      let m = Mstr.add "type" (Json.String "Unparsed") Wstdlib.Mstr.empty in
      let m = Mstr.add "val" (Json.String s) m in
      Json.Record m
  | Bitvector v ->
      let m = Mstr.add "type" (Json.String "Bv") Wstdlib.Mstr.empty in
      let m = Mstr.add "val" (Json.String v) m in
      Json.Record m
  | Boolean b ->
      let m = Mstr.add "type" (Json.String "Boolean") Wstdlib.Mstr.empty in
      let m = Mstr.add "val" (Json.Bool b) m in
      Json.Record m
  | Array a ->
      let l = convert_array a in
      let m = Mstr.add "type" (Json.String "Array") Wstdlib.Mstr.empty in
      let m = Mstr.add "val" (Json.List l) m in
      Json.Record m
>>>>>>> 6563fac9
  | Record r ->
      convert_record r

and convert_array a =
  let m_others =
<<<<<<< HEAD
    Mstr.add "others" (convert_model_value a.arr_others)  Stdlib.Mstr.empty in
  convert_indices a.arr_indices @ [Json_base.Record m_others]
=======
    Mstr.add "others" (convert_model_value a.arr_others)  Wstdlib.Mstr.empty in
  convert_indices a.arr_indices @ [Json.Record m_others]
>>>>>>> 6563fac9

and convert_indices indices =
  match indices with
  | [] -> []
  | index :: tail ->
<<<<<<< HEAD
    let m = Mstr.add "indice" (Json_base.String index.arr_index_key) Stdlib.Mstr.empty in
=======
    let m = Mstr.add "indice" (Json.String index.arr_index_key) Wstdlib.Mstr.empty in
>>>>>>> 6563fac9
    let m = Mstr.add "value" (convert_model_value index.arr_index_value) m in
    Json_base.Record m :: convert_indices tail

and convert_record r =
<<<<<<< HEAD
  let m = Mstr.add "type" (Json_base.String "Record") Stdlib.Mstr.empty in
  let fields = convert_fields r in
  let m_field = Mstr.add "Field" fields Stdlib.Mstr.empty in
  let m = Mstr.add "val" (Json_base.Record m_field) m in
  Json_base.Record m
=======
  let m = Mstr.add "type" (Json.String "Record") Wstdlib.Mstr.empty in
  let fields = convert_fields r.fields in
  let discrs = convert_discrs r.discrs in
  let m_field_discr = Mstr.add "Field" fields Wstdlib.Mstr.empty in
  let m_field_discr = Mstr.add "Discr" discrs m_field_discr in
  let m = Mstr.add "val" (Json.Record m_field_discr) m in
  Json.Record m
>>>>>>> 6563fac9

and convert_fields fields =
  Json_base.List
    (List.map
       (fun (f, v) ->
         let m = Mstr.add "field" (Json_base.String f) Stdlib.Mstr.empty in
         let m = Mstr.add "value" (convert_model_value v) m in
         Json_base.Record m)
       fields)

let print_model_value_sanit fmt v =
  let v = convert_model_value v in
  Json_base.print_json fmt v

let print_model_value = print_model_value_sanit


(******************************************)
(* Print values for humans                *)
(******************************************)
let print_float_human fmt f =
  match f with
  | Plus_infinity ->
      fprintf fmt "+∞"
  | Minus_infinity ->
      fprintf fmt "-∞"
  | Plus_zero ->
      fprintf fmt "+0"
  | Minus_zero ->
      fprintf fmt "-0"
  | Not_a_number ->
      fprintf fmt "NaN"
  | Float_value (b, eb, sb) ->
     fprintf fmt "float_bits(%s,%s,%s)" b eb sb
  | Float_hexa(s,f) -> fprintf fmt "%s (%g)" s f

let rec print_array_human fmt (arr: model_array) =
  fprintf fmt "(";
  List.iter (fun e ->
    fprintf fmt "%s => %a," e.arr_index_key print_model_value_human e.arr_index_value)
    arr.arr_indices;
  fprintf fmt "others => %a)" print_model_value_human arr.arr_others

and print_record_human fmt r =
  fprintf fmt "%a"
    (Pp.print_list_delim ~start:Pp.lbrace ~stop:Pp.rbrace ~sep:Pp.semi
    (fun fmt (f, v) -> fprintf fmt "%s = %a" f print_model_value_human v)) r

and print_model_value_human fmt (v: model_value) =
  match v with
  | Integer s -> fprintf fmt "%s" s
  | Decimal (s1,s2) -> fprintf fmt "%s" (s1 ^ "." ^ s2)
  | Fraction (s1, s2) -> fprintf fmt "%s" (s1 ^ "/" ^ s2)
  | Float f -> print_float_human fmt f
  | Boolean b -> fprintf fmt "%b"  b
  | Apply (s, lt) ->
    fprintf fmt "(%s %a)" s (Pp.print_list Pp.space print_model_value_human) lt
  | Array arr -> print_array_human fmt arr
  | Record r -> print_record_human fmt r
  | Bitvector s -> fprintf fmt "%s" s
  | Unparsed s -> fprintf fmt "%s" s

(*
***************************************************************
**  Model elements
***************************************************************
*)

type model_element_kind =
| Result
| Old
| Error_message
| Other

type model_element_name = {
  men_name   : string;
  men_kind   : model_element_kind;
}

type model_element = {
  me_name     : model_element_name;
  me_value    : model_value;
  me_location : Loc.position option;
  me_term     : Term.term option;
}

let split_model_trace_name mt_name =
  (* Mt_name is of the form "name[@type[@*]]". Return (name, type) *)
  let splitted = Strings.bounded_split '@' mt_name 3 in
  match splitted with
  | [first] -> (first, "")
  | first::second::_ -> (first, second)
  | [] -> ("", "")

let create_model_element ~name ~value ?location ?term () =
  let (name, type_s) = split_model_trace_name name in
  let me_kind = match type_s with
    | "result" -> Result
    | "old" -> Old
    | _ -> Other in
  let me_name = {
    men_name = name;
    men_kind = me_kind;
  } in
  {
    me_name = me_name;
    me_value = value;
    me_location = location;
    me_term = term;
  }

let construct_name (name: string): model_element_name =
  let (name, type_s) = split_model_trace_name name in
  let me_kind = match type_s with
  | "result" -> Result
  | "old" -> Old
  | _ -> Other in
  {men_name = name; men_kind = me_kind}

(*
let print_location fmt m_element =
    match m_element.me_location with
    | None -> fprintf fmt "\"no location\""
    | Some loc -> Loc.report_position fmt loc
*)

(*
***************************************************************
**  Model definitions
***************************************************************
*)
module IntMap = Wstdlib.Mint
module StringMap = Wstdlib.Mstr

type model_file = model_element list IntMap.t
type model_files = model_file StringMap.t
type model = {
  vc_term_loc : Loc.position option;
  model_files : model_files;
}

let empty_model = StringMap.empty
let empty_model_file = IntMap.empty
let is_model_empty model =
  model.model_files = empty_model
let default_model = {
  vc_term_loc = None;
  model_files = empty_model;
}

type model_parser =  string -> Printer.printer_mapping -> model

type raw_model_parser =
  Stdlib.Sstr.t -> ((string * string) list) Stdlib.Mstr.t ->
    string -> model_element list

(*
***************************************************************
**  Quering the model
***************************************************************
*)
let print_model_element print_model_value me_name_trans fmt m_element =
  match m_element.me_name.men_kind with
  | Error_message ->
    fprintf fmt "%s" m_element.me_name.men_name
  | _ ->
    let me_name = me_name_trans m_element.me_name in
    fprintf fmt  "%s = %a"
      me_name print_model_value m_element.me_value

let print_model_elements ?(sep = "\n") print_model_value me_name_trans fmt m_elements =
  Pp.print_list (fun fmt () -> Pp.string fmt sep) (print_model_element print_model_value me_name_trans) fmt m_elements

let print_model_file ~print_model_value fmt me_name_trans filename model_file =
  (* Relativize does not work on nighly bench: using basename instead. It
     hides the local paths.  *)
  let filename = Filename.basename filename  in
  fprintf fmt "File %s:" filename;
  IntMap.iter
    (fun line m_elements ->
      fprintf fmt "@\nLine %d:@\n" line;
      print_model_elements print_model_value me_name_trans fmt m_elements)
    model_file;
  fprintf fmt "@\n"

let why_name_trans me_name =
  match me_name.men_kind with
  | Result -> "result"
  | Old    -> "old" ^ " " ^ me_name.men_name
  | _  -> me_name.men_name

let print_model
    ?(me_name_trans = why_name_trans)
    ~print_model_value
    fmt
    model =
  (* Simple and easy way to print file sorted alphabetically
   FIXME: but StringMap.iter is supposed to iter in alphabetic order, so waste of time and memory here !
   *)
  let l = StringMap.bindings model.model_files in
  List.iter (fun (k, e) -> print_model_file ~print_model_value fmt me_name_trans k e) l

let print_model_human
    ?(me_name_trans = why_name_trans)
    fmt
    model = print_model ~me_name_trans ~print_model_value:print_model_value_human fmt model


let print_model ?(me_name_trans = why_name_trans)
    fmt
    model = print_model ~me_name_trans ~print_model_value fmt model

let model_to_string
    ?(me_name_trans = why_name_trans)
    model =
  print_model ~me_name_trans str_formatter model;
  flush_str_formatter ()

let get_model_file model filename =
  try
    StringMap.find filename model
  with Not_found ->
    empty_model_file

let get_elements model_file line_number =
  try
    IntMap.find line_number model_file
  with Not_found ->
    []

let print_model_vc_term
    ?(me_name_trans = why_name_trans)
    ?(sep = "\n")
    fmt
    model =
  if not (is_model_empty model) then
    match model.vc_term_loc with
    | None -> fprintf fmt "error: cannot get location of the check"
    | Some pos ->
      let (filename, line_number, _, _) = Loc.get pos in
      let model_file = get_model_file model.model_files filename in
      let model_elements = get_elements model_file line_number in
      print_model_elements ~sep print_model_value me_name_trans fmt model_elements

let model_vc_term_to_string
    ?(me_name_trans = why_name_trans)
    ?(sep = "\n")
    model =
  print_model_vc_term ~me_name_trans ~sep str_formatter model;
  flush_str_formatter ()

let get_padding line =
  try
    let r = Str.regexp " *" in
    ignore (Str.search_forward r line 0);
    Str.matched_string line
  with Not_found -> ""

(* This assumes that l is sorted and split the list of locations in two:
   those that are applied on this line and the others. For those that are on
   this line, we split the locations that appear on several lines. *)
let rec partition_loc line lc l =
  match l with
  | (hd,a) :: tl ->
      let (hdf, hdl, hdfc, hdlc) = Loc.get hd in
      if hdl = line then
        if hdlc > lc then
          let old_sloc = Loc.user_position hdf hdl hdfc lc in
          let newlc = hdlc - lc in
          let new_sloc = Loc.user_position hdf (hdl + 1) 1 newlc in
          let (rem_loc, new_loc) = partition_loc line lc tl in
          ((new_sloc,a) :: rem_loc, (old_sloc,a) :: new_loc)
        else
          let (rem_loc, new_loc) = partition_loc line lc tl in
          (rem_loc, (hd,a) :: new_loc)
      else
        (l, [])
  | _ -> (l, [])

(* Change a locations so that it points to a different line number *)
let add_offset off (loc, a) =
  let (f, l, fc, lc) = Loc.get loc in
  (Loc.user_position f (l + off) fc lc, a)

let interleave_line
    start_comment
    end_comment
    me_name_trans
    model_file
    (source_code, line_number, offset, remaining_locs, locs)
    line =
  let remaining_locs, list_loc =
    partition_loc line_number (String.length line) remaining_locs
  in
  let list_loc = List.map (add_offset offset) list_loc in
  try
    let model_elements = IntMap.find line_number model_file in
    print_model_elements print_model_value_human me_name_trans str_formatter model_elements ~sep:"; ";
    let cntexmp_line =
     (get_padding line) ^ start_comment ^ (flush_str_formatter ()) ^ end_comment
    in

    (* We need to know how many lines will be taken by the counterexample. This
       is ad hoc as we don't really know how the lines are split in IDE. *)
    let len_cnt =
      1 + (String.length cntexmp_line) / 80
    in

    (source_code ^ line ^ cntexmp_line ^ "\n", line_number + 1, offset + len_cnt, remaining_locs, list_loc @ locs)
  with Not_found ->
    (source_code ^ line, line_number + 1, offset, remaining_locs, list_loc @ locs)


let interleave_with_source
    ?(start_comment="(* ")
    ?(end_comment=" *)")
    ?(me_name_trans = why_name_trans)
    model
    ~rel_filename
    ~source_code
    ~locations =
  let locations =
    List.sort (fun x y -> compare (fst x) (fst y))
      (List.filter (fun x -> let (f, _, _, _) = Loc.get (fst x) in f = rel_filename) locations)
  in
  try
    (* There is no way to compare rel_filename and the locations of filename in
       the file because they contain extra ".." which cannot be reliably removed
       (because of potential symbolic link). So, we use the basename.
    *)
    let model_files =
      StringMap.filter (fun k _ -> Filename.basename k = Filename.basename rel_filename)
        model.model_files
    in
    let model_file = snd (StringMap.choose model_files) in
    let src_lines_up_to_last_cntexmp_el source_code model_file =
      let (last_cntexmp_line, _) = IntMap.max_binding model_file in
      Str.bounded_split (Str.regexp "^") source_code (last_cntexmp_line+1)
    in
    let (source_code, _, _, _, gen_loc) =
      List.fold_left
        (interleave_line
           start_comment end_comment me_name_trans model_file)
        ("", 1, 0, locations, [])
        (src_lines_up_to_last_cntexmp_el source_code model_file)
    in
    source_code, gen_loc
  with Not_found ->
    source_code, locations


(*
**  Quering the model - json
*)
let print_model_element_json me_name_to_str fmt me =
  let print_value fmt =
    fprintf fmt "%a" print_model_value_sanit me.me_value in
  let print_kind fmt =
    match me.me_name.men_kind with
    | Result -> fprintf fmt "%a" Json_base.string "result"
    | Old -> fprintf fmt "%a" Json_base.string "old"
    | Error_message -> fprintf fmt "%a" Json_base.string "error_message"
    | Other -> fprintf fmt "%a" Json_base.string "other" in
  let print_name fmt =
    Json_base.string fmt (me_name_to_str me) in
  let print_value_or_kind_or_name fmt printer =
    printer fmt in
  Json_base.map_bindings
    (fun s -> s)
    print_value_or_kind_or_name
    fmt
    [("name", print_name);
     ("value", print_value);
     ("kind", print_kind)]

let print_model_elements_json me_name_to_str fmt model_elements =
  Json_base.list
    (print_model_element_json me_name_to_str)
    fmt
    model_elements

let print_model_elements_on_lines_json model me_name_to_str vc_line_trans fmt
    (file_name, model_file) =
  Json_base.map_bindings
    (fun i ->
      match model.vc_term_loc with
      | None ->
	string_of_int i
      | Some pos ->
	let (vc_file_name, line, _, _) = Loc.get pos in
	if file_name = vc_file_name && i = line then
	  vc_line_trans i
	else
	  string_of_int i
    )
    (print_model_elements_json me_name_to_str)
    fmt
    (IntMap.bindings model_file)

let print_model_json
    ?(me_name_trans = why_name_trans)
    ?(vc_line_trans = (fun i -> string_of_int i))
    fmt
    model =
  let me_name_to_str = fun me ->
    me_name_trans me.me_name in
  let model_files_bindings = List.fold_left
    (fun bindings (file_name, model_file) ->
      List.append bindings [(file_name, (file_name, model_file))])
    []
    (StringMap.bindings model.model_files) in
  Json_base.map_bindings
    (fun s -> s)
    (print_model_elements_on_lines_json model me_name_to_str vc_line_trans)
    fmt
    model_files_bindings


let model_to_string_json
    ?(me_name_trans = why_name_trans)
    ?(vc_line_trans = (fun i -> string_of_int i))
    model =
  print_model_json str_formatter ~me_name_trans ~vc_line_trans model;
  flush_str_formatter ()


(*
***************************************************************
**  Building the model from raw model
***************************************************************
*)

let add_to_model model model_element =
  match model_element.me_location with
  | None -> model
  | Some pos ->
    let (filename, line_number, _, _) = Loc.get pos in
    let model_file = get_model_file model filename in
    let elements = get_elements model_file line_number in
    let elements = model_element::elements in
    let model_file = IntMap.add line_number elements model_file in
    StringMap.add filename model_file model

let build_model_rec (raw_model: model_element list) (term_map: Term.term Mstr.t) (model: model_files) =
  List.fold_left (fun model raw_element ->
    let raw_element_name = raw_element.me_name.men_name in
    try
      (
       let t = Mstr.find raw_element_name term_map in
       let real_model_trace = construct_name (get_model_trace_string ~labels:t.t_label) in
       let model_element = {
	 me_name = real_model_trace;
	 me_value = raw_element.me_value;
	 me_location = t.t_loc;
	 me_term = Some t;
       } in
       add_to_model model model_element
      )
    with Not_found -> model)
    model
    raw_model

let handle_contradictory_vc model_files vc_term_loc =
  (* The VC is contradictory if the location of the term that triggers VC
     was collected, model_files is not empty, and there are no model elements
     in this location.
     If this is the case, add model element saying that VC is contradictory
     to this location. *)
  if model_files = empty_model then
    (* If the counterexample model was not collected, then model_files
       is empty and this does not mean that VC is contradictory. *)
    model_files
  else
    match vc_term_loc with
    | None -> model_files
    | Some pos ->
      let (filename, line_number, _, _) = Loc.get pos in
      let model_file = get_model_file model_files filename in
      let model_elements = get_elements model_file line_number in
      if model_elements = [] then
      (* The vc is contradictory, add special model element  *)
	let me_name = {
	  men_name = "the check fails with all inputs";
	  men_kind = Error_message;
	} in
	let me = {
	  me_name = me_name;
	  me_value = Unparsed "";
	  me_location = Some pos;
	  me_term = None;
	} in
	add_to_model model_files me
      else
	model_files

let build_model raw_model printer_mapping =
  let model_files = build_model_rec raw_model printer_mapping.queried_terms empty_model in
  let model_files = handle_contradictory_vc model_files printer_mapping.Printer.vc_term_loc in
  {
    vc_term_loc = printer_mapping.Printer.vc_term_loc;
    model_files = model_files;
  }


(*
***************************************************************
**  Filtering the model
***************************************************************
*)

let add_loc orig_model new_model position =
  (* Add a given location from orig_model to new_model *)

  let (file_name, line_num, _, _) = (Loc.get position) in
  let orig_model_file = get_model_file orig_model file_name in
  let new_model_file = get_model_file new_model file_name in

  if IntMap.mem line_num new_model_file then
    (* the location already is in new_model *)
    new_model
  else
    try
      (* get the location from original model *)
      let line_map = IntMap.find line_num orig_model_file in
      (* add the location to new model *)
      let new_model_file = IntMap.add line_num line_map new_model_file in
      StringMap.add file_name new_model_file new_model
    with Not_found ->
      new_model

let add_first_model_line filename model_file model =
  let (line_num, cnt_info) = IntMap.min_binding model_file in
  let mf = get_model_file model filename in
  let mf = IntMap.add line_num cnt_info mf in
  StringMap.add filename mf model

let model_for_positions_and_decls model ~positions =
  (* Start with empty model and add locations from model that
     are in locations *)
  let model_filtered = List.fold_left (add_loc model.model_files) empty_model positions in
  (* For each file add mapping corresponding to the first line of the
     counter-example from model to model_filtered.
     This corresponds to function declarations *)
  let model_filtered = StringMap.fold add_first_model_line model.model_files model_filtered in
  { vc_term_loc = model.vc_term_loc;
    model_files = model_filtered }


(*
***************************************************************
** Registering model parser
***************************************************************
*)

exception KnownModelParser of string
exception UnknownModelParser of string

type reg_model_parser = Pp.formatted * raw_model_parser

let model_parsers : reg_model_parser Hstr.t = Hstr.create 17

let make_mp_from_raw (raw_mp:raw_model_parser) =
  fun input printer_mapping ->
    let list_proj = printer_mapping.list_projections in
    let list_records = printer_mapping.list_records in
    let raw_model = raw_mp list_proj list_records input in
    build_model raw_model printer_mapping

let register_model_parser ~desc s p =
  if Hstr.mem model_parsers s then raise (KnownModelParser s);
  Hstr.replace model_parsers s (desc, p)

let lookup_raw_model_parser s : raw_model_parser =
  try snd (Hstr.find model_parsers s)
  with Not_found -> raise (UnknownModelParser s)

let lookup_model_parser s : model_parser =
  make_mp_from_raw (lookup_raw_model_parser s)

let list_model_parsers () =
  Hstr.fold (fun k (desc,_) acc -> (k,desc)::acc) model_parsers []

let () = register_model_parser
  ~desc:"Model@ parser@ with@ no@ output@ (used@ if@ the@ solver@ does@ not@ support@ models." "no_model"
  (fun _ _ _ -> [])<|MERGE_RESOLUTION|>--- conflicted
+++ resolved
@@ -133,29 +133,28 @@
 let convert_float_value f =
   match f with
   | Plus_infinity ->
-<<<<<<< HEAD
-      let m = Mstr.add "cons" (Json_base.String "Plus_infinity") Stdlib.Mstr.empty in
+      let m = Mstr.add "cons" (Json_base.String "Plus_infinity") Mstr.empty in
       Json_base.Record m
   | Minus_infinity ->
-      let m = Mstr.add "cons" (Json_base.String "Minus_infinity") Stdlib.Mstr.empty in
+      let m = Mstr.add "cons" (Json_base.String "Minus_infinity") Mstr.empty in
       Json_base.Record m
   | Plus_zero ->
-      let m = Mstr.add "cons" (Json_base.String "Plus_zero") Stdlib.Mstr.empty in
+      let m = Mstr.add "cons" (Json_base.String "Plus_zero") Mstr.empty in
       Json_base.Record m
   | Minus_zero ->
-      let m = Mstr.add "cons" (Json_base.String "Minus_zero") Stdlib.Mstr.empty in
+      let m = Mstr.add "cons" (Json_base.String "Minus_zero") Mstr.empty in
       Json_base.Record m
   | Not_a_number ->
-      let m = Mstr.add "cons" (Json_base.String "Not_a_number") Stdlib.Mstr.empty in
+      let m = Mstr.add "cons" (Json_base.String "Not_a_number") Mstr.empty in
       Json_base.Record m
   | Float_value (b, eb, sb) ->
-      let m = Mstr.add "cons" (Json_base.String "Float_value") Stdlib.Mstr.empty in
+      let m = Mstr.add "cons" (Json_base.String "Float_value") Mstr.empty in
       let m = Mstr.add "sign" (Json_base.String b) m in
       let m = Mstr.add "exponent" (Json_base.String eb) m in
       let m = Mstr.add "significand" (Json_base.String sb) m in
       Json_base.Record m
   | Float_hexa(s,f) ->
-      let m = Mstr.add "cons" (Json_base.String "Float_hexa") Stdlib.Mstr.empty in
+      let m = Mstr.add "cons" (Json_base.String "Float_hexa") Mstr.empty in
       let m = Mstr.add "str_hexa" (Json_base.String s) m in
       let m = Mstr.add "value" (Json_base.Float f) m in
       Json_base.Record m
@@ -163,149 +162,76 @@
 let rec convert_model_value value : Json_base.json =
   match value with
   | Integer s ->
-      let m = Mstr.add "type" (Json_base.String "Integer") Stdlib.Mstr.empty in
+      let m = Mstr.add "type" (Json_base.String "Integer") Mstr.empty in
       let m = Mstr.add "val" (Json_base.String s) m in
       Json_base.Record m
   | Float f ->
-      let m = Mstr.add "type" (Json_base.String "Float") Stdlib.Mstr.empty in
-=======
-      let m = Mstr.add "cons" (Json.String "Plus_infinity") Wstdlib.Mstr.empty in
-      Json.Record m
-  | Minus_infinity ->
-      let m = Mstr.add "cons" (Json.String "Minus_infinity") Wstdlib.Mstr.empty in
-      Json.Record m
-  | Plus_zero ->
-      let m = Mstr.add "cons" (Json.String "Plus_zero") Wstdlib.Mstr.empty in
-      Json.Record m
-  | Minus_zero ->
-      let m = Mstr.add "cons" (Json.String "Minus_zero") Wstdlib.Mstr.empty in
-      Json.Record m
-  | Not_a_number ->
-      let m = Mstr.add "cons" (Json.String "Not_a_number") Wstdlib.Mstr.empty in
-      Json.Record m
-  | Float_value (b, eb, sb) ->
-      let m = Mstr.add "cons" (Json.String "Float_value") Wstdlib.Mstr.empty in
-      let m = Mstr.add "sign" (Json.String b) m in
-      let m = Mstr.add "exponent" (Json.String eb) m in
-      let m = Mstr.add "significand" (Json.String sb) m in
-      Json.Record m
-
-let rec convert_model_value value : Json.json =
-  match value with
-  | Integer s ->
-      let m = Mstr.add "type" (Json.String "Integer") Wstdlib.Mstr.empty in
-      let m = Mstr.add "val" (Json.String s) m in
-      Json.Record m
-  | Float f ->
-      let m = Mstr.add "type" (Json.String "Float") Wstdlib.Mstr.empty in
->>>>>>> 6563fac9
+      let m = Mstr.add "type" (Json_base.String "Float") Mstr.empty in
       let m = Mstr.add "val" (convert_float_value f) m in
       Json_base.Record m
   | Decimal (int_part, fract_part) ->
-<<<<<<< HEAD
-      let m = Mstr.add "type" (Json_base.String "Decimal") Stdlib.Mstr.empty in
+      let m = Mstr.add "type" (Json_base.String "Decimal") Mstr.empty in
       let m = Mstr.add "val" (Json_base.String (int_part^"."^fract_part)) m in
       Json_base.Record m
   | Fraction (num, den) ->
-      let m = Mstr.add "type" (Json_base.String "Fraction") Stdlib.Mstr.empty in
+      let m = Mstr.add "type" (Json_base.String "Fraction") Mstr.empty in
       let m = Mstr.add "val" (Json_base.String (num^"/"^den)) m in
       Json_base.Record m
   | Unparsed s ->
-      let m = Mstr.add "type" (Json_base.String "Unparsed") Stdlib.Mstr.empty in
+      let m = Mstr.add "type" (Json_base.String "Unparsed") Mstr.empty in
       let m = Mstr.add "val" (Json_base.String s) m in
       Json_base.Record m
   | Bitvector v ->
-      let m = Mstr.add "type" (Json_base.String "Bv") Stdlib.Mstr.empty in
+      let m = Mstr.add "type" (Json_base.String "Bv") Mstr.empty in
       let m = Mstr.add "val" (Json_base.String v) m in
       Json_base.Record m
   | Boolean b ->
-      let m = Mstr.add "type" (Json_base.String "Boolean") Stdlib.Mstr.empty in
+      let m = Mstr.add "type" (Json_base.String "Boolean") Mstr.empty in
       let m = Mstr.add "val" (Json_base.Bool b) m in
       Json_base.Record m
   | Array a ->
       let l = convert_array a in
-      let m = Mstr.add "type" (Json_base.String "Array") Stdlib.Mstr.empty in
+      let m = Mstr.add "type" (Json_base.String "Array") Mstr.empty in
       let m = Mstr.add "val" (Json_base.List l) m in
       Json_base.Record m
   | Apply (s, lt) ->
       let lt = List.map convert_model_value lt in
       let slt =
-        let m = Mstr.add "list" (Json_base.List lt) Stdlib.Mstr.empty in
+        let m = Mstr.add "list" (Json_base.List lt) Mstr.empty in
         let m = Mstr.add "apply" (Json_base.String s) m in
         Json_base.Record m
       in
-      let m = Mstr.add "type" (Json_base.String "Apply") Stdlib.Mstr.empty in
+      let m = Mstr.add "type" (Json_base.String "Apply") Mstr.empty in
       let m = Mstr.add "val" slt m in
       Json_base.Record m
-=======
-      let m = Mstr.add "type" (Json.String "Decimal") Wstdlib.Mstr.empty in
-      let m = Mstr.add "val" (Json.String (int_part^"."^fract_part)) m in
-      Json.Record m
-  | Unparsed s ->
-      let m = Mstr.add "type" (Json.String "Unparsed") Wstdlib.Mstr.empty in
-      let m = Mstr.add "val" (Json.String s) m in
-      Json.Record m
-  | Bitvector v ->
-      let m = Mstr.add "type" (Json.String "Bv") Wstdlib.Mstr.empty in
-      let m = Mstr.add "val" (Json.String v) m in
-      Json.Record m
-  | Boolean b ->
-      let m = Mstr.add "type" (Json.String "Boolean") Wstdlib.Mstr.empty in
-      let m = Mstr.add "val" (Json.Bool b) m in
-      Json.Record m
-  | Array a ->
-      let l = convert_array a in
-      let m = Mstr.add "type" (Json.String "Array") Wstdlib.Mstr.empty in
-      let m = Mstr.add "val" (Json.List l) m in
-      Json.Record m
->>>>>>> 6563fac9
   | Record r ->
       convert_record r
 
 and convert_array a =
   let m_others =
-<<<<<<< HEAD
-    Mstr.add "others" (convert_model_value a.arr_others)  Stdlib.Mstr.empty in
+    Mstr.add "others" (convert_model_value a.arr_others) Mstr.empty in
   convert_indices a.arr_indices @ [Json_base.Record m_others]
-=======
-    Mstr.add "others" (convert_model_value a.arr_others)  Wstdlib.Mstr.empty in
-  convert_indices a.arr_indices @ [Json.Record m_others]
->>>>>>> 6563fac9
 
 and convert_indices indices =
   match indices with
   | [] -> []
   | index :: tail ->
-<<<<<<< HEAD
-    let m = Mstr.add "indice" (Json_base.String index.arr_index_key) Stdlib.Mstr.empty in
-=======
-    let m = Mstr.add "indice" (Json.String index.arr_index_key) Wstdlib.Mstr.empty in
->>>>>>> 6563fac9
+    let m = Mstr.add "indice" (Json_base.String index.arr_index_key) Mstr.empty in
     let m = Mstr.add "value" (convert_model_value index.arr_index_value) m in
     Json_base.Record m :: convert_indices tail
 
 and convert_record r =
-<<<<<<< HEAD
-  let m = Mstr.add "type" (Json_base.String "Record") Stdlib.Mstr.empty in
+  let m = Mstr.add "type" (Json_base.String "Record") Mstr.empty in
   let fields = convert_fields r in
-  let m_field = Mstr.add "Field" fields Stdlib.Mstr.empty in
+  let m_field = Mstr.add "Field" fields Mstr.empty in
   let m = Mstr.add "val" (Json_base.Record m_field) m in
   Json_base.Record m
-=======
-  let m = Mstr.add "type" (Json.String "Record") Wstdlib.Mstr.empty in
-  let fields = convert_fields r.fields in
-  let discrs = convert_discrs r.discrs in
-  let m_field_discr = Mstr.add "Field" fields Wstdlib.Mstr.empty in
-  let m_field_discr = Mstr.add "Discr" discrs m_field_discr in
-  let m = Mstr.add "val" (Json.Record m_field_discr) m in
-  Json.Record m
->>>>>>> 6563fac9
 
 and convert_fields fields =
   Json_base.List
     (List.map
        (fun (f, v) ->
-         let m = Mstr.add "field" (Json_base.String f) Stdlib.Mstr.empty in
+         let m = Mstr.add "field" (Json_base.String f) Mstr.empty in
          let m = Mstr.add "value" (convert_model_value v) m in
          Json_base.Record m)
        fields)
@@ -431,8 +357,8 @@
 **  Model definitions
 ***************************************************************
 *)
-module IntMap = Wstdlib.Mint
-module StringMap = Wstdlib.Mstr
+module IntMap = Mint
+module StringMap = Mstr
 
 type model_file = model_element list IntMap.t
 type model_files = model_file StringMap.t
@@ -453,7 +379,7 @@
 type model_parser =  string -> Printer.printer_mapping -> model
 
 type raw_model_parser =
-  Stdlib.Sstr.t -> ((string * string) list) Stdlib.Mstr.t ->
+  Sstr.t -> ((string * string) list) Mstr.t ->
     string -> model_element list
 
 (*
