(********************************************************************)
(*                                                                  *)
(*  The Why3 Verification Platform   /   The Why3 Development Team  *)
(*  Copyright 2010-2020   --   Inria - CNRS - Paris-Sud University  *)
(*                                                                  *)
(*  This software is distributed under the terms of the GNU Lesser  *)
(*  General Public License version 2.1, with the special exception  *)
(*  on linking described in file LICENSE.                           *)
(*                                                                  *)
(********************************************************************)

(* useful combinators *)

let const f _ = f

let const2 f _ _ = f

let const3 f _ _ _ = f

let flip f x y = f y x

(* useful iterator on int *)
let rec foldi f acc min max =
  if min > max then acc else foldi f (f acc min) (succ min) max

let mapi f = foldi (fun acc i -> f i::acc) []

(* useful iterator on float *)
let rec iterf f min max step =
  if min > max then () else
    (f min; iterf f (min+.step) max step)

(* boolean fold accumulators *)

exception FoldSkip

let all_fn pr = (fun _ x -> pr x || raise FoldSkip)
let any_fn pr = (fun _ x -> pr x && raise FoldSkip)

let all2_fn pr = (fun _ x y -> pr x y || raise FoldSkip)
let any2_fn pr = (fun _ x y -> pr x y && raise FoldSkip)

type ('z,'a,'c) fold = ('z -> 'a -> 'z) -> 'z -> 'c -> 'z

let all fold pr x = try fold (all_fn pr) true x with FoldSkip -> false
let any fold pr x = try fold (any_fn pr) false x with FoldSkip -> true

type ('z,'a,'b,'c,'d) fold2 = ('z -> 'a -> 'b -> 'z) -> 'z -> 'c -> 'd -> 'z

let all2 fold pr x y = try fold (all2_fn pr) true x y with FoldSkip -> false
let any2 fold pr x y = try fold (any2_fn pr) false x y with FoldSkip -> true

type ('z,'a,'b,'c) foldd =
  ('z -> 'a -> 'z) -> ('z -> 'b -> 'z) -> 'z -> 'c -> 'z

let alld fold pr1 pr2 x =
  try fold (all_fn pr1) (all_fn pr2) true x with FoldSkip -> false

let anyd fold pr1 pr2 x =
  try fold (any_fn pr1) (any_fn pr2) false x with FoldSkip -> true

(* constant boolean function *)
let ttrue _ = true
let ffalse _ = false

<<<<<<< HEAD
type _ cmptr = Cmptr : {proj: 'a -> 'b; cmp: 'b -> 'b -> int} -> 'a cmptr

let cmptr proj cmp = Cmptr {proj; cmp}

let rec cmp ls x y = match ls with
  | [] -> 0
  | Cmptr c :: ls ->
      match c.cmp (c.proj x) (c.proj y) with
      | 0 -> cmp ls x y
      | n -> n

let rec cmp_lists ls l1 l2 = match l1, l2 with
  | h1::t1, h2::t2 ->
      let ls = [cmptr fst (cmp ls); cmptr snd (cmp_lists ls)] in
      cmp ls (h1, t1) (h2, t2)
  | [], _ -> -1 | _, [] -> 1

let terminal_has_color =
  let term = try Sys.getenv "TERM" with Not_found -> "" in
  term <> "" && term <> "dumb" && Unix.isatty Unix.stdout

let esc_seq_of_tag str =
  let tokens = String.split_on_char ' ' (String.lowercase_ascii str) in
  let bold, tokens = match tokens with
    | "bold" :: tokens -> true, tokens
    | tokens -> false, tokens in
  let fg, bg = match tokens with
    | [] -> None, None
    | [fg] -> Some fg, None
    | ["on"; bg] -> None, Some bg
    | [fg; "on"; bg] -> Some fg, Some bg
    | _ -> Format.ksprintf failwith
             "ANSI format tag must be <[bold] [<color>] [on <bg-color>]>, not %s" str in
  let code = function
    | "black" -> 0 | "red"     -> 1 | "green" -> 2 | "yellow" -> 3
    | "blue"  -> 4 | "magenta" -> 5 | "cyan"  -> 6 | "white"  -> 7
    | s -> Format.ksprintf failwith "Unknown color in ANSI format tag: %s" s in
  let aux offset = function Some s -> [string_of_int (code s + offset)] | None -> [] in
  let bold = if bold then ["1"] else [] in
  String.concat ";" (aux 30 fg @ aux 40 bg @ bold)

let ansi_color_tags = Format.{
  mark_open_tag= (fun tag -> sprintf "\027[%sm" (esc_seq_of_tag tag));
  mark_close_tag= (fun _ -> "\027[0m");
  print_open_tag= ignore;
  print_close_tag= ignore;
}
=======
let is_sexp_simple_token s =
  let rec loop i =
    i < 0 || (
      match s.[i] with
      | 'a'..'z' | 'A'..'Z' | '0'..'9' | '_' | '-' ->
          (* Very conservative for compatiblity with python's sexpdata in bench/test_mlw_printer *)
          loop (pred i)
      | _ -> false ) in
  String.length s > 0 && loop (pred (String.length s))
>>>>>>> f6537443
<|MERGE_RESOLUTION|>--- conflicted
+++ resolved
@@ -63,7 +63,6 @@
 let ttrue _ = true
 let ffalse _ = false
 
-<<<<<<< HEAD
 type _ cmptr = Cmptr : {proj: 'a -> 'b; cmp: 'b -> 'b -> int} -> 'a cmptr
 
 let cmptr proj cmp = Cmptr {proj; cmp}
@@ -111,7 +110,7 @@
   print_open_tag= ignore;
   print_close_tag= ignore;
 }
-=======
+
 let is_sexp_simple_token s =
   let rec loop i =
     i < 0 || (
@@ -120,5 +119,4 @@
           (* Very conservative for compatiblity with python's sexpdata in bench/test_mlw_printer *)
           loop (pred i)
       | _ -> false ) in
-  String.length s > 0 && loop (pred (String.length s))
->>>>>>> f6537443
+  String.length s > 0 && loop (pred (String.length s))