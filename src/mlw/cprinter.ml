open Ident

exception Unsupported of string

module C = struct

  type ty =
    | Tvoid
    | Tsyntax of string * ty list
    | Tptr of ty
    | Tarray of ty * expr
    | Tstruct of ident * (ident * ty) list
    | Tunion of ident * (ident * ty) list
    | Tnamed of ident (* alias from typedef *)
    | Tnosyntax (* types that do not have a syntax, can't be printed *)
    (* enum, const could be added *)

  (* int x=2, *y ... *)
  and names = ty * (ident * expr) list

  (* names with a single declaration *)
  and name = ty * ident * expr

  (* return type, parameter list. Variadic functions not handled. *)
  and proto = ty * (ty * ident) list

  and binop = Band | Bor | Beq | Bne | Bassign (* += and co. maybe to add *)

  and unop = Unot | Ustar | Uaddr (* (pre|post)(incr|decr) maybe to add *)

  and expr =
    | Enothing
    | Eunop of unop * expr
    | Ebinop of binop * expr * expr
    | Equestion of expr * expr * expr (* c ? t : e *)
    | Ecast of ty * expr
    | Ecall of expr * expr list
    | Econst of constant
    | Evar of ident
    | Esize_expr of expr
    | Esize_type of ty
    | Eindex of expr * expr (* Array access *)
    | Edot of expr * ident (* Field access with dot *)
    | Earrow of expr * ident (* Pointer access with arrow *)
    | Esyntax of string * ty * (ty array) * (expr*ty) list * bool
  (* template, type and type arguments of result, typed arguments,
     is/is not converter*)

  and constant =
    | Cint of string
    | Cfloat of string
    | Cchar of string
    | Cstring of string

  type stmt =
    | Snop
    | Sexpr of expr
    | Sblock of body
    | Sseq of stmt * stmt
    | Sif of expr * stmt * stmt
    | Swhile of expr * stmt
    | Sfor of expr * expr * expr * stmt
    | Sbreak
    | Sreturn of expr

  and definition =
    | Dfun of ident * proto * body
    | Dinclude of ident
    | Dproto of ident * proto
    | Ddecl of names
    | Dtypedef of ty * ident

  and body = definition list * stmt

  type file = definition list

  exception NotAValue

  let rec is_nop = function
    | Snop -> true
    | Sblock ([], s) -> is_nop s
    | Sseq (s1,s2) -> is_nop s1 && is_nop s2
    | _ -> false

  let rec one_stmt = function
    | Snop -> true
    | Sexpr _ -> true
    | Sblock (d,s) -> d = [] && one_stmt s
    | _ -> false

  (** [assignify id] transforms a statement that computes a value into
     a statement that assigns that value to id *)
  let rec assignify id = function
    | Snop -> raise NotAValue
    | Sexpr e -> Sexpr (Ebinop (Bassign, Evar id, e))
    | Sblock (ds, s) -> Sblock (ds, assignify id s)
    | Sseq (s1, s2) when not (is_nop s2) -> Sseq (s1, assignify id s2)
    | Sseq (s1,_) -> assignify id s1
    | Sif (c,t,e) -> Sif (c, assignify id t, assignify id e)
    | Swhile (c,s) -> Swhile (c, assignify id s) (* can this be a value ?*)
    | Sfor (e0,e1,e2,s) -> Sfor (e0,e1,e2, assignify id s)
    | Sbreak -> raise NotAValue
    | Sreturn _ -> raise NotAValue


  (** [get_last_expr] extracts the expression computed by the given statement.
     This is needed when loop conditions are more complex than a simple expression. *)
  let rec get_last_expr = function
    | Snop -> raise NotAValue
    | Sexpr e -> Snop, e
    | Sblock (ds,s) ->
      let s',e = get_last_expr s in
      Sblock(ds,s'), e
    | Sseq (s1,s2) when not (is_nop s2) ->
      let s', e = get_last_expr s2 in
      Sseq(s1,s'), e
    | Sseq (s1,_) -> get_last_expr s1
    | Sif (c,Sexpr t,Sexpr e) -> Snop, Equestion(c,t,e)
    | Sif _ -> raise (Unsupported "while (complex if)")
    | Swhile (_c,_s) -> raise (Unsupported "while (while) {}")
    | Sfor _ -> raise (Unsupported "while (for)")
    | Sbreak -> raise NotAValue
    | Sreturn _ -> raise NotAValue

  (** [propagate_in_expr id v] and the associated functions replace
      all instances of [id] by [v] in an
      expression/statement/definition/block. It is used for constant
      propagation to reduce the number of variables. *)
  let rec propagate_in_expr id (v:expr) = function
    | Evar i when Ident.id_equal i id -> v
    | Evar i -> Evar i
    | Eunop (u,e) -> Eunop (u, propagate_in_expr id v e)
    | Ebinop (b,e1,e2) -> Ebinop (b,
                                  propagate_in_expr id v e1,
                                  propagate_in_expr id v e2)
    | Equestion (c,t,e) -> Equestion(propagate_in_expr id v c,
                                     propagate_in_expr id v t,
                                     propagate_in_expr id v e)
    | Ecast (ty,e) -> Ecast (ty, propagate_in_expr id v e)
    | Ecall (e, l) -> Ecall (propagate_in_expr id v e,
                             List.map (propagate_in_expr id v) l)
    | Esize_expr e -> Esize_expr (propagate_in_expr id v e)
    | Eindex (e1,e2) -> Eindex (propagate_in_expr id v e1,
                                propagate_in_expr id v e2)
    | Edot (e,i) -> Edot (propagate_in_expr id v e, i)
    | Earrow (e,i) -> Earrow (propagate_in_expr id v e, i)
    | Esyntax (s,t,ta,l,b) ->
      Esyntax (s,t,ta,List.map (fun (e,t) -> (propagate_in_expr id v e),t) l,b)
    | Enothing -> Enothing
    | Econst c -> Econst c
    | Esize_type ty -> Esize_type ty

  let rec propagate_in_stmt id v = function
    | Sexpr e -> Sexpr (propagate_in_expr id v e)
    | Sblock b -> Sblock(propagate_in_block id v b)
    | Sseq (s1,s2) -> Sseq (propagate_in_stmt id v s1,
                            propagate_in_stmt id v s2)
    | Sif (e,s1,s2) -> Sif (propagate_in_expr id v e,
                            propagate_in_stmt id v s1,
                            propagate_in_stmt id v s2)
    | Swhile (e, s) -> Swhile (propagate_in_expr id v e,
                               propagate_in_stmt id v s)
    | Sfor (e1,e2,e3,s) -> Sfor (propagate_in_expr id v e1,
                                 propagate_in_expr id v e2,
                                 propagate_in_expr id v e3,
                                 propagate_in_stmt id v s)
    | Sreturn e -> Sreturn (propagate_in_expr id v e)
    | Snop -> Snop
    | Sbreak -> Sbreak

  and propagate_in_def id v d =
    let rec aux = function
      | [] -> [], true
      | (i,e)::t ->
        if Ident.id_equal i id then (i,e)::t, false
        else let t,b = aux t in ((i,propagate_in_expr id v e)::t), b
    in
    match d with
    | Ddecl (ty,l) ->
      let l,b = aux l in
      Ddecl (ty, l), b
    | Dinclude i -> Dinclude i, true
    | Dfun _ -> raise (Unsupported "nested function")
    | Dtypedef _ -> raise (Unsupported "typedef inside function")
    | Dproto _ -> raise (Unsupported "prototype inside function")

  and propagate_in_block id v (dl, s) =
    let dl, b = List.fold_left
      (fun (dl, acc) d ->
        if acc
        then
          let d, b = propagate_in_def id v d in
          (d::dl, b)
        else (d::dl, false))
      ([],true) dl in
    (List.rev dl, if b then propagate_in_stmt id v s else s)

  let is_empty_block s = s = Sblock([], Snop)
  let block_of_expr e = [], Sexpr e

(** [flatten_defs d s] appends all definitions in the statement [s] to d. *)
  (* TODO check ident unicity ? *)
  let rec flatten_defs d = function
    | Sseq (s1,s2) ->
      let d, s1' = flatten_defs d s1 in
      let d, s2' = flatten_defs d s2 in
      d, Sseq(s1',s2')
    | Sblock (d',s) ->
      let d',s' = flatten_defs d' s in
      d@d', s'
    | Sif (c,t,e) ->
      let d, t' = flatten_defs d t in
      let d, e' = flatten_defs d e in
      d,Sif(c,t',e')
    | Swhile (c,s) ->
      let d, s' = flatten_defs d s in
      d, Swhile (c, s')
    | Sfor (e1,e2,e3,s) ->
      let d, s' = flatten_defs d s in
      d, Sfor(e1,e2,e3,s')
    | s -> d,s


  let rec group_defs_by_type l =
    (* heuristic to reduce the number of lines of defs*)
    let rec group_types t1 t2 =
      match t1, t2 with
      | Tsyntax (s1, l1), Tsyntax (s2, l2) ->
        List.length l1 = List.length l2
        && List.for_all2 group_types l1 l2
        && (s1 = s2)
        && (not (String.contains s1 '*'))
      | Tsyntax _, _ | _, Tsyntax _ -> false
      | t1, t2 -> t1 = t2
    in
    match l with
    | [] | [_] -> l
    | Ddecl (ty1, el1) :: Ddecl (ty2, el2) :: l'
        when group_types ty1 ty2
          -> group_defs_by_type (Ddecl(ty1, el1@el2)::l')
    | Ddecl (ty1, el1) :: Ddecl (ty2, el2) :: Ddecl (ty3, el3) :: l'
        when group_types ty1 ty3
          -> group_defs_by_type (Ddecl (ty1, el1@el3) :: Ddecl (ty2, el2) :: l')
    | Ddecl (ty1, el1) :: Ddecl (ty2, el2) :: Ddecl (ty3, el3) :: l'
        when group_types ty2 ty3
          -> group_defs_by_type (Ddecl (ty1, el1) :: Ddecl (ty2, el2@el3) :: l')
    | Ddecl (ty1, el1) :: l' ->
      Ddecl (ty1, el1) :: group_defs_by_type l'
    | _ -> l

  let rec elim_empty_blocks = function
    | Sblock ([], s) -> elim_empty_blocks s
    | Sblock (d,s) -> Sblock (d, elim_empty_blocks s)
    | Sseq (s1,s2) -> Sseq (elim_empty_blocks s1, elim_empty_blocks s2)
    | Sif (c,t,e) -> Sif(c, elim_empty_blocks t, elim_empty_blocks e)
    | Swhile (c,s) -> Swhile(c, elim_empty_blocks s)
    | Sfor(e1,e2,e3,s) -> Sfor(e1,e2,e3,elim_empty_blocks s)
    | s -> s

  let rec elim_nop = function
    | Sseq (s1,s2) ->
      let s1 = elim_nop s1 in
      let s2 = elim_nop s2 in
      begin match s1,s2 with
      | Snop, Snop -> Snop
      | Snop, s | s, Snop -> s
      | _ -> Sseq(s1,s2)
      end
    | Sblock (d,s) ->
      let s = elim_nop s in
      begin match d, s with
      | [], Snop -> Snop
      | _ -> Sblock(d,s)
      end
    | Sif (c,t,e) -> Sif(c, elim_nop t, elim_nop e)
    | Swhile (c,s) -> Swhile (c, elim_nop s)
    | Sfor(e1,e2,e3,s) -> Sfor(e1,e2,e3,elim_nop s)
    | s -> s

  let rec add_to_last_call params = function
    | Sblock (d,s) -> Sblock (d, add_to_last_call params s)
    | Sseq (s1,s2) when not (is_nop s2) ->
      Sseq (s1, add_to_last_call params s2)
    | Sseq (s1,_) -> add_to_last_call params s1
    | Sexpr (Ecall(fname, args)) ->
      Sexpr (Ecall(fname, params@args)) (*change name to ensure no renaming ?*)
    | Sreturn (Ecall (fname, args)) ->
      Sreturn (Ecall(fname, params@args))
    | _ -> raise (Unsupported "tuple pattern matching with too complex def")

end

type info = Pdriver.printer_args = private {
  env         : Env.env;
  prelude     : Printer.prelude;
  thprelude   : Printer.prelude_map;
  blacklist   : Printer.blacklist;
  syntax      : Printer.syntax_map;
  converter   : Printer.syntax_map;
}

module Print = struct

  open C
  open Format
  open Printer
  open Pp

  exception Unprinted of string

  let c_keywords = ["auto"; "break"; "case"; "char"; "const"; "continue"; "default"; "do"; "double"; "else"; "enum"; "extern"; "float"; "for"; "goto"; "if"; "int"; "long"; "register"; "return"; "short"; "signed"; "sizeof"; "static"; "struct"; "switch"; "typedef"; "union"; "unsigned"; "void"; "volatile"; "while" ]

  let () = assert (List.length c_keywords = 32)

  let sanitizer = sanitizer char_to_lalpha char_to_alnumus
  let printer = create_ident_printer c_keywords ~sanitizer

  let print_ident fmt id = fprintf fmt "%s" (id_unique printer id)

  let protect_on x s = if x then "(" ^^ s ^^ ")" else s

  let extract_stars ty =
    let rec aux acc = function
      | Tptr t -> aux (acc+1) t
      | t -> (acc, t)
    in
  aux 0 ty

  let rec print_ty ?(paren=false) fmt = function
    | Tvoid -> fprintf fmt "void"
    | Tsyntax (s, tl) ->
      syntax_arguments
	s
        (print_ty ~paren:false) fmt tl
    | Tptr ty -> fprintf fmt "%a *" (print_ty ~paren:true) ty
    (* should be handled in extract_stars *)
    | Tarray (ty, expr) ->
      fprintf fmt (protect_on paren "%a[%a]")
        (print_ty ~paren:true) ty (print_expr ~paren:false) expr
    | Tstruct _ -> raise (Unprinted "structs")
    | Tunion _ -> raise (Unprinted "unions")
    | Tnamed id -> print_ident fmt id
    | Tnosyntax -> raise (Unprinted "type without syntax")

  and print_unop fmt = function
    | Unot -> fprintf fmt "!"
    | Ustar -> fprintf fmt "*"
    | Uaddr -> fprintf fmt "&"

  and print_binop fmt = function
    | Band -> fprintf fmt "&&"
    | Bor -> fprintf fmt "||"
    | Beq -> fprintf fmt "=="
    | Bne -> fprintf fmt "!="
    | Bassign -> fprintf fmt "="

  and print_expr ~paren fmt = function
    | Enothing -> Format.printf "enothing"; ()
    | Eunop(u,e) -> fprintf fmt (protect_on paren "%a %a")
      print_unop u (print_expr ~paren:true) e
    | Ebinop(b,e1,e2) ->
      fprintf fmt (protect_on paren "%a %a %a")
        (print_expr ~paren:true) e1 print_binop b (print_expr ~paren:true) e2
    | Equestion(c,t,e) ->
      fprintf fmt (protect_on paren "%a ? %a : %a")
        (print_expr ~paren:true) c
        (print_expr ~paren:true) t
        (print_expr ~paren:true) e
    | Ecast(ty, e) ->
      fprintf fmt (protect_on paren "(%a)%a")
        (print_ty ~paren:false) ty (print_expr ~paren:true) e
    | Ecall (e,l) -> fprintf fmt (protect_on paren "%a(%a)")
      (print_expr ~paren:true) e (print_list comma (print_expr ~paren:false)) l
    | Econst c -> print_const fmt c
    | Evar id -> print_ident fmt id
    | Esize_expr e ->
      fprintf fmt (protect_on paren "sizeof(%a)") (print_expr ~paren:false) e
    | Esize_type ty ->
      fprintf fmt (protect_on paren "sizeof(%a)") (print_ty ~paren:false) ty
    | Eindex _ | Edot _ | Earrow _ -> raise (Unprinted "struct/array access")
    | Esyntax (s, t, args, lte,_) ->
      gen_syntax_arguments_typed snd (fun _ -> args)
        (if paren then ("("^s^")") else s)
        (fun fmt (e,_t) -> print_expr ~paren:false fmt e)
        (print_ty ~paren:false) (C.Enothing,t) fmt lte

  and print_const  fmt = function
    | Cint s | Cfloat s | Cchar s | Cstring s -> fprintf fmt "%s" s

  let print_id_init ~stars fmt ie =
    (if stars > 0
    then fprintf fmt "%s " (String.make stars '*')
    else ());
    match ie with
    | id, Enothing -> print_ident fmt id
    | id,e -> fprintf fmt "%a = %a" print_ident id (print_expr ~paren:false) e

  let rec print_stmt ~braces fmt = function
    | Snop -> Format.printf "snop"; ()
    | Sexpr e -> fprintf fmt "%a;" (print_expr ~paren:false) e;
    | Sblock ([] ,s) when (not braces || (one_stmt s && not (is_nop s))) ->
      (print_stmt ~braces:false) fmt s
    | Sblock b -> fprintf fmt "@[<hov>{@\n  @[<hov>%a@]@\n}@]" print_body b
    | Sseq (s1,s2) -> fprintf fmt "%a@\n%a"
      (print_stmt ~braces:false) s1
      (print_stmt ~braces:false) s2
    | Sif(c,t,e) when is_nop e ->
       fprintf fmt "if(%a)@\n%a" (print_expr ~paren:false) c
         (print_stmt ~braces:true) (Sblock([],t))
    | Sif (c,t,e) -> fprintf fmt "if(%a)@\n%a@\nelse@\n%a"
      (print_expr ~paren:false) c
      (print_stmt ~braces:true) (Sblock([],t))
      (print_stmt ~braces:true) (Sblock([],e))
    | Swhile (e,b) -> fprintf fmt "while (%a)@;<1 2>%a"
      (print_expr ~paren:false) e (print_stmt ~braces:true) (Sblock([],b))
    | Sfor _ -> raise (Unprinted "for loops")
    | Sbreak -> fprintf fmt "break;"
    | Sreturn Enothing -> fprintf fmt "return;"
    | Sreturn e -> fprintf fmt "return %a;" (print_expr ~paren:true) e

  and print_def fmt def =
    try match def with
    | Dfun (id,(rt,args),body) ->
       fprintf fmt "%a %a(@[%a@])@ @[<hov>{@;<1 2>@[<hov>%a@]@\n}@\n@]"
               (print_ty ~paren:false) rt
               print_ident id
               (print_list comma
			   (print_pair_delim nothing space nothing
					     (print_ty ~paren:false) print_ident))
	       args
               print_body body
    | Dproto (id, (rt, args)) ->
      fprintf fmt "%a %a(@[%a@]);@;"
        (print_ty ~paren:false) rt
        print_ident id
        (print_list comma
           (print_pair_delim nothing space nothing
			     (print_ty ~paren:false) print_ident))
	args
    | Ddecl (ty, lie) ->
      let nb, ty = extract_stars ty in
      assert (nb=0);
      fprintf fmt "%a @[<hov>%a@];"
	(print_ty ~paren:false) ty
	(print_list comma (print_id_init ~stars:nb)) lie
    | Dinclude id ->
       fprintf fmt "#include<%a.h>@;" print_ident id
    | Dtypedef (ty,id) ->
       fprintf fmt "@[<hov>typedef@ %a@;%a;@]"
	       (print_ty ~paren:false) ty print_ident id
    with Unprinted s -> Format.printf "Missed a def because : %s@." s

  and print_body fmt (def, s) =
    if def = []
    then print_stmt ~braces:true fmt s
    else
      print_pair_delim nothing newline nothing
        (print_list newline print_def)
        (print_stmt ~braces:true)
        fmt (def,s)

  let print_file fmt info ast =
    Mid.iter (fun _ sl -> List.iter (fprintf fmt "%s\n") sl) info.thprelude;
    newline fmt ();
    fprintf fmt "@[<v>%a@]@." (print_list newline print_def) ast

end

module Translate = struct
  open Pdecl
  open Ity
  open Ty
  open Expr
  open Term
  open Printer
  open Pmodule

  let rec ty_of_ty info ty =
    match ty.ty_node with
    | Tyvar v ->
      begin match query_syntax info.syntax v.tv_name
        with
        | Some s -> C.Tsyntax (s, [])
        | None -> C.Tnamed (v.tv_name)
      end
    | Tyapp (ts, tl) ->
       begin match query_syntax info.syntax ts.ts_name
        with
        | Some s -> C.Tsyntax (s, List.map (ty_of_ty info) tl)
        | None -> C.Tnosyntax
       end

  let pv_name pv = pv.pv_vs.vs_name

  type syntax_env = { in_unguarded_loop : bool;
                      computes_return_value : bool;
		      returns_tuple: bool * ident list;
                      breaks : Sid.t;
                      returns : Sid.t; }

  let rec expr info env (e:expr) : C.body =
    if e_ghost e then (Format.printf "translating ghost expr@."; C.([], Snop))
    else if is_e_void e then
      if env.computes_return_value
      then C.([], Sreturn(Enothing))
      else C.([], Snop)
    else if is_e_true e then expr info env (e_nat_const 1)
    else if is_e_false e then expr info env (e_nat_const 0)
    else match e.e_node with
    | Evar pv ->
       let e = C.Evar(pv_name pv) in
       C.([], if env.computes_return_value then Sreturn e else Sexpr e)
    | Econst (Number.ConstInt ic) ->
      let n = Number.compute_int ic in
      let e = C.(Econst (Cint (BigInt.to_string n))) in
      C.([], if env.computes_return_value then Sreturn e else Sexpr e)
    | Econst _ -> raise (Unsupported "real constants")
    | Eexec (ce, _cty) ->
      begin match ce.c_node with
      | Cfun e -> expr info env e
      | Capp (rs, pvsl) ->
	 if is_rs_tuple rs && env.computes_return_value
	 then begin
	     match env.returns_tuple with
	     | true, rl ->
		let args =
                  List.filter
                    (fun pv -> not (pv.pv_ghost
				    || ity_equal pv.pv_ity ity_unit))
		    pvsl
                in
		assert (List.length rl = List.length args);
		C.([],
		   List.fold_right2 (fun res arg acc ->
				     Sseq(Sexpr(Ebinop(Bassign,
						       Eunop(Ustar,Evar(res)),
						       Evar(pv_name arg))),
					 acc))
				    rl args (Sreturn(Enothing)))
	     | _ -> assert false
	   end
	 else
	   let e =
             match
               (query_syntax info.syntax rs.rs_name,
                query_syntax info.converter rs.rs_name) with
               | _, Some s
               | Some s, _ ->
                 begin
                   try
                     let _ = Str.search_forward
                       (Str.regexp "[%]\\([tv]?\\)[0-9]+") s 0 in
                     let params =
		       List.map (fun pv -> (C.Evar(pv_name pv),
                                            ty_of_ty info (ty_of_ity pv.pv_ity)))
		         pvsl in
		     let rty = ty_of_ity e.e_ity in
		     let rtyargs = match rty.ty_node with
		       | Tyvar _ -> [||]
		       | Tyapp (_,args) ->
                         Array.of_list (List.map (ty_of_ty info) args)
		     in
		     C.Esyntax(s,ty_of_ty info rty, rtyargs, params,
                               Mid.mem rs.rs_name info.converter)
                   with Not_found ->
		     let args = List.filter
		       (fun pv -> not (pv.pv_ghost
				       || ity_equal pv.pv_ity ity_unit))
		       pvsl in
                     if pvsl=[]
                     then C.(Esyntax(s, Tnosyntax, [||], [], true)) (*constant*)
                     else
                     (*function defined in the prelude *)
		     C.(Ecall(Esyntax(s, Tnosyntax, [||], [], true),
			      List.map (fun pv -> Evar(pv_name pv)) args))
                 end
               | _ ->
                 let args = List.filter
		   (fun pv -> not (pv.pv_ghost
				   || ity_equal pv.pv_ity ity_unit))
		   pvsl in
		 C.(Ecall(Evar(rs.rs_name),
			  List.map (fun pv -> Evar(pv_name pv)) args))
         in
	   C.([],
              if env.computes_return_value
	      then
                if (ity_equal rs.rs_cty.cty_result ity_unit)
                then Sseq(Sexpr e, Sreturn Enothing)
                else Sreturn e
              else Sexpr e)
      | _ -> raise (Unsupported "Cpur/Cany") (*TODO clarify*)
      end
    | Eassign _ -> raise (Unsupported "mutable field assign")
    | Elet (ld,e) ->
      begin match ld with
      | LDvar (pv,le) ->
        (*Format.printf "let %s@." pv.pv_vs.vs_name.id_string;*)
        if pv.pv_ghost
        (*TODO check it's actually unused *)
        then expr info env e
        else if ity_equal pv.pv_ity ity_unit
             || pv.pv_vs.vs_name.id_string = "_"
        then let env' = {env with computes_return_value = false} in
             ([], C.Sseq (C.Sblock(expr info env' le),
		          C.Sblock(expr info env e)))
        else begin
          match le.e_node with
          | Econst (Number.ConstInt ic) ->
            let n = Number.compute_int ic in
            let ce = C.(Econst (Cint (BigInt.to_string n))) in
	    Format.printf "propagate constant %s for var %s@."
			  (BigInt.to_string n) (pv_name pv).id_string;
            C.propagate_in_block (pv_name pv) ce (expr info env e)
          | Eexec ({c_node = Capp(rs,_); _},_)
              when Mid.mem rs.rs_name info.converter ->
            begin match expr info {env with computes_return_value = false} le
              with
            | [], C.Sexpr(se) ->
              C.propagate_in_block (pv_name pv) se (expr info env e)
            | _ -> assert false
            end
          | _->
            let t = ty_of_ty info (ty_of_ity pv.pv_ity) in
            match expr info {env with computes_return_value = false} le with
            | [], C.Sexpr((C.Esyntax(_,_,_,_,b) as se))
                when b (* converter *) ->
              Format.printf "propagate converter for var %s@."
                (pv_name pv).id_string;
              C.propagate_in_block (pv_name pv) se (expr info env e)
            | d,s ->
              let initblock = d, C.assignify (pv_name pv) s in
              [ C.Ddecl (t, [pv_name pv, C.Enothing]) ],
              C.Sseq (C.Sblock initblock, C.Sblock (expr info env e))
        end
      | LDsym _ -> raise (Unsupported "LDsym")
      | LDrec _ -> raise (Unsupported "LDrec") (* TODO for rec at least*)
      end
    | Eif (cond, th, el) ->
       let c = expr info {env with computes_return_value = false} cond in
       let t = expr info env th in
       let e = expr info env el in
       begin match c with
	     | [], C.Sexpr c ->
		if is_e_false th && is_e_true el
		then C.([], Sexpr(Eunop(Unot, c)))
		else [], C.Sif(c,C.Sblock t, C.Sblock e)
	     | cdef, cs ->
		let cid = id_register (id_fresh "cond") in (* ? *)
		C.Ddecl (C.Tsyntax ("int",[]), [cid, C.Enothing])::cdef,
		C.Sseq (C.assignify cid cs,
                        C.Sif (C.Evar cid, C.Sblock t, C.Sblock e))
       (* TODO detect empty branches and replace with Snop, detect and/or*)
       end
    | Ewhile (c,_,_,b) ->
      Format.printf "while@.";
      let cd, cs = expr info {env with computes_return_value = false} c in
      (* this is needed so that the extracted expression has all
         needed variables in its scope *)
      let cd, cs = C.flatten_defs cd cs in
      let cd = C.group_defs_by_type cd in
      let env' = { computes_return_value = false;
                   in_unguarded_loop = true;
		   returns_tuple = env.returns_tuple;
                   returns = env.returns;
                   breaks =
                     if env.in_unguarded_loop
                     then Sid.empty else env.breaks } in
      let b = expr info  env' b in
      begin match cs with
      | C.Sexpr ce -> cd, C.Swhile (ce, C.Sblock b)
      | _ ->
        begin match C.get_last_expr cs with
        | C.Snop, e -> cd, C.(Swhile(e, C.Sblock b))
        | s,e -> cd, C.(Swhile(Econst (Cint "1"),
                     Sseq(s,
                          Sseq(Sif(Eunop(Unot, e), Sbreak, Snop),
                               C.Sblock b))))
        end
      end
    | Etry (b, exm) ->
      Format.printf "TRY@.";
      let is_while = match b.e_node with Ewhile _ -> true | _-> false in
      let breaks,returns = Mexn.fold
        (fun xs (pvsl,r) (bs,rs) ->
          let id = xs.xs_name in
          match pvsl, r.e_node with
          | [pv], Evar pv' when pv_equal pv pv' && env.computes_return_value ->
            (bs, Sid.add id rs)
          | [], _ when is_e_void r && is_while ->
            (Sid.add id bs, rs)
          |_ -> raise (Unsupported "non break/return exception in try"))
        exm (Sid.empty, env.returns)
      in
      let env' = { computes_return_value = env.computes_return_value;
                   in_unguarded_loop = false;
		   returns_tuple = env.returns_tuple;
                   breaks = breaks;
                   returns = returns;
                 } in
      expr info env' b
    | Eraise (xs,_) when Sid.mem xs.xs_name env.breaks ->
      Format.printf "BREAK@.";
      ([], C.Sbreak)
    | Eraise (xs,r) when Sid.mem xs.xs_name env.returns ->
      Format.printf "RETURN@.";
      expr info {env with computes_return_value = true} r
    | Eraise _ -> raise (Unsupported "non break/return exception raised")
    | Efor _ -> raise (Unsupported "for loops")  (*TODO*)
    | Eassert _ -> [], C.Snop
      (* let (a,b) = f(...) in *)
    | Ecase (e1,[{pp_pat = {pat_node = Papp(ls,rets)}}, e2])
        when is_fs_tuple ls
          && List.for_all (fun p ->
            match p.pat_node with Pvar _ -> true |_-> false)
            rets
          ->
      let rets, defs = List.fold_right
        (fun p (r, d)-> match p.pat_node with
        | Pvar vs -> (C.(Eunop(Uaddr,Evar(vs.vs_name)))::r,
		     C.Ddecl(ty_of_ty info vs.vs_ty, [vs.vs_name, C.Enothing])::d)
        | _ -> assert false )
        rets ([], []) in
      let d,s = expr info {env with computes_return_value = false} e1 in
      let s' = C.add_to_last_call rets s in
      let b = expr info env e2 in
      d@defs, C.(Sseq(s', Sblock b))
    | Ecase _ -> raise (Unsupported "pattern matching")
    | Eghost _ | Epure _ | Eabsurd -> assert false

  let pdecl info (pd:Pdecl.pdecl) : C.definition list =
    match pd.pd_node with
    | PDlet (LDsym (rs, ce)) ->
      let fname = rs.rs_name in
      Format.printf "PDlet rsymbol %s@." fname.id_string;
      if rs_ghost rs
      then begin Format.printf "is ghost@."; [] end
      else
      begin try
              if Mid.mem fname info.syntax
              then (Format.printf "has syntax@."; [])
              else
                let params = List.map
		  (fun pv -> ty_of_ty info pv.pv_vs.vs_ty, pv_name pv)
		  (List.filter
		     (fun pv -> not pv.pv_ghost
                       && not (ity_equal pv.pv_ity ity_unit))
		     rs.rs_cty.cty_args) in
                begin match ce.c_node with
                      | Cfun e ->
			 let env = { computes_return_value = true;
				     in_unguarded_loop = false;
				     returns_tuple = false, [];
				     returns = Sid.empty;
				     breaks = Sid.empty; } in
			 let rity = rs.rs_cty.cty_result in
			 let is_simple_tuple ity =
			   let arity_zero = function
			     | Ityapp(_,a,r) -> a = [] && r = []
			     | Ityreg { reg_args = a; reg_regs = r } ->
                               a = [] && r = []
			     | Ityvar _ -> true
			   in
			   (match ity.ity_node with
			    | Ityapp ({its_ts = s},_,_)
                            | Ityreg { reg_its = {its_ts = s}; }
			      -> is_ts_tuple s
			    | _ -> false)
			   && (ity_fold
                                 (fun acc ity ->
                                   acc && arity_zero ity.ity_node) true ity)
			 in
			 (* FIXME is it necessary to have arity 0 in regions ?*)
			 let rtype =
			   if ity_equal rity ity_unit
			   then C.Tvoid
			   else ty_of_ty info (ty_of_ity rity) in
			 let env, rtype, params = match rtype with
			   | C.Tnosyntax when is_simple_tuple rity ->
			      (* instead of returning a tuple, return
			      void and assign the result to addresses
			      passed as parameters *)
			      let returns =
				let f ity b acc =
				  if b.its_visible
				  then (C.Tptr(ty_of_ty info (ty_of_ity ity)),
					id_register (id_fresh "result"))::acc
				  else acc
				in
				match rity.ity_node with
				| Ityapp(s, tl,_)
				| Ityreg { reg_its = s; reg_args = tl } ->
				   List.fold_right2 f tl s.its_arg_flg []
				| Ityvar _ -> assert false
			      in
			      {env with returns_tuple = true, List.map snd returns},
			      C.Tvoid,
			      returns@params
			   | _ -> env, rtype, params
			 in
			 let d,s = expr info env e in
                         (*TODO check if we want this flatten*)
			 let d,s = C.flatten_defs d s in
                         let d = C.group_defs_by_type d in
			 let s = C.elim_nop s in
			 let s = C.elim_empty_blocks s in
			 [C.Dfun (fname, (rtype,params), (d,s))]
                | _ -> raise (Unsupported
                                "Non-function with no syntax in toplevel let")
	        end
        with Unsupported s -> Format.printf "Unsupported : %s@." s; []
      end
    | PDtype [{itd_its = its}] ->
      let id = its.its_ts.ts_name in
      Format.printf "PDtype %s@." id.id_string;
      begin
        match its.its_ts.ts_def with
        | Some def -> [C.Dtypedef (ty_of_ty info def, id)]
        | None ->
          begin match query_syntax info.syntax id with
          | Some _ -> []
          | None ->
            raise (Unsupported "type declaration without syntax or alias")
          end
      end

    | _ -> [] (*TODO exn ? *)

  let munit info = function
    | Udecl pd -> pdecl info pd
    | Uuse _m -> (*[C.Dinclude m.mod_theory.Theory.th_name]*) []
    | Uclone _ -> raise (Unsupported "clone")
    | Umeta _ -> raise (Unsupported "meta")
    | Uscope _ -> []

  let translate (info:info) (m:pmodule) : C.file =
    Format.printf "Translating module %s@."
      m.mod_theory.Theory.th_name.id_string;
    try List.flatten (List.map (munit info) m.mod_units)
    with
    | Unsupported s ->
      Format.printf "Failed because of unsupported construct: %s@." s; []
end
(*TODO simplifications : propagate constants, collapse blocks with only a statement and no def*)



let fg ?fname m =
  let n = m.Pmodule.mod_theory.Theory.th_name.Ident.id_string in
  match fname with
  | None -> n ^ ".c"
  | Some f -> f ^ "__" ^ n ^ ".c"

<<<<<<< HEAD
open Format

let pr args ?old ?fname ~flat m fmt d =
  ignore(args);
  ignore(old);
  ignore(m);
  ignore(d);
  ignore(fname);
  ignore(flat);
  fprintf fmt "#include <stdio.h>\n\
\n\
int main() {\n\
  printf \"Extraction from WhyML to C not yet implemented\\n\";\n\
  return 1;\n\
}\n\
"
=======
let pr args ?old fmt m =
  ignore(old);
  let ast = Translate.translate args m in
  try Print.print_file fmt args ast
  with Print.Unprinted s -> (Format.printf "Could not print: %s@." s;
		       Format.fprintf fmt "/* Dummy file */@.")
>>>>>>> 76ada34b

let () = Pdriver.register_printer "c" ~desc:"printer for C code" fg pr<|MERGE_RESOLUTION|>--- conflicted
+++ resolved
@@ -681,7 +681,7 @@
     | Etry (b, exm) ->
       Format.printf "TRY@.";
       let is_while = match b.e_node with Ewhile _ -> true | _-> false in
-      let breaks,returns = Mexn.fold
+      let breaks,returns = Mxs.fold
         (fun xs (pvsl,r) (bs,rs) ->
           let id = xs.xs_name in
           match pvsl, r.e_node with
@@ -843,38 +843,17 @@
 end
 (*TODO simplifications : propagate constants, collapse blocks with only a statement and no def*)
 
-
-
 let fg ?fname m =
   let n = m.Pmodule.mod_theory.Theory.th_name.Ident.id_string in
   match fname with
   | None -> n ^ ".c"
   | Some f -> f ^ "__" ^ n ^ ".c"
 
-<<<<<<< HEAD
-open Format
-
-let pr args ?old ?fname ~flat m fmt d =
-  ignore(args);
-  ignore(old);
-  ignore(m);
-  ignore(d);
-  ignore(fname);
-  ignore(flat);
-  fprintf fmt "#include <stdio.h>\n\
-\n\
-int main() {\n\
-  printf \"Extraction from WhyML to C not yet implemented\\n\";\n\
-  return 1;\n\
-}\n\
-"
-=======
-let pr args ?old fmt m =
+let pr args ?old ?fname ~flat m fmt _d =
   ignore(old);
   let ast = Translate.translate args m in
   try Print.print_file fmt args ast
   with Print.Unprinted s -> (Format.printf "Could not print: %s@." s;
 		       Format.fprintf fmt "/* Dummy file */@.")
->>>>>>> 76ada34b
 
 let () = Pdriver.register_printer "c" ~desc:"printer for C code" fg pr