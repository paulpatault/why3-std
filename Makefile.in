####################################################################
#                                                                  #
#  The Why3 Verification Platform   /   The Why3 Development Team  #
#  Copyright 2010-2019   --   Inria - CNRS - Paris-Sud University  #
#                                                                  #
#  This software is distributed under the terms of the GNU Lesser  #
#  General Public License version 2.1, with the special exception  #
#  on linking described in file LICENSE.                           #
#                                                                  #
####################################################################

VERBOSEMAKE ?= @enable_verbose_make@

ifeq ($(VERBOSEMAKE),yes)
  SHOW = @true
  HIDE =
else
  SHOW = @echo
  HIDE = @
endif

# install the binaries
DESTDIR =

prefix	    = @prefix@
exec_prefix = @exec_prefix@
datarootdir = @datarootdir@

BINDIR  = $(DESTDIR)@bindir@
LIBDIR  = $(DESTDIR)@libdir@
DATADIR = $(DESTDIR)@datarootdir@
MANDIR  = $(DESTDIR)@mandir@
TOOLDIR = $(LIBDIR)/why3/commands

# OS specific stuff
EXE   = @EXE@

# other variables
CC        = @CC@
MKDIR_P   = @MKDIR_P@
INSTALL   = @INSTALL@
INSTALL_DATA = @INSTALL_DATA@
OCAMLC    = @OCAMLC@
OCAMLOPT  = @OCAMLOPT@
OCAMLDEP  = @OCAMLDEP@
OCAMLFIND = @OCAMLFIND@
OCAMLLEX  = @OCAMLLEX@
OCAMLYACC = @OCAMLYACC@
OCAMLDOC  = @OCAMLDOC@
OCAMLLIB  = @OCAMLLIB@
OCAMLINSTALLLIB  = $(DESTDIR)@OCAMLINSTALLLIB@
OCAMLBEST = @OCAMLBEST@
OCAMLVERSION = @OCAMLVERSION@
COQC      = @COQC@
COQDEP    = @COQDEP@
FRAMAC_LIBDIR = $(DESTDIR)@FRAMAC_LIBDIR@
MENHIR	  = @MENHIR@

DEPFLAGS = -slash

ifeq (@enable_why3_lib@,yes)
DEPFLAGS += -I lib/why3
endif
ifeq (@OCAMLBEST@,opt)
# the semantics of the -native flag changed in ocaml 4.03.0
#DEPFLAGS += -native
endif

ifeq (@LATEX@,rubber)
   LATEXCOMP=rubber --warn all --pdf
   LATEXCLEAN=rubber --pdf --clean
endif

ifeq (@LATEX@,latexmk)
   LATEXCOMP=latexmk --pdf
   LATEXCLEAN=latexmk --pdf -C
endif

ifeq (@LATEX@,pdflatex)
   LATEXCOMP=pdflatex
   LATEXCLEAN=true
endif

HEVEA = @HEVEA@
HACHA = @HACHA@
EMACS = @EMACS@

#PSVIEWER  = @PSVIEWER@
#PDFVIEWER = @PDFVIEWER@

<<<<<<< HEAD
INCLUDES = @ZIPINCLUDE@ @MENHIRINCLUDE@ @INFERINCLUDE@
=======
INCLUDES = @WHY3INCLUDE@ @SEQINCLUDE@ @REINCLUDE@ @ZIPINCLUDE@ @MENHIRINCLUDE@ @NUMINCLUDE@ @MLMPFRINCLUDE@
>>>>>>> 91cc52d6

# warnings are enabled and non fatal by default, except:
# - disabled:
#   4    Fragile pattern matching: matching that will remain complete even
#        if additional constructors are added to one of the variant types
#        matched.
#   9    Missing fields in a record pattern.
#   41   Ambiguous constructor or label name.
#   44   Open statement shadows an already defined identifier.
#   45   Open statement shadows an already defined label or constructor.
#   50   Unexpected documentation comment.
#   52   The argument of this constructor should not be matched against a
#        constant pattern; the actual value of the argument could change
#        in the future.
# - fatal:
#   5    Partially applied function: expression whose result has function
#        type and is ignored.
#   8    Partial match: missing cases in pattern-matching.
#   48   Implicit elimination of optional arguments.

WARNINGS = A-4-9-41-44-45-50-52@5@8@48

OFLAGS = -w $(WARNINGS) -safe-string -keep-locs -bin-annot -dtypes -g $(INCLUDES)
BFLAGS = -w $(WARNINGS) -safe-string -keep-locs -bin-annot -dtypes -g $(INCLUDES)

OLINKFLAGS = -linkall @MLMPFR_LINK@ $(EXTCMXA)
BLINKFLAGS = -linkall @MLMPFR_LINK@ $(EXTCMA)

ifeq (@enable_profiling@,yes)
OFLAGS += -g -p
endif

# see http://caml.inria.fr/mantis/view.php?id=4991
CMIHACK = -intf-suffix .cmi

# external libraries common to all binaries

EXTOBJS = menhirLib
EXTLIBS = @SEQLIB@ re unix nums dynlink @ZIPLIB@ @MLMPFR@ @WHY3LIB@

<<<<<<< HEAD
ifeq (@enable_infer@,yes)
EXTLIBS += gmp apron camllib fixpoint boxMPQ octMPQ polkaMPQ bigarray
ifeq (@ELINA@,yes)
EXTLIBS += elina
endif
endif

EXTCMA	= $(addsuffix .cma,$(EXTLIBS)) $(addsuffix .cmo,$(EXTOBJS))
EXTCMXA = $(addsuffix .cmxa,$(EXTLIBS)) $(addsuffix .cmx,$(EXTOBJS))
=======
EXTCMA	= $(addsuffix .cmo,$(EXTOBJS)) $(addsuffix .cma,$(EXTLIBS))
EXTCMXA = $(addsuffix .cmx,$(EXTOBJS)) $(addsuffix .cmxa,$(EXTLIBS))
>>>>>>> 91cc52d6

INSTALLED_LIB_EXTS = a cma cmx cmi cmxa cmxs
COMPILED_LIB_EXTS = $(INSTALLED_LIB_EXTS) o cmo cmt cmti annot dep conflicts

TOTARGET = > "$@" || (RV=$$?; rm -f "$@"; exit $${RV})

# Variables added for checking realizations
GENERATED_PREFIX_COQ="lib/coq"
GENERATED_PREFIX_ISABELLE=lib/isabelle

ifeq (@enable_why3_lib@,yes)
WHY3CMA  = lib/why3/why3.cma
WHY3CMXA = lib/why3/why3.cmxa
else
WHY3CMA  =
WHY3CMXA =
endif

###############
# main target
###############

ifeq (@enable_why3_lib@,yes)
all: @OCAMLBEST@
else
all:
endif

plugins: plugins.@OCAMLBEST@
opt: plugins.opt
byte: plugins.byte

ifeq (@enable_local@,yes)
all: install_local
endif

.PHONY: byte opt clean depend all install install-lib uninstall
.PHONY: install-bin install-data uninstall-bin uninstall-data
.PHONY: install-bash install-emacs install-framac
.PHONY: uninstall-bash uninstall-emacs uninstall-framac
.PHONY: ide install-ide uninstall-ide
.PHONY: coq install-coq uninstall-coq clean-coq
.PHONY: pvs install-pvs uninstall-pvs clean-pvs
.PHONY: install-isabelle
.PHONY: plugins plugins.byte plugins.opt

CLEANDIRS =
CLEANLIBS =
GENERATED =

##############
# Why3 library
##############

LIBGENERATED = src/util/config.ml \
	       src/util/rc.ml src/util/lexlib.ml \
	       src/util/json_parser.mli src/util/json_parser.ml \
	       src/util/json_lexer.ml src/util/mlmpfr_wrapper.ml \
	       src/parser/lexer.ml \
	       src/parser/parser.mli src/parser/parser.ml \
	       src/parser/parser_messages.ml \
	       src/driver/driver_parser.mli src/driver/driver_parser.ml \
	       src/driver/driver_lexer.ml \
	       src/driver/parse_smtv2_model_parser.mli src/driver/parse_smtv2_model_parser.ml \
	       src/driver/parse_smtv2_model_lexer.ml \
	       src/session/compress.ml src/session/xml.ml \
	       src/session/strategy_parser.ml

LIB_UTIL = config bigInt mlmpfr_wrapper util opt lists strings \
	   pp extmap extset exthtbl weakhtbl \
	   hashcons wstdlib exn_printer \
	   json_base json_parser json_lexer \
	   debug loc lexlib print_tree \
	   cmdline warning sysutil rc plugin bigInt number constant vector pqueue

LIB_CORE = ident ty term pattern decl coercion theory \
	   task pretty dterm env trans printer model_parser

LIB_DRIVER = prove_client call_provers driver_ast driver_parser driver_lexer driver \
		whyconf autodetection \
		smt2_model_defs parse_smtv2_model_parser \
		collect_data_model parse_smtv2_model_lexer parse_smtv2_model \
		parse_smtv2_model

LIB_MLW = ity expr pdecl eval_match typeinv vc pmodule dexpr big_real \
          pinterp

LIB_EXTRACT = mltree compile mlinterp pdriver ml_printer \
              c ocaml cakeml

LIB_PARSER = ptree glob typing parser_messages parser typing report lexer mlw_printer

LIB_TRANSFORM = simplify_formula inlining split_goal \
		args_wrapper detect_polymorphism reduction_engine compute \
		eliminate_definition eliminate_algebraic \
		abstract_quantifiers eliminate_unknown_types \
		eliminate_unknown_lsymbols eliminate_symbol \
		eliminate_inductive eliminate_let eliminate_if \
		libencoding discriminate encoding encoding_select \
		encoding_guards_full encoding_tags_full \
		encoding_guards encoding_tags encoding_twin \
		encoding_sort simplify_array filter_trigger \
		abstraction close_epsilon lift_epsilon \
		eliminate_epsilon intro_projections_counterexmp \
		instantiate_predicate smoke_detector \
		prop_curry eliminate_literal \
		generic_arg_trans_utils case apply subst \
		introduction ind_itp destruct cut congruence \
		intro_vc_vars_counterexmp prepare_for_counterexmp \
		induction induction_pr matching reflection

LIB_PRINTER = cntexmp_printer alt_ergo why3printer smtv1 smtv2 coq\
	      pvs isabelle \
	      simplify gappa cvc3 yices mathematica

LIB_SESSION = compress xml termcode session_itp \
              strategy strategy_parser controller_itp \
	      server_utils itp_communication \
	      itp_server json_util

ifeq (@enable_infer@,yes)
LIB_ABSINT = reduction_engine0 o2oterm o2mterm domain ai_logic trace_partitioning_domain quant_domain disjunctive_domain disjunctive_domain_fast apron_to_term union_find disjunctive_term_domain uf_domain ai_cfg infer_ai
endif

LIBMODULES =  $(addprefix src/util/, $(LIB_UTIL)) \
	      $(addprefix src/core/, $(LIB_CORE)) \
	      $(addprefix src/driver/, $(LIB_DRIVER)) \
	      $(addprefix src/mlw/, $(LIB_MLW)) \
<<<<<<< HEAD
	      $(addprefix src/absint/, $(LIB_ABSINT)) \
=======
	      $(addprefix src/extract/, $(LIB_EXTRACT)) \
>>>>>>> 91cc52d6
	      $(addprefix src/parser/, $(LIB_PARSER)) \
	      $(addprefix src/transform/, $(LIB_TRANSFORM)) \
	      $(addprefix src/printer/, $(LIB_PRINTER)) \
	      $(addprefix src/session/, $(LIB_SESSION))

<<<<<<< HEAD
ifeq (@enable_infer@,yes)
LIBDIRS = util core driver mlw parser transform printer session absint
else
LIBDIRS = util core driver mlw parser transform printer session
endif
=======
LIBDIRS = util core driver mlw extract parser transform printer session
>>>>>>> 91cc52d6
LIBINCLUDES = $(addprefix -I src/, $(LIBDIRS))

LIBDEP = $(addsuffix .dep, $(LIBMODULES))
LIBCMO = $(addsuffix .cmo, $(LIBMODULES))
LIBCMX = $(addsuffix .cmx, $(LIBMODULES))

$(LIBDEP): DEPFLAGS += $(LIBINCLUDES)
$(LIBCMO) $(LIBCMX): INCLUDES += $(LIBINCLUDES)
$(LIBCMX): OFLAGS += -for-pack Why3

$(LIBDEP): $(LIBGENERATED)

# Mlmpfr

ifeq (@found_mlmpfr@,yes)
src/util/mlmpfr_wrapper.ml: config.status src/util/mlmpfr_real.ml
	cp src/util/mlmpfr_real.ml $@
else
src/util/mlmpfr_wrapper.ml: config.status src/util/mlmpfr_dummy.ml
	cp src/util/mlmpfr_dummy.ml $@
endif

# Ocamlzip

ifeq (@enable_zip@,yes)
src/session/compress.ml: config.status src/session/compress_z.ml
	cp src/session/compress_z.ml $@
else
src/session/compress.ml: config.status src/session/compress_none.ml
	cp src/session/compress_none.ml $@
endif

<<<<<<< HEAD
ifeq (@ELINA@,yes)
src/absint/elina.ml: config.status src/session/compress_z.ml
	cp src/session/compress_z.ml $@
else
src/session/compress.ml: config.status src/session/compress_none.ml
	cp src/session/compress_none.ml $@
endif


# hide deprecated warnings for strings
=======
.PHONY: initialize_messages update-parsing-error-handling

src/parser/parser_messages.ml: src/parser/parser.mly src/parser/handcrafted.messages
	rm -f src/parser/parser_messages.ml src/parser/parser_messages.ml.tmp
	$(MENHIR) --explain --strict src/parser/parser.mly --update-errors \
	src/parser/handcrafted.messages > src/parser/handcrafted.messages.temp
	diff -b src/parser/handcrafted.messages src/parser/handcrafted.messages.temp > /dev/null; \
	RET_CODE=$$?; \
	if [ $$RET_CODE -ne 0 ]; then \
		echo "Parsing error handling must be updated, the file 'src/parser/handcrafted.messages.temp' \
contains an updated version that must be checked before replacing 'src/parser/handcrafted.messages'"; \
		exit 1; \
	fi
	rm -f src/parser/handcrafted.messages.temp
	$(MENHIR) --explain --strict src/parser/parser.mly --compile-errors \
	src/parser/handcrafted.messages > src/parser/parser_messages.ml.tmp
	mv src/parser/parser_messages.ml.tmp src/parser/parser_messages.ml

clean::
	rm -f src/parser/parser_messages.ml.tmp src/parser/handcrafted.messages.temp
>>>>>>> 91cc52d6

# debug optimisation ppx

ifeq (@enable_ppx@,yes)
src/util/ppx_debug_optim: src/util/debug_optim.ml
	$(SHOW) 'Linking $@'
	$(HIDE) $(OCAMLFIND) opt -package compiler-libs.common -linkpkg src/util/debug_optim.ml -o $@

src/transform/reflection.cmx: src/util/ppx_debug_optim
src/transform/reflection.cmx: OFLAGS += -ppx src/util/ppx_debug_optim
src/extract/mlinterp.cmx: src/util/ppx_debug_optim
src/extract/mlinterp.cmx: OFLAGS += -ppx src/util/ppx_debug_optim

clean::
	rm -f src/util/ppx_debug_optim
endif

# build targets

byte: lib/why3/why3.cma
opt:  lib/why3/why3.cmxa lib/why3/why3.cmxs

lib/why3/why3.cma: lib/why3/why3.cmo
lib/why3/why3.cmxa: lib/why3/why3.cmx
lib/why3/why3.cmxs: lib/why3/why3.cmx

lib/why3/why3.cmo: $(LIBCMO)
	$(SHOW) 'Linking  $@'
	$(HIDE)$(OCAMLC) $(BFLAGS) -pack -o $@ $^

lib/why3/why3.cmx: $(LIBCMX) lib/why3/why3.cmo
	$(SHOW) 'Linking  $@'
	$(HIDE)$(OCAMLOPT) $(OFLAGS) $(CMIHACK) -pack -o $@ $(filter %.cmx, $^)

# clean and depend

ifneq "$(MAKECMDGOALS:clean%=clean)" "clean"
-include $(LIBDEP)
endif

depend: $(LIBDEP)

CLEANDIRS += src $(addprefix src/, $(LIBDIRS))
CLEANLIBS += lib/why3/why3
GENERATED += $(LIBGENERATED)

###############
# installation
###############

uninstall-data::
	rm -rf $(DATADIR)/why3

install-data::
	$(MKDIR_P) $(DATADIR)/why3
	$(MKDIR_P) $(DATADIR)/why3/vim
	$(MKDIR_P) $(DATADIR)/why3/vim/ftdetect
	$(MKDIR_P) $(DATADIR)/why3/vim/syntax
	$(MKDIR_P) $(DATADIR)/why3/lang
	$(MKDIR_P) $(DATADIR)/why3/stdlib
	$(MKDIR_P) $(DATADIR)/why3/stdlib/mach
	$(MKDIR_P) $(DATADIR)/why3/drivers
	$(INSTALL_DATA) stdlib/*.mlw $(DATADIR)/why3/stdlib
	$(INSTALL_DATA) stdlib/mach/*.mlw $(DATADIR)/why3/stdlib/mach
	$(INSTALL_DATA) drivers/*.drv drivers/*.gen $(DATADIR)/why3/drivers
	$(INSTALL_DATA) LICENSE $(DATADIR)/why3/
	$(INSTALL_DATA) share/provers-detection-data.conf $(DATADIR)/why3/
	$(INSTALL_DATA) share/why3session.dtd $(DATADIR)/why3
	$(INSTALL_DATA) share/Makefile.config $(DATADIR)/why3
	$(INSTALL_DATA) share/vim/ftdetect/why3.vim $(DATADIR)/why3/vim/ftdetect/why3.vim
	$(INSTALL_DATA) share/vim/syntax/why3.vim $(DATADIR)/why3/vim/syntax/why3.vim
	$(INSTALL_DATA) share/lang/why3.lang $(DATADIR)/why3/lang/why3.lang
	$(INSTALL_DATA) share/lang/why3py.lang $(DATADIR)/why3/lang/why3py.lang

ifeq (@enable_local@,yes)
else
install:: install-bin install-data

uninstall:: uninstall-bin uninstall-data
	rm -rf $(LIBDIR)/why3
endif

uninstall-lib:
	if test -d $(OCAMLINSTALLLIB) -a -w $(OCAMLINSTALLLIB); then \
	  rm -rf $(OCAMLINSTALLLIB)/why3; \
	fi

uninstall:: uninstall-lib

install-lib::
	$(MKDIR_P) $(OCAMLINSTALLLIB)/why3
	$(INSTALL_DATA) $(wildcard $(addprefix lib/why3/why3., $(INSTALLED_LIB_EXTS))) \
		lib/why3/META $(OCAMLINSTALLLIB)/why3

##################
# Why3 emacs mode
##################

%.elc: %.el
	$(EMACS) --batch --no-init-file -f batch-byte-compile $<

uninstall-emacs:
	rm -f $(DATADIR)/emacs/site-lisp/why3.el
	rm -f $(DATADIR)/emacs/site-lisp/why3.elc

uninstall:: uninstall-emacs

install-emacs:
	$(MKDIR_P) $(DATADIR)/emacs/site-lisp/
	$(INSTALL_DATA) share/emacs/why3.el $(DATADIR)/emacs/site-lisp/why3.el
ifeq (@enable_emacs_compilation@,yes)
	$(INSTALL_DATA) share/emacs/why3.elc $(DATADIR)/emacs/site-lisp/why3.elc
endif

install:: install-emacs

ifeq (@enable_emacs_compilation@,yes)
all: share/emacs/why3.elc
endif


##################
# Why3 plugins
##################

PLUGGENERATED = plugins/tptp/tptp_lexer.ml \
		plugins/tptp/tptp_parser.ml plugins/tptp/tptp_parser.mli \
		plugins/python/py_lexer.ml \
		plugins/python/py_parser.ml plugins/python/py_parser.mli \
<<<<<<< HEAD
		plugins/absint/absint.ml \
=======
		plugins/microc/mc_lexer.ml \
		plugins/microc/mc_parser.ml plugins/microc/mc_parser.mli \
>>>>>>> 91cc52d6
		plugins/parser/dimacs.ml \
		plugins/ada_terms/ada_lexer.ml \
		plugins/ada_terms/ada_parser.ml plugins/ada_terms/ada_parser.mli

PLUG_PARSER = genequlin dimacs
PLUG_PRINTER =
PLUG_TRANSFORM =
PLUG_TPTP = tptp_ast tptp_parser tptp_typing tptp_lexer tptp_printer
PLUG_PYTHON = py_ast py_parser py_lexer py_main
<<<<<<< HEAD
PLUG_ABSINT = absint

PLUGINS = genequlin dimacs tptp python absint

TPTPMODULES = $(addprefix plugins/tptp/, $(PLUG_TPTP))
PYTHONMODULES = $(addprefix plugins/python/, $(PLUG_PYTHON))
ABSINTMODULES = $(addprefix plugins/absint/, $(PLUG_ABSINT))
=======
PLUG_MICROC = mc_ast mc_parser mc_lexer mc_main
PLUG_ADA = ada_nametable ada_parser ada_lexer ada_main

PLUGINS = genequlin dimacs tptp python microc ada

TPTPMODULES = $(addprefix plugins/tptp/, $(PLUG_TPTP))
PYTHONMODULES = $(addprefix plugins/python/, $(PLUG_PYTHON))
MICROCMODULES = $(addprefix plugins/microc/, $(PLUG_MICROC))
ADAMODULES = $(addprefix plugins/ada_terms/, $(PLUG_ADA))
>>>>>>> 91cc52d6

TPTPCMO = $(addsuffix .cmo, $(TPTPMODULES))
TPTPCMX = $(addsuffix .cmx, $(TPTPMODULES))

PYTHONCMO = $(addsuffix .cmo, $(PYTHONMODULES))
PYTHONCMX = $(addsuffix .cmx, $(PYTHONMODULES))

<<<<<<< HEAD
ABSINTCMO = $(addsuffix .cmo, $(ABSINTMODULES))
ABSINTCMX = $(addsuffix .cmx, $(ABSINTMODULES))

=======
MICROCCMO = $(addsuffix .cmo, $(MICROCMODULES))
MICROCCMX = $(addsuffix .cmx, $(MICROCMODULES))

ADACMO = $(addsuffix .cmo, $(ADAMODULES))
ADACMX = $(addsuffix .cmx, $(ADAMODULES))
>>>>>>> 91cc52d6

ifeq (@enable_hypothesis_selection@,yes)
PLUG_TRANSFORM += hypothesis_selection
PLUGINS += hypothesis_selection

lib/plugins/hypothesis_selection.cmxs: INCLUDES += -I @OCAMLGRAPHLIB@
lib/plugins/hypothesis_selection.cmo:  INCLUDES += -I @OCAMLGRAPHLIB@
lib/plugins/hypothesis_selection.cmxs: OFLAGS += graph.cmxa
lib/plugins/hypothesis_selection.cmo:  BFLAGS += graph.cmo
endif

PLUGMODULES = $(addprefix plugins/parser/, $(PLUG_PARSER)) \
	      $(addprefix plugins/printer/, $(PLUG_PRINTER)) \
	      $(addprefix plugins/transform/, $(PLUG_TRANSFORM)) \
<<<<<<< HEAD
	      $(TPTPMODULES) $(PYTHONMODULES) $(ABSINTMODULES)
=======
	      $(TPTPMODULES) $(PYTHONMODULES) $(MICROCMODULES) \
	      $(ADAMODULES)
>>>>>>> 91cc52d6

PLUGDEP = $(addsuffix .dep, $(PLUGMODULES))
PLUGCMO = $(addsuffix .cmo, $(PLUGMODULES))
PLUGCMX = $(addsuffix .cmx, $(PLUGMODULES))

<<<<<<< HEAD
PLUGDIRS = parser printer transform tptp python absint
=======
PLUGDIRS = parser printer transform tptp python microc ada_terms
>>>>>>> 91cc52d6
PLUGINCLUDES = $(addprefix -I plugins/, $(PLUGDIRS))

$(PLUGDEP): DEPFLAGS += $(PLUGINCLUDES)
$(PLUGCMO) $(PLUGCMX): INCLUDES += $(PLUGINCLUDES)

$(PLUGDEP): $(PLUGGENERATED)

LIBPLUGCMO =  $(PLUGINS:%=lib/plugins/%.cmo)
LIBPLUGCMXS = $(PLUGINS:%=lib/plugins/%.cmxs)

plugins.byte: $(LIBPLUGCMO)
plugins.opt : $(LIBPLUGCMXS)

lib/plugins:
	mkdir lib/plugins

lib/plugins/%.cmxs: | lib/plugins
	$(SHOW) 'Linking  $@'
	$(HIDE)$(OCAMLOPT) $(OFLAGS) -shared -o $@ $^

lib/plugins/%.cmo: | lib/plugins
	$(SHOW) 'Linking  $@'
	$(HIDE)$(OCAMLC) $(BFLAGS) -pack -o $@ $^

lib/plugins/%.cmxs: plugins/parser/%.cmx
lib/plugins/%.cmo: plugins/parser/%.cmo
lib/plugins/%.cmxs: plugins/printer/%.cmx
lib/plugins/%.cmo: plugins/printer/%.cmo
lib/plugins/%.cmxs: plugins/transform/%.cmx
lib/plugins/%.cmo: plugins/transform/%.cmo
lib/plugins/tptp.cmxs: $(TPTPCMX)
lib/plugins/tptp.cmo: $(TPTPCMO)
lib/plugins/python.cmxs: $(PYTHONCMX)
lib/plugins/python.cmo: $(PYTHONCMO)
lib/plugins/microc.cmxs: $(MICROCCMX)
lib/plugins/microc.cmo: $(MICROCCMO)
lib/plugins/ada.cmxs: $(ADACMX)
lib/plugins/ada.cmo: $(ADACMO)

lib/plugins/absint.cmxs: $(ABSINTCMX)
	$(SHOW) 'Linking  $@'
	$(HIDE)$(OCAMLOPT) $(OFLAGS) -shared -o $@ $^

lib/plugins/absint.cmo: $(ABSINTCMO)
	$(SHOW) 'Linking  $@'
	$(HIDE)$(OCAMLC) $(BFLAGS) -pack -o $@ $^

# depend and clean targets

ifneq "$(MAKECMDGOALS:clean%=clean)" "clean"
-include $(PLUGDEP)
endif

depend: $(PLUGDEP)

CLEANDIRS += plugins $(addprefix plugins/, $(PLUGDIRS)) lib/plugins
GENERATED += $(PLUGGENERATED)

uninstall-bin::
	rm -f $(PLUGINS:%=$(LIBDIR)/why3/plugins/%.cmo)
	rm -f $(PLUGINS:%=$(LIBDIR)/why3/plugins/%.cmxs)

install-bin::
	$(MKDIR_P) $(LIBDIR)/why3/plugins
	$(INSTALL_DATA) $(wildcard $(LIBPLUGCMO) $(LIBPLUGCMXS)) $(LIBDIR)/why3/plugins

###############
# Why3 commands
###############

TOOLSGENERATED = src/tools/why3wc.ml

ifeq (@enable_infer@,yes)
TOOLS_BIN = why3config why3execute why3extract why3prove \
	    why3realize why3replay why3wc \
		why3infer test_disjunction test_infer
else
TOOLS_BIN = why3config why3execute why3extract why3prove \
		why3realize why3replay why3wc
endif

TOOLS_FILES = main $(TOOLS_BIN)

TOOLSMODULES = $(addprefix src/tools/, $(TOOLS_FILES))

TOOLSDEP = $(addsuffix .dep, $(TOOLSMODULES))
TOOLSCMO = $(addsuffix .cmo, $(TOOLSMODULES))
TOOLSCMX = $(addsuffix .cmx, $(TOOLSMODULES))

$(TOOLSDEP): DEPFLAGS += -I src/tools
$(TOOLSCMO) $(TOOLSCMX): INCLUDES += -I src/tools

$(TOOLSDEP): $(TOOLSGENERATED)

byte: bin/why3.byte $(TOOLS_BIN:%=bin/%.byte)
opt:  bin/why3.opt  $(TOOLS_BIN:%=bin/%.opt)

<<<<<<< HEAD
bin/why3.opt: lib/why3/why3.cmxa src/tools/main.cmx
bin/why3.byte: lib/why3/why3.cma src/tools/main.cmo
bin/why3config.opt: lib/why3/why3.cmxa src/tools/why3config.cmx
bin/why3config.byte: lib/why3/why3.cma src/tools/why3config.cmo
bin/why3execute.opt: lib/why3/why3.cmxa src/tools/why3execute.cmx
bin/why3execute.byte: lib/why3/why3.cma src/tools/why3execute.cmo
bin/why3extract.opt: lib/why3/why3.cmxa src/tools/why3extract.cmx
bin/why3extract.byte: lib/why3/why3.cma src/tools/why3extract.cmo
ifeq (@enable_infer@,yes)
bin/why3infer.opt: lib/why3/why3.cmxa src/tools/why3infer.cmx
bin/why3infer.byte: lib/why3/why3.cma src/tools/why3infer.cmo
bin/test_disjunction.opt: lib/why3/why3.cmxa src/tools/test_disjunction.cmx
bin/test_disjunction.byte: lib/why3/why3.cma src/tools/test_disjunction.cmo
bin/test_infer.opt: lib/why3/why3.cmxa src/tools/test_infer.cmx
bin/test_infer.byte: lib/why3/why3.cma src/tools/test_infer.cmo
endif
bin/why3prove.opt: lib/why3/why3.cmxa src/tools/why3prove.cmx
bin/why3prove.byte: lib/why3/why3.cma src/tools/why3prove.cmo
bin/why3realize.opt: lib/why3/why3.cmxa src/tools/why3realize.cmx
bin/why3realize.byte: lib/why3/why3.cma src/tools/why3realize.cmo
bin/why3replay.opt: lib/why3/why3.cmxa src/tools/why3replay.cmx
bin/why3replay.byte: lib/why3/why3.cma src/tools/why3replay.cmo
=======
bin:
	mkdir bin

bin/why3.opt: $(WHY3CMXA) src/tools/main.cmx
bin/why3.byte: $(WHY3CMA) src/tools/main.cmo
bin/why3config.opt: $(WHY3CMXA) src/tools/why3config.cmx
bin/why3config.byte: $(WHY3CMA) src/tools/why3config.cmo
bin/why3execute.opt: $(WHY3CMXA) src/tools/why3execute.cmx
bin/why3execute.byte: $(WHY3CMA) src/tools/why3execute.cmo
bin/why3extract.opt: $(WHY3CMXA) src/tools/why3extract.cmx
bin/why3extract.byte: $(WHY3CMA) src/tools/why3extract.cmo
bin/why3prove.opt: $(WHY3CMXA) src/tools/why3prove.cmx
bin/why3prove.byte: $(WHY3CMA) src/tools/why3prove.cmo
bin/why3realize.opt: $(WHY3CMXA) src/tools/why3realize.cmx
bin/why3realize.byte: $(WHY3CMA) src/tools/why3realize.cmo
bin/why3replay.opt: $(WHY3CMXA) src/tools/unix_scheduler.cmx src/tools/why3replay.cmx
bin/why3replay.byte: $(WHY3CMA) src/tools/unix_scheduler.cmo src/tools/why3replay.cmo
>>>>>>> 91cc52d6
bin/why3wc.opt: src/tools/why3wc.cmx
bin/why3wc.byte: src/tools/why3wc.cmo

uninstall-bin::
	rm -f $(BINDIR)/why3$(EXE)
	rm -f $(TOOLS_BIN:%=$(TOOLDIR)/%$(EXE))

<<<<<<< HEAD
ifeq (@enable_infer@,yes)
install_no_local::
	$(INSTALL) bin/why3.@OCAMLBEST@ $(BINDIR)/why3$(EXE)
	$(INSTALL) bin/why3config.@OCAMLBEST@  $(TOOLDIR)/why3config$(EXE)
	$(INSTALL) bin/why3execute.@OCAMLBEST@ $(TOOLDIR)/why3execute$(EXE)
	$(INSTALL) bin/why3extract.@OCAMLBEST@ $(TOOLDIR)/why3extract$(EXE)
	$(INSTALL) bin/why3infer.@OCAMLBEST@   $(TOOLDIR)/why3infer$(EXE)
	$(INSTALL) bin/why3prove.@OCAMLBEST@   $(TOOLDIR)/why3prove$(EXE)
	$(INSTALL) bin/why3realize.@OCAMLBEST@ $(TOOLDIR)/why3realize$(EXE)
	$(INSTALL) bin/why3replay.@OCAMLBEST@  $(TOOLDIR)/why3replay$(EXE)
	$(INSTALL) bin/why3wc.@OCAMLBEST@      $(TOOLDIR)/why3wc$(EXE)
else
install_no_local::
=======
install-bin::
	$(MKDIR_P) $(BINDIR)
>>>>>>> 91cc52d6
	$(INSTALL) bin/why3.@OCAMLBEST@ $(BINDIR)/why3$(EXE)
	$(MKDIR_P) $(TOOLDIR)
	$(INSTALL) bin/why3config.@OCAMLBEST@  $(TOOLDIR)/why3config$(EXE)
	$(INSTALL) bin/why3execute.@OCAMLBEST@ $(TOOLDIR)/why3execute$(EXE)
	$(INSTALL) bin/why3extract.@OCAMLBEST@ $(TOOLDIR)/why3extract$(EXE)
	$(INSTALL) bin/why3prove.@OCAMLBEST@   $(TOOLDIR)/why3prove$(EXE)
	$(INSTALL) bin/why3realize.@OCAMLBEST@ $(TOOLDIR)/why3realize$(EXE)
	$(INSTALL) bin/why3replay.@OCAMLBEST@  $(TOOLDIR)/why3replay$(EXE)
	$(INSTALL) bin/why3wc.@OCAMLBEST@      $(TOOLDIR)/why3wc$(EXE)
endif

install_local:: bin/why3 $(addprefix bin/,$(TOOLS_BIN))

bin/%:	bin/%.@OCAMLBEST@
	ln -sf $(notdir $<) $@

install_local:: share/drivers share/stdlib

share/drivers:
	ln -snf ../drivers share/drivers

share/stdlib:
	ln -snf ../stdlib share/stdlib

ifneq "$(MAKECMDGOALS:clean%=clean)" "clean"
-include $(TOOLSDEP)
endif

depend: $(TOOLSDEP)

CLEANDIRS += src/tools
GENERATED += $(TOOLSGENERATED)

clean::
	rm -f bin/why3*

##############
# test targets
##############

%.gui: %.why bin/why3ide.opt
	bin/why3ide.opt $*.why

%: %.mlw bin/why3.opt
	bin/why3.opt $*.mlw

%: %.why bin/why3.opt
	bin/why3.opt $*.why

%.gui: %.mlw bin/why3ide.opt
	bin/why3ide.opt $*.mlw

%.type: %.mlw bin/why3ide.opt
	bin/why3.opt --type-only $*.mlw

##############
# Why3server #
##############

SERVER_MODULES := logging arraylist options queue readbuf request \
		  proc writebuf server-unix server-win

CPULIM_MODULES := cpulimit-unix cpulimit-win

SERVER_O := $(SERVER_MODULES:%=src/server/%.o)

CPULIM_O := $(CPULIM_MODULES:%=src/server/%.o)

TOOLS = lib/why3server$(EXE) lib/why3cpulimit$(EXE)

all: $(TOOLS)

lib/why3server$(EXE): $(SERVER_O)
	$(CC) -Wall -o $@ $^

lib/why3cpulimit$(EXE): $(CPULIM_O)
	$(CC) -Wall -o $@ $^

%.o: %.c
	$(CC) -Wall -O -g -o $@ -c $<

uninstall-bin::
	rm -f $(LIBDIR)/why3/why3server$(EXE) $(LIBDIR)/why3/why3cpulimit$(EXE)
	rm -f $(LIBDIR)/why3/why3-call-pvs

install-bin::
	$(MKDIR_P) $(LIBDIR)/why3
	$(INSTALL) lib/why3server$(EXE) $(LIBDIR)/why3/why3server$(EXE)
	$(INSTALL) lib/why3cpulimit$(EXE) $(LIBDIR)/why3/why3cpulimit$(EXE)
	$(INSTALL) lib/why3-call-pvs $(LIBDIR)/why3/why3-call-pvs

clean::
	rm -f $(SERVER_O) $(CPULIM_O) $(TOOLS)

##########
# gallery
##########

# we export exactly the programs that have a why3session.xml file

.PHONY: gallery

gallery:: gallery-simple gallery-subs

.PHONY: gallery-simple

gallery-simple::
	@if test "$(GALLERYDIR)" = ""; then echo "set GALLERYDIR first"; exit 1; fi
	@for x in examples/*/why3session.xml ; do \
	  d=`dirname $$x`; \
	  f=`basename $$d`; \
	  echo "exporting $$f"; \
	  mkdir -p $(GALLERYDIR)/$$f; \
	  WHY3CONFIG="" bin/why3session.@OCAMLBEST@ html $$x -o $(GALLERYDIR)/$$f; \
	  cp examples/$$f.mlw $(GALLERYDIR)/$$f/; \
	  cd examples/; \
	  rm -f $(GALLERYDIR)/$$f/$$f.zip; \
	  zip -q -r $(GALLERYDIR)/$$f/$$f.zip $$f.mlw $$f; \
	  cd ..; \
	done

.PHONY: gallery-subs

GALLERYSUBS=WP_revisited verifythis_2016_matrix_multiplication avl double_wp prover multiprecision

gallery-subs::
	@if test "$(GALLERYDIR)" = ""; then echo "set GALLERYDIR first"; exit 1; fi
	@for d in $(GALLERYSUBS) ; do \
	  echo "exporting examples/$$d"; \
	  mkdir -p $(GALLERYDIR)/$$d; \
	  cd examples/$$d; \
	  WHY3CONFIG="" ../../bin/why3doc.@OCAMLBEST@ -L ../../stdlib -L . --stdlib-url http://why3.lri.fr/stdlib/ --debug ignore_unused_vars *.mlw -o $(GALLERYDIR)/$$d; \
	  cd ..; \
	  rm -f $(GALLERYDIR)/$$d/$$d.zip; \
	  git archive --format=zip -o $(GALLERYDIR)/$$d/$$d.zip HEAD $$d; \
	  cd ..; \
	done


%-gallery::
	@if test "$(GALLERYDIR)" = ""; then echo "set GALLERYDIR first"; exit 1; fi
	x=$*/why3session.xml; \
	d=`dirname $$x`; \
	f=`basename $$d`; \
	echo "exporting $$f"; \
	rm -f $$d/*.bak; \
	mkdir -p $(GALLERYDIR)/$$f; \
	WHY3CONFIG="" bin/why3session.@OCAMLBEST@ html $$d -o $(GALLERYDIR)/$$f; \
	if test -f examples/$$f.mlw; then cp examples/$$f.mlw $(GALLERYDIR)/$$f/; fi; \
	if test -f examples/$$f.why; then cp examples/$$f.why $(GALLERYDIR)/$$f/; fi; \
	cd examples/; \
	rm -f $(GALLERYDIR)/$$f/$$f.zip; \
	zip -q -r $(GALLERYDIR)/$$f/$$f.zip $$f.mlw $$f

########
# XML DTD validation
########

.PHONY: xml-validate

xml-validate:
	@for x in `find examples/ -name why3session.xml`; do \
	  xmllint --noout --valid $$x 2>&1 | head -1; \
	done

xml-validate-local:
	@for x in `find examples/ -name why3session.xml`; do \
	  xmllint --noout --dtdvalid share/why3session.dtd $$x 2>&1 | head -1; \
	done

###############
# IDE
###############

ifeq (@enable_ide@,yes)

IDEGENERATED = src/ide/gtkcompat.ml

IDE_FILES = gtkcompat gconfig ide_utils why3ide

IDEMODULES = $(addprefix src/ide/, $(IDE_FILES))

IDEDEP = $(addsuffix .dep, $(IDEMODULES))
IDECMO = $(addsuffix .cmo, $(IDEMODULES))
IDECMX = $(addsuffix .cmx, $(IDEMODULES))

$(IDEDEP): DEPFLAGS += -I src/ide
$(IDECMO) $(IDECMX): INCLUDES += -I src/ide -I src/absint

$(IDEDEP): $(IDEGENERATED)

# build targets

byte: bin/why3ide.byte
opt:  bin/why3ide.opt

bin/why3ide.opt bin/why3ide.byte: INCLUDES += @LABLGTKINCLUDE@
bin/why3ide.opt bin/why3ide.byte: EXTLIBS += @LABLGTKLIB@
bin/why3ide.byte: BLINKFLAGS += -custom

bin/why3ide.opt: $(WHY3CMXA) src/ide/resetgc.o $(IDECMX)
bin/why3ide.byte: $(WHY3CMA) src/ide/resetgc.o $(IDECMO)

src/ide/resetgc.o: src/ide/resetgc.c
	$(SHOW) 'Ocamlc   $<'
	$(HIDE)$(OCAMLC) -c -ccopt "-Wall -o $@" $<

# depend and clean targets

ifneq "$(MAKECMDGOALS:clean%=clean)" "clean"
-include $(IDEDEP)
endif

depend: $(IDEDEP)

CLEANDIRS += src/ide

ide: bin/why3ide.@OCAMLBEST@

uninstall-ide:
	rm -f $(TOOLDIR)/why3ide$(EXE)
	rm -rf $(DATADIR)/why3/images

uninstall:: uninstall-ide

install-ide:
	$(MKDIR_P) $(TOOLDIR)
	$(INSTALL) bin/why3ide.@OCAMLBEST@ $(TOOLDIR)/why3ide$(EXE)
	$(MKDIR_P) $(DATADIR)/why3/images
	for i in share/images/*.rc; do \
	     d=`basename $$i .rc`; \
	     $(INSTALL_DATA) $$i $(DATADIR)/why3/images; \
	     $(MKDIR_P) $(DATADIR)/why3/images/$$d; \
	     $(INSTALL_DATA) share/images/$$d/* $(DATADIR)/why3/images/$$d; \
	done
	$(INSTALL_DATA) share/images/*.png $(DATADIR)/why3/images

install:: install-ide

install_local:: bin/why3ide

ifeq (@GTKVERSION@,2)
src/ide/gtkcompat.ml: config.status src/ide/gtkcompat2.ml
	cp src/ide/gtkcompat2.ml $@
else
src/ide/gtkcompat.ml: config.status src/ide/gtkcompat3.ml
	cp src/ide/gtkcompat3.ml $@
endif

GENERATED += $(IDEGENERATED)

endif

###############
# WEBSERV
###############

WEBSERV_FILES = wserver why3web

WEBSERVMODULES = $(addprefix src/ide/, $(WEBSERV_FILES))

WEBSERVDEP = $(addsuffix .dep, $(WEBSERVMODULES))
WEBSERVCMO = $(addsuffix .cmo, $(WEBSERVMODULES))
WEBSERVCMX = $(addsuffix .cmx, $(WEBSERVMODULES))

$(WEBSERVDEP): DEPFLAGS += -I src/ide
$(WEBSERVCMO) $(WEBSERVCMX): INCLUDES += -I src/ide

# build targets

byte: bin/why3webserver.byte
opt:  bin/why3webserver.opt

bin/why3webserver.opt: $(WHY3CMXA) $(WEBSERVCMX)
	$(SHOW) 'Linking  $@'
	$(HIDE)$(OCAMLOPT) $(OFLAGS) -o $@ $(OLINKFLAGS) $^

bin/why3webserver.byte: $(WHY3CMA) $(WEBSERVCMO)
	$(SHOW) 'Linking  $@'
	$(HIDE)$(OCAMLC) $(BFLAGS) -o $@ $(BLINKFLAGS) -custom $^

# depend and clean targets

ifneq "$(MAKECMDGOALS:clean%=clean)" "clean"
-include $(WEBSERVDEP)
endif

depend: $(WEBSERVDEP)

CLEANDIRS += src/ide

uninstall-bin::
	rm -f $(TOOLDIR)/why3webserver$(EXE)

install-bin::
	$(MKDIR_P) $(TOOLDIR)
	$(INSTALL) bin/why3webserver.@OCAMLBEST@ $(TOOLDIR)/why3webserver$(EXE)

install_local:: bin/why3webserver


###############
# Session
###############

SESSION_FILES = why3session_lib why3session_info \
		why3session_html why3session_latex why3session_update \
		why3session_main
# TODO: why3session_copy why3session_rm why3session_csv why3session_run
#       why3session_output

SESSIONMODULES = $(addprefix src/why3session/, $(SESSION_FILES))

SESSIONDEP = $(addsuffix .dep, $(SESSIONMODULES))
SESSIONCMO = $(addsuffix .cmo, $(SESSIONMODULES))
SESSIONCMX = $(addsuffix .cmx, $(SESSIONMODULES))

$(SESSIONDEP): DEPFLAGS += -I src/why3session
$(SESSIONCMO) $(SESSIONCMX): INCLUDES += -I src/why3session

# build targets

byte: bin/why3session.byte
opt:  bin/why3session.opt

bin/why3session.opt: $(WHY3CMXA) $(SESSIONCMX)
bin/why3session.byte: $(WHY3CMA) $(SESSIONCMO)

# depend and clean targets

ifneq "$(MAKECMDGOALS:clean%=clean)" "clean"
-include $(SESSIONDEP)
endif

depend: $(SESSIONDEP)

CLEANDIRS += src/why3session

uninstall-bin::
	rm -f $(TOOLDIR)/why3session$(EXE)

install-bin::
	$(MKDIR_P) $(TOOLDIR)
	$(INSTALL) bin/why3session.@OCAMLBEST@ $(TOOLDIR)/why3session$(EXE)

install_local:: bin/why3session

###############
# Why3 Shell
###############

<<<<<<< HEAD
##############
# Coq plugin
##############

ifeq (@enable_coq_tactic@,yes)

COQPGENERATED = src/coq-tactic/why3tac.ml

COQP_FILES = why3tac

COQPMODULES = $(addprefix src/coq-tactic/, $(COQP_FILES))

COQPDEP = $(addsuffix .dep, $(COQPMODULES))
COQPCMO = $(addsuffix .cmo, $(COQPMODULES))
COQPCMX = $(addsuffix .cmx, $(COQPMODULES))

COQPTREES = engine interp intf kernel lib library ltac parsing pretyping printing proofs tactics toplevel vernac plugins/ltac
COQPINCLUDES = -I src/coq-tactic -I $(COQCAMLPLIB) $(addprefix -I @COQLIB@/, $(COQPTREES)) @ZIPINCLUDE@ @INFERINCLUDE@

$(COQPDEP): DEPFLAGS += -I src/coq-tactic
$(COQPCMO) $(COQPCMX): INCLUDES += $(COQPINCLUDES)
$(COQPCMO) $(COQPCMX): BFLAGS += -rectypes
$(COQPCMX): OFLAGS += -rectypes

$(COQPDEP): $(COQPGENERATED)

byte: src/coq-tactic/.why3-vo-byte
opt:  src/coq-tactic/.why3-vo-opt

lib/coq-tactic/why3tac.cmxs: OFLAGS += $(addsuffix .cmxa, @ZIPLIB@)
lib/coq-tactic/why3tac.cmxs: OFLAGS += $(addsuffix .cmx,  @MENHIRLIB@)
=======
SHELL_FILES = unix_scheduler why3shell
>>>>>>> 91cc52d6

SHELLMODULES = $(addprefix src/tools/, $(SHELL_FILES))

SHELLDEP = $(addsuffix .dep, $(SHELLMODULES))
SHELLCMO = $(addsuffix .cmo, $(SHELLMODULES))
SHELLCMX = $(addsuffix .cmx, $(SHELLMODULES))

$(SHELLDEP): DEPFLAGS += -I src/tools
$(SHELLCMO) $(SHELLCMX): INCLUDES += -I src/tools

# build targets

byte: bin/why3shell.byte
opt:  bin/why3shell.opt

bin/why3shell.opt: $(WHY3CMXA) $(SHELLCMX)
	$(SHOW) 'Linking  $@'
	$(HIDE)$(OCAMLOPT) $(OFLAGS) -o $@ $(OLINKFLAGS) $^

bin/why3shell.byte: $(WHY3CMA) $(SHELLCMO)
	$(SHOW) 'Linking  $@'
	$(HIDE)$(OCAMLC) $(BFLAGS) -o $@ $(BLINKFLAGS) $^

# depend and clean targets

ifneq "$(MAKECMDGOALS:clean%=clean)" "clean"
-include $(SHELLDEP)
endif

depend: $(SHELLDEP)

uninstall-bin::
	rm -f $(TOOLDIR)/why3shell$(EXE)

install-bin::
	$(MKDIR_P) $(TOOLDIR)
	$(INSTALL) bin/why3shell.@OCAMLBEST@ $(TOOLDIR)/why3shell$(EXE)

install_local:: bin/why3shell

####################
# Coq realizations
####################

COQVERSIONSPECIFIC=

COQVERSIONSPECIFICTARGETS=$(addprefix lib/coq/, $(COQVERSIONSPECIFIC))
COQVERSIONSPECIFICSOURCES=$(addsuffix .@coq_compat_version@, $(COQVERSIONSPECIFICTARGETS))

$(COQVERSIONSPECIFICTARGETS): $(COQVERSIONSPECIFICSOURCES)
	for i in $(COQVERSIONSPECIFIC); do \
		cp lib/coq/$$i.@coq_compat_version@ lib/coq/$$i ; \
	done

clean::
	rm -f $(COQVERSIONSPECIFICTARGETS)


COQLIBS_INT_FILES = Abs ComputerDivision Div2 EuclideanDivision Int MinMax Power NumOf
COQLIBS_INT_ALL_FILES = Exponentiation $(COQLIBS_INT_FILES)
COQLIBS_INT = $(addprefix lib/coq/int/, $(COQLIBS_INT_ALL_FILES))

COQLIBS_BOOL_FILES = Bool
COQLIBS_BOOL = $(addprefix lib/coq/bool/, $(COQLIBS_BOOL_FILES))

ifeq (@enable_coq_fp_libs@,yes)
COQLIBS_REAL_FILES = Abs ExpLog FromInt MinMax PowerInt PowerReal Real RealInfix Square Trigonometry Truncate
else
COQLIBS_REAL_FILES = Abs ExpLog FromInt MinMax PowerInt PowerReal Real RealInfix Square Trigonometry
endif
COQLIBS_REAL = $(addprefix lib/coq/real/, $(COQLIBS_REAL_FILES))

COQLIBS_NUMBER_FILES = Divisibility Gcd Parity Prime Coprime
COQLIBS_NUMBER = $(addprefix lib/coq/number/, $(COQLIBS_NUMBER_FILES))

COQLIBS_SET_FILES = Set Cardinal Fset FsetInduction FsetInt FsetSum SetApp SetAppInt SetImp SetImpInt
COQLIBS_SET = $(addprefix lib/coq/set/, $(COQLIBS_SET_FILES))

COQLIBS_MAP_FILES = Map Const Occ MapPermut MapInjection
COQLIBS_MAP = $(addprefix lib/coq/map/, $(COQLIBS_MAP_FILES))

COQLIBS_LIST_FILES = List Length Mem Nth NthLength HdTl NthHdTl Append NthLengthAppend Reverse HdTlNoOpt NthNoOpt RevAppend Combine Distinct NumOcc Permut
COQLIBS_LIST = $(addprefix lib/coq/list/, $(COQLIBS_LIST_FILES))

COQLIBS_OPTION_FILES = Option
COQLIBS_OPTION = $(addprefix lib/coq/option/, $(COQLIBS_OPTION_FILES))

COQLIBS_BV_FILES = Pow2int BV_Gen
COQLIBS_BV = $(addprefix lib/coq/bv/, $(COQLIBS_BV_FILES))

ifeq (@enable_coq_fp_libs@,yes)
COQLIBS_FP_FILES = Rounding SingleFormat Single DoubleFormat Double
COQLIBS_FP_ALL_FILES = GenFloat $(COQLIBS_FP_FILES)
COQLIBS_FP = $(addprefix lib/coq/floating_point/, $(COQLIBS_FP_ALL_FILES))

COQLIBS_IEEEFLOAT_FILES = RoundingMode GenericFloat Float32 Float64
COQLIBS_IEEEFLOAT = $(addprefix lib/coq/ieee_float/, $(COQLIBS_IEEEFLOAT_FILES))
endif

COQLIBS_FOR_DRIVERS_FILES = ComputerOfEuclideanDivision
COQLIBS_FOR_DRIVERS = $(addprefix lib/coq/for_drivers/, $(COQLIBS_FOR_DRIVERS_FILES))

COQLIBS_FILES = lib/coq/BuiltIn lib/coq/HighOrd $(COQLIBS_INT) $(COQLIBS_BOOL) $(COQLIBS_REAL) $(COQLIBS_NUMBER) $(COQLIBS_SET) $(COQLIBS_MAP) $(COQLIBS_LIST) $(COQLIBS_OPTION) $(COQLIBS_FP)  $(COQLIBS_BV) $(COQLIBS_IEEEFLOAT) $(COQLIBS_FOR_DRIVERS)

%.vo: %.v
	$(SHOW) 'Coqc     $<'
	$(HIDE)$(COQC) -R lib/coq Why3 $<

%.vd: %.v
	$(SHOW) 'Coqdep   $<'
	$(HIDE)$(COQDEP) -R lib/coq Why3 $< $(TOTARGET)

COQV  = $(addsuffix .v,  $(COQLIBS_FILES))
COQVO = $(addsuffix .vo, $(COQLIBS_FILES))
COQVD = $(addsuffix .vd, $(COQLIBS_FILES))

coq: $(COQVO) drivers/coq-realizations.aux lib/coq/version

clean-coq:
	rm -f $(COQVO) $(COQVD) $(addsuffix .glob, $(COQLIBS_FILES)) lib/coq/version

clean:: clean-coq

drivers/coq-realizations.aux: Makefile
	$(SHOW) 'Generate $@'
	$(HIDE)(echo "(* generated automatically at compilation time *)"; \
	echo 'theory BuiltIn meta "realized_theory" "BuiltIn", "" end'; \
	echo 'theory HighOrd meta "realized_theory" "HighOrd", "" end'; \
	for f in $(COQLIBS_INT_FILES); do \
	echo 'theory int.'"$$f"' meta "realized_theory" "int.'"$$f"'", "" end'; done; \
	for f in $(COQLIBS_BOOL_FILES); do \
	echo 'theory bool.'"$$f"' meta "realized_theory" "bool.'"$$f"'", "" end'; done; \
	for f in $(COQLIBS_REAL_FILES); do \
	echo 'theory real.'"$$f"' meta "realized_theory" "real.'"$$f"'", "" end'; done; \
	for f in $(COQLIBS_NUMBER_FILES); do \
	echo 'theory number.'"$$f"' meta "realized_theory" "number.'"$$f"'", "" end'; done; \
	for f in $(COQLIBS_SET_FILES); do \
	echo 'theory set.'"$$f"' meta "realized_theory" "set.'"$$f"'", "" end'; done; \
	for f in $(COQLIBS_MAP_FILES); do \
	echo 'theory map.'"$$f"' meta "realized_theory" "map.'"$$f"'", "" end'; done; \
	for f in $(COQLIBS_LIST_FILES); do \
	echo 'theory list.'"$$f"' meta "realized_theory" "list.'"$$f"'", "" end'; done; \
	for f in $(COQLIBS_OPTION_FILES); do \
	echo 'theory option.'"$$f"' meta "realized_theory" "option.'"$$f"'", "" end'; done; \
	for f in $(COQLIBS_BV_FILES); do \
	echo 'theory bv.'"$$f"' meta "realized_theory" "bv.'"$$f"'", "" end'; done; \
	for f in $(COQLIBS_IEEEFLOAT_FILES); do \
	echo 'theory ieee_float.'"$$f"' meta "realized_theory" "ieee_float.'"$$f"'", "" end'; done; \
	for f in $(COQLIBS_FP_FILES); do \
	echo 'theory floating_point.'"$$f"' meta "realized_theory" "floating_point.'"$$f"'", "" end'; done; \
	for f in $(COQLIBS_FOR_DRIVERS_FILES); do \
	echo 'theory for_drivers.'"$$f"' meta "realized_theory" "for_drivers.'"$$f"'", "" end'; done; \
	) > $@

update-coq: update-coq-int update-coq-bool update-coq-real update-coq-number update-coq-set update-coq-map update-coq-list update-coq-option update-coq-fp update-coq-bv update-coq-ieee_float update-coq-for-drivers

LOCAL_STDLIB=-L stdlib --no-stdlib --no-load-default-plugins

update-coq-int: bin/why3realize.@OCAMLBEST@ drivers/coq-realizations.aux stdlib/int.mlw
	for f in $(COQLIBS_INT_ALL_FILES); do WHY3CONFIG="" bin/why3realize.@OCAMLBEST@ $(LOCAL_STDLIB) -D drivers/coq-realize.drv -T int.$$f -o $(GENERATED_PREFIX_COQ)/int/; done

update-coq-bool: bin/why3realize.@OCAMLBEST@ drivers/coq-realizations.aux stdlib/bool.mlw
	for f in $(COQLIBS_BOOL_FILES); do WHY3CONFIG="" bin/why3realize.@OCAMLBEST@ $(LOCAL_STDLIB) -D drivers/coq-realize.drv -T bool.$$f -o $(GENERATED_PREFIX_COQ)/bool/; done

update-coq-real: bin/why3realize.@OCAMLBEST@ drivers/coq-realizations.aux stdlib/real.mlw
	for f in $(COQLIBS_REAL_FILES); do WHY3CONFIG="" bin/why3realize.@OCAMLBEST@ $(LOCAL_STDLIB) -D drivers/coq-realize.drv -T real.$$f -o $(GENERATED_PREFIX_COQ)/real/; done

update-coq-number: bin/why3realize.@OCAMLBEST@ drivers/coq-realizations.aux stdlib/number.mlw
	for f in $(COQLIBS_NUMBER_FILES); do WHY3CONFIG="" bin/why3realize.@OCAMLBEST@ $(LOCAL_STDLIB) -D drivers/coq-realize.drv -T number.$$f -o $(GENERATED_PREFIX_COQ)/number/; done

update-coq-set: bin/why3realize.@OCAMLBEST@ drivers/coq-realizations.aux stdlib/set.mlw
	for f in $(COQLIBS_SET_FILES); do WHY3CONFIG="" bin/why3realize.@OCAMLBEST@ $(LOCAL_STDLIB) -D drivers/coq-realize.drv -T set.$$f -o $(GENERATED_PREFIX_COQ)/set/; done

update-coq-map: bin/why3realize.@OCAMLBEST@ drivers/coq-realizations.aux stdlib/map.mlw
	for f in $(COQLIBS_MAP_FILES); do WHY3CONFIG="" bin/why3realize.@OCAMLBEST@ $(LOCAL_STDLIB) -D drivers/coq-realize.drv -T map.$$f -o $(GENERATED_PREFIX_COQ)/map/; done

update-coq-list: bin/why3realize.@OCAMLBEST@ drivers/coq-realizations.aux stdlib/list.mlw
	for f in $(COQLIBS_LIST_FILES); do WHY3CONFIG="" bin/why3realize.@OCAMLBEST@ $(LOCAL_STDLIB) -D drivers/coq-realize.drv -T list.$$f -o $(GENERATED_PREFIX_COQ)/list/; done

update-coq-option: bin/why3realize.@OCAMLBEST@ drivers/coq-realizations.aux stdlib/option.mlw
	for f in $(COQLIBS_OPTION_FILES); do WHY3CONFIG="" bin/why3realize.@OCAMLBEST@ $(LOCAL_STDLIB) -D drivers/coq-realize.drv -T option.$$f -o $(GENERATED_PREFIX_COQ)/option/; done

update-coq-bv: bin/why3realize.@OCAMLBEST@ drivers/coq-realizations.aux stdlib/bv.mlw
	for f in $(COQLIBS_BV_FILES); do WHY3CONFIG="" bin/why3realize.@OCAMLBEST@ $(LOCAL_STDLIB) -D drivers/coq-realize.drv -T bv.$$f -o $(GENERATED_PREFIX_COQ)/bv/; done

update-coq-for-drivers: bin/why3realize.@OCAMLBEST@ drivers/coq-realizations.aux stdlib/for_drivers.mlw
	for f in $(COQLIBS_FOR_DRIVERS_FILES); do WHY3CONFIG="" bin/why3realize.@OCAMLBEST@ $(LOCAL_STDLIB) -D drivers/coq-realize.drv -T for_drivers.$$f -o $(GENERATED_PREFIX_COQ)/for_drivers/; done

update-coq-ieee_float: bin/why3realize.@OCAMLBEST@ drivers/coq-realizations.aux stdlib/ieee_float.mlw
	for f in $(COQLIBS_IEEEFLOAT_FILES); do WHY3CONFIG="" bin/why3realize.@OCAMLBEST@ $(LOCAL_STDLIB) -D drivers/coq-realize.drv -T ieee_float.$$f -o $(GENERATED_PREFIX_COQ)/ieee_float/; done

update-coq-fp: bin/why3realize.@OCAMLBEST@ drivers/coq-realizations.aux stdlib/floating_point.mlw
	for f in $(COQLIBS_FP_FILES); do WHY3CONFIG="" bin/why3realize.@OCAMLBEST@ $(LOCAL_STDLIB) -D drivers/coq-realize.drv -T floating_point.$$f -o $(GENERATED_PREFIX_COQ)/floating_point/; done

ifeq (@enable_coq_libs@,yes)

uninstall-coq:
	rm -rf $(LIBDIR)/why3/coq

install-coq:
	$(MKDIR_P) $(LIBDIR)/why3/coq
	$(INSTALL_DATA) lib/coq/version $(LIBDIR)/why3/coq/
	$(INSTALL_DATA) lib/coq/BuiltIn.vo lib/coq/HighOrd.vo $(LIBDIR)/why3/coq/
	$(MKDIR_P) $(LIBDIR)/why3/coq/int
	$(INSTALL_DATA) $(addsuffix .vo, $(COQLIBS_INT)) $(LIBDIR)/why3/coq/int/
	$(MKDIR_P) $(LIBDIR)/why3/coq/bool
	$(INSTALL_DATA) $(addsuffix .vo, $(COQLIBS_BOOL)) $(LIBDIR)/why3/coq/bool/
	$(MKDIR_P) $(LIBDIR)/why3/coq/real
	$(INSTALL_DATA) $(addsuffix .vo, $(COQLIBS_REAL)) $(LIBDIR)/why3/coq/real/
	$(MKDIR_P) $(LIBDIR)/why3/coq/number
	$(INSTALL_DATA) $(addsuffix .vo, $(COQLIBS_NUMBER)) $(LIBDIR)/why3/coq/number/
	$(MKDIR_P) $(LIBDIR)/why3/coq/set
	$(INSTALL_DATA) $(addsuffix .vo, $(COQLIBS_SET)) $(LIBDIR)/why3/coq/set/
	$(MKDIR_P) $(LIBDIR)/why3/coq/map
	$(INSTALL_DATA) $(addsuffix .vo, $(COQLIBS_MAP)) $(LIBDIR)/why3/coq/map/
	$(MKDIR_P) $(LIBDIR)/why3/coq/list
	$(INSTALL_DATA) $(addsuffix .vo, $(COQLIBS_LIST)) $(LIBDIR)/why3/coq/list/
	$(MKDIR_P) $(LIBDIR)/why3/coq/option
	$(INSTALL_DATA) $(addsuffix .vo, $(COQLIBS_OPTION)) $(LIBDIR)/why3/coq/option/
	$(MKDIR_P) $(LIBDIR)/why3/coq/bv
	$(INSTALL_DATA) $(addsuffix .vo, $(COQLIBS_BV)) $(LIBDIR)/why3/coq/bv/
ifeq (@enable_coq_fp_libs@,yes)
	$(MKDIR_P) $(LIBDIR)/why3/coq/floating_point
	$(INSTALL_DATA) $(addsuffix .vo, $(COQLIBS_FP)) $(LIBDIR)/why3/coq/floating_point/
	$(MKDIR_P) $(LIBDIR)/why3/coq/ieee_float
	$(INSTALL_DATA) $(addsuffix .vo, $(COQLIBS_IEEEFLOAT)) $(LIBDIR)/why3/coq/ieee_float/
endif
	$(MKDIR_P) $(LIBDIR)/why3/coq/for_drivers
	$(INSTALL_DATA) $(addsuffix .vo, $(COQLIBS_FOR_DRIVERS)) $(LIBDIR)/why3/coq/for_drivers/
	$(MKDIR_P) $(DATADIR)/why3/drivers
	$(INSTALL_DATA) drivers/coq-realizations.aux $(DATADIR)/why3/drivers/

install:: install-coq

all: coq

ifneq "$(MAKECMDGOALS:clean%=clean)" "clean"
ifneq "$(MAKECMDGOALS:update-coq%=update-coq)" "update-coq"
-include $(COQVD)
endif
endif

depend: $(COQVD)

endif

install-data::
	$(MKDIR_P) $(DATADIR)/why3/drivers
	$(INSTALL_DATA) drivers/coq-realizations.aux $(DATADIR)/why3/drivers/

all: drivers/coq-realizations.aux

clean::
	rm -f drivers/coq-realizations.aux

####################
# PVS realizations
####################

PVSLIBS_INT_FILES = Int Abs MinMax ComputerDivision EuclideanDivision
PVSLIBS_INT = $(addprefix lib/pvs/int/, $(PVSLIBS_INT_FILES))

PVSLIBS_REAL_FILES = Abs FromInt MinMax Real Square ExpLog Trigonometry \
                     PowerInt
 # RealInfix
PVSLIBS_REAL = $(addprefix lib/pvs/real/, $(PVSLIBS_REAL_FILES))

PVSLIBS_LIST_FILES =
  # Nth
PVSLIBS_LIST = $(addprefix lib/pvs/int/, $(PVSLIBS_LIST_FILES))

PVSLIBS_NUMBER_FILES = # Divisibility Gcd Parity Prime
PVSLIBS_NUMBER = $(addprefix lib/pvs/number/, $(PVSLIBS_NUMBER_FILES))

PVSLIBS_FP_FILES = Rounding SingleFormat Single DoubleFormat Double
PVSLIBS_FP_ALL_FILES = $(PVSLIBS_FP_FILES)
PVSLIBS_FP = $(addprefix lib/pvs/floating_point/, $(PVSLIBS_FP_ALL_FILES))

PVSLIBS_FILES = $(PVSLIBS_INT) $(PVSLIBS_REAL) $(PVSLIBS_LIST) \
                $(PVSLIBS_NUMBER) $(PVSLIBS_FP)

update-pvs: bin/why3realize.@OCAMLBEST@ drivers/pvs-realizations.aux
	for f in $(PVSLIBS_INT_FILES); do WHY3CONFIG="" bin/why3realize.@OCAMLBEST@ $(LOCAL_STDLIB) -D drivers/pvs-realize.drv -T int.$$f -o lib/pvs/int/; done
	for f in $(PVSLIBS_REAL_FILES); do WHY3CONFIG="" bin/why3realize.@OCAMLBEST@ $(LOCAL_STDLIB) -D drivers/pvs-realize.drv -T real.$$f -o lib/pvs/real/; done
	for f in $(PVSLIBS_LIST_FILES); do WHY3CONFIG="" bin/why3realize.@OCAMLBEST@ $(LOCAL_STDLIB) -D drivers/pvs-realize.drv -T list.$$f -o lib/pvs/list/; done
	for f in $(PVSLIBS_NUMBER_FILES); do WHY3CONFIG="" bin/why3realize.@OCAMLBEST@ $(LOCAL_STDLIB) -D drivers/pvs-realize.drv -T number.$$f -o lib/pvs/number/; done
	for f in $(PVSLIBS_FP_FILES); do WHY3CONFIG="" bin/why3realize.@OCAMLBEST@ $(LOCAL_STDLIB) -D drivers/pvs-realize.drv -T floating_point.$$f -o lib/pvs/floating_point/; done

drivers/pvs-realizations.aux: Makefile
	$(SHOW) 'Generate $@'
	$(HIDE)(echo "(* generated automatically at compilation time *)"; \
	for f in $(PVSLIBS_INT_FILES); do \
	echo 'theory int.'"$$f"' meta "realized_theory" "int.'"$$f"'", "" end'; done; \
	for f in $(PVSLIBS_REAL_FILES); do \
	echo 'theory real.'"$$f"' meta "realized_theory" "real.'"$$f"'", "" end'; done; \
	for f in $(PVSLIBS_LIST_FILES); do \
	echo 'theory list.'"$$f"' meta "realized_theory" "list.'"$$f"'", "" end'; done; \
	for f in $(PVSLIBS_NUMBER_FILES); do \
	echo 'theory number.'"$$f"' meta "realized_theory" "number.'"$$f"'", "" end'; done; \
	for f in $(PVSLIBS_FP_FILES); do \
	echo 'theory floating_point.'"$$f"' meta "realized_theory" "floating_point.'"$$f"'", "" end'; done; \
	) > $@

pvs: lib/pvs/version

clean-pvs:
	rm -f lib/pvs/version

clean:: clean-pvs

ifeq (@enable_pvs_libs@,yes)

uninstall-pvs:
	rm -rf $(LIBDIR)/why3/pvs

install-pvs:
	$(MKDIR_P) $(LIBDIR)/why3/pvs
	$(INSTALL_DATA) lib/pvs/version $(LIBDIR)/why3/pvs/
	$(MKDIR_P) $(LIBDIR)/why3/pvs/int
	$(INSTALL_DATA) $(addsuffix .pvs, $(PVSLIBS_INT)) $(LIBDIR)/why3/pvs/int/
	$(INSTALL_DATA) $(addsuffix .prf, $(PVSLIBS_INT)) $(LIBDIR)/why3/pvs/int/
	$(MKDIR_P) $(LIBDIR)/why3/pvs/real
	$(INSTALL_DATA) $(addsuffix .pvs, $(PVSLIBS_REAL)) $(LIBDIR)/why3/pvs/real/
	$(INSTALL_DATA) $(addsuffix .prf, $(PVSLIBS_REAL)) $(LIBDIR)/why3/pvs/real/
	$(MKDIR_P) $(LIBDIR)/why3/pvs/floating_point/
	$(INSTALL_DATA) $(addsuffix .pvs, $(PVSLIBS_FP)) $(LIBDIR)/why3/pvs/floating_point/
	$(MKDIR_P) $(DATADIR)/why3/drivers/
	$(INSTALL_DATA) drivers/pvs-realizations.aux $(DATADIR)/why3/drivers/

install:: install-pvs

all: pvs

endif

install-data::
	$(MKDIR_P) $(DATADIR)/why3/drivers/
	$(INSTALL_DATA) drivers/pvs-realizations.aux $(DATADIR)/why3/drivers/

all: drivers/pvs-realizations.aux

clean::
	rm -f drivers/pvs-realizations.aux

#######################
# Isabelle realizations
#######################


ISABELLEVERSIONSPECIFIC=why3.ML Why3_Number.thy Why3_Real.thy

ISABELLEVERSIONSPECIFICTARGETS=$(addprefix lib/isabelle/, $(ISABELLEVERSIONSPECIFIC))
ISABELLEVERSIONSPECIFICSOURCES=$(addsuffix .@ISABELLEVERSION@, $(ISABELLEVERSIONSPECIFICTARGETS))

ISABELLEREALIZEDRV=drivers/isabelle@ISABELLEVERSION@-realize.drv

$(ISABELLEVERSIONSPECIFICTARGETS): $(ISABELLEVERSIONSPECIFICSOURCES)
	for i in $(ISABELLEVERSIONSPECIFIC); do \
		cp lib/isabelle/$$i.@ISABELLEVERSION@ lib/isabelle/$$i ; \
	done

clean::
	rm -f $(ISABELLEVERSIONSPECIFICTARGETS)

ISABELLELIBS_INT_FILES = Abs ComputerDivision Div2 EuclideanDivision Int MinMax Power
ISABELLELIBS_INT = $(addsuffix .xml, $(addprefix $(GENERATED_PREFIX_ISABELLE)/int/, $(ISABELLELIBS_INT_FILES)))

ISABELLELIBS_BOOL_FILES = Bool
ISABELLELIBS_BOOL = $(addsuffix .xml, $(addprefix $(GENERATED_PREFIX_ISABELLE)/bool/, $(ISABELLELIBS_BOOL_FILES)))

ISABELLELIBS_REAL_FILES = Real RealInfix Abs MinMax FromInt Truncate Square ExpLog Trigonometry PowerInt # not yet realized : PowerReal Hyperbolic Polar
ISABELLELIBS_REAL = $(addsuffix .xml, $(addprefix $(GENERATED_PREFIX_ISABELLE)/real/, $(ISABELLELIBS_REAL_FILES)))

ISABELLELIBS_NUMBER_FILES = Divisibility Gcd Parity Prime Coprime
ISABELLELIBS_NUMBER = $(addsuffix .xml, $(addprefix $(GENERATED_PREFIX_ISABELLE)/number/, $(ISABELLELIBS_NUMBER_FILES)))

ISABELLELIBS_SET_FILES = Set Fset
ISABELLELIBS_SET = $(addsuffix .xml, $(addprefix $(GENERATED_PREFIX_ISABELLE)/set/, $(ISABELLELIBS_SET_FILES)))

ISABELLELIBS_MAP_FILES = Map Const Occ MapPermut MapInjection
ISABELLELIBS_MAP = $(addsuffix .xml, $(addprefix $(GENERATED_PREFIX_ISABELLE)/map/, $(ISABELLELIBS_MAP_FILES)))

ISABELLELIBS_LIST_FILES = List Length Mem Nth NthNoOpt NthLength HdTl NthHdTl Append NthLengthAppend Reverse HdTlNoOpt RevAppend Combine Distinct NumOcc Permut
ISABELLELIBS_LIST = $(addsuffix .xml, $(addprefix $(GENERATED_PREFIX_ISABELLE)/list/, $(ISABELLELIBS_LIST_FILES)))

ISABELLELIBS_BV_FILES = Pow2int BV8 BV16 BV32 BV64 BVConverter_32_64 BVConverter_16_64 BVConverter_8_64 BVConverter_16_32 BVConverter_8_32 BVConverter_8_16
ISABELLELIBS_BV = $(addsuffix .xml, $(addprefix $(GENERATED_PREFIX_ISABELLE)/bv/, $(ISABELLELIBS_BV_FILES)))

ISABELLELIBS = $(ISABELLELIBS_INT) $(ISABELLELIBS_BOOL) $(ISABELLELIBS_REAL) $(ISABELLELIBS_NUMBER) $(ISABELLELIBS_SET) $(ISABELLELIBS_MAP) $(ISABELLELIBS_LIST) $(ISABELLELIBS_OPTION) $(ISABELLELIBS_BV)

drivers/isabelle-realizations.aux: Makefile
	$(SHOW) 'Generate $@'
	$(HIDE)(echo "(* generated automatically at compilation time *)"; \
	echo 'theory BuiltIn meta "realized_theory" "BuiltIn", "" end'; \
	for f in $(ISABELLELIBS_INT_FILES); do \
	echo 'theory int.'"$$f"' meta "realized_theory" "int.'"$$f"'", "" end'; done; \
	for f in $(ISABELLELIBS_BOOL_FILES); do \
	echo 'theory bool.'"$$f"' meta "realized_theory" "bool.'"$$f"'", "" end'; done; \
	for f in $(ISABELLELIBS_REAL_FILES); do \
	echo 'theory real.'"$$f"' meta "realized_theory" "real.'"$$f"'", "" end'; done; \
	for f in $(ISABELLELIBS_NUMBER_FILES); do \
	echo 'theory number.'"$$f"' meta "realized_theory" "number.'"$$f"'", "" end'; done; \
	for f in $(ISABELLELIBS_SET_FILES); do \
	echo 'theory set.'"$$f"' meta "realized_theory" "set.'"$$f"'", "" end'; done; \
	for f in $(ISABELLELIBS_MAP_FILES); do \
	echo 'theory map.'"$$f"' meta "realized_theory" "map.'"$$f"'", "" end'; done; \
	for f in $(ISABELLELIBS_LIST_FILES); do \
	echo 'theory list.'"$$f"' meta "realized_theory" "list.'"$$f"'", "" end'; done; \
	for f in $(ISABELLELIBS_OPTION_FILES); do \
	echo 'theory option.'"$$f"' meta "realized_theory" "option.'"$$f"'", "" end'; done; \
	for f in $(ISABELLELIBS_BV_FILES); do \
	echo 'theory bv.'"$$f"' meta "realized_theory" "bv.'"$$f"'", "" end'; done; \
	) > $@

ifeq (@enable_local@,yes)
  ISABELLE_TARGET_DIR=`pwd`/lib/isabelle
else
  ISABELLE_TARGET_DIR=$(LIBDIR)/why3/isabelle
endif

$(GENERATED_PREFIX_ISABELLE)/realizations.@ISABELLEVERSION@: $(ISABELLELIBS)
	$(HIDE)sha1sum $^ | sed -e "s,$(GENERATED_PREFIX_ISABELLE)/,," > $@

update-isabelle: $(GENERATED_PREFIX_ISABELLE)/realizations.@ISABELLEVERSION@

$(ISABELLELIBS_INT): bin/why3realize.@OCAMLBEST@ drivers/isabelle-realizations.aux \
  $(ISABELLEREALIZEDRV) drivers/isabelle-common.gen stdlib/int.mlw
	$(SHOW) "Generating Isabelle realization for int.$(notdir $(basename $@))"
	$(HIDE)mkdir -p $(GENERATED_PREFIX_ISABELLE)/int
	$(HIDE)WHY3CONFIG="" bin/why3realize.@OCAMLBEST@ $(LOCAL_STDLIB) -D $(ISABELLEREALIZEDRV) -T int.$(notdir $(basename $@)) -o $(GENERATED_PREFIX_ISABELLE)/int/

$(ISABELLELIBS_BOOL): bin/why3realize.@OCAMLBEST@ drivers/isabelle-realizations.aux \
  $(ISABELLEREALIZEDRV) drivers/isabelle-common.gen stdlib/bool.mlw
	$(SHOW) "Generating Isabelle realization for bool.$(notdir $(basename $@))"
	$(HIDE)mkdir -p $(GENERATED_PREFIX_ISABELLE)/bool
	$(HIDE)WHY3CONFIG="" bin/why3realize.@OCAMLBEST@ $(LOCAL_STDLIB) -D $(ISABELLEREALIZEDRV) -T bool.$(notdir $(basename $@)) -o $(GENERATED_PREFIX_ISABELLE)/bool/

$(ISABELLELIBS_REAL): bin/why3realize.@OCAMLBEST@ drivers/isabelle-realizations.aux \
  $(ISABELLEREALIZEDRV) drivers/isabelle-common.gen stdlib/real.mlw
	$(SHOW) "Generating Isabelle realization for real.$(notdir $(basename $@))"
	$(HIDE)mkdir -p $(GENERATED_PREFIX_ISABELLE)/real
	$(HIDE)WHY3CONFIG="" bin/why3realize.@OCAMLBEST@ $(LOCAL_STDLIB) -D $(ISABELLEREALIZEDRV) -T real.$(notdir $(basename $@)) -o $(GENERATED_PREFIX_ISABELLE)/real/

$(ISABELLELIBS_NUMBER): bin/why3realize.@OCAMLBEST@ drivers/isabelle-realizations.aux \
  $(ISABELLEREALIZEDRV) drivers/isabelle-common.gen stdlib/number.mlw
	$(SHOW) "Generating Isabelle realization for number.$(notdir $(basename $@))"
	$(HIDE)mkdir -p $(GENERATED_PREFIX_ISABELLE)/number
	$(HIDE)WHY3CONFIG="" bin/why3realize.@OCAMLBEST@ $(LOCAL_STDLIB) -D $(ISABELLEREALIZEDRV) -T number.$(notdir $(basename $@)) -o $(GENERATED_PREFIX_ISABELLE)/number/

$(ISABELLELIBS_SET): bin/why3realize.@OCAMLBEST@ drivers/isabelle-realizations.aux \
  $(ISABELLEREALIZEDRV) drivers/isabelle-common.gen stdlib/set.mlw
	$(SHOW) "Generating Isabelle realization for set.$(notdir $(basename $@))"
	$(HIDE)mkdir -p $(GENERATED_PREFIX_ISABELLE)/set
	$(HIDE)WHY3CONFIG="" bin/why3realize.@OCAMLBEST@ $(LOCAL_STDLIB) -D $(ISABELLEREALIZEDRV) -T set.$(notdir $(basename $@)) -o $(GENERATED_PREFIX_ISABELLE)/set/

$(ISABELLELIBS_MAP): bin/why3realize.@OCAMLBEST@ drivers/isabelle-realizations.aux \
  $(ISABELLEREALIZEDRV) drivers/isabelle-common.gen stdlib/map.mlw
	$(SHOW) "Generating Isabelle realization for map.$(notdir $(basename $@))"
	$(HIDE)mkdir -p $(GENERATED_PREFIX_ISABELLE)/map
	$(HIDE)WHY3CONFIG="" bin/why3realize.@OCAMLBEST@ $(LOCAL_STDLIB) -D $(ISABELLEREALIZEDRV) -T map.$(notdir $(basename $@)) -o $(GENERATED_PREFIX_ISABELLE)/map/

$(ISABELLELIBS_LIST): bin/why3realize.@OCAMLBEST@ drivers/isabelle-realizations.aux \
  $(ISABELLEREALIZEDRV) drivers/isabelle-common.gen stdlib/list.mlw
	$(SHOW) "Generating Isabelle realization for list.$(notdir $(basename $@))"
	$(HIDE)mkdir -p $(GENERATED_PREFIX_ISABELLE)/list
	$(HIDE)WHY3CONFIG="" bin/why3realize.@OCAMLBEST@ $(LOCAL_STDLIB) -D $(ISABELLEREALIZEDRV) -T list.$(notdir $(basename $@)) -o $(GENERATED_PREFIX_ISABELLE)/list/

$(ISABELLELIBS_OPTION): bin/why3realize.@OCAMLBEST@ drivers/isabelle-realizations.aux \
  $(ISABELLEREALIZEDRV) drivers/isabelle-common.gen stdlib/option.mlw
	$(SHOW) "Generating Isabelle realization for option.$(notdir $(basename $@))"
	$(HIDE)mkdir -p $(GENERATED_PREFIX_ISABELLE)/option
	$(HIDE)WHY3CONFIG="" bin/why3realize.@OCAMLBEST@ $(LOCAL_STDLIB) -D $(ISABELLEREALIZEDRV) -T option.$(notdir $(basename $@)) -o $(GENERATED_PREFIX_ISABELLE)/option/

$(ISABELLELIBS_BV): bin/why3realize.@OCAMLBEST@ drivers/isabelle-realizations.aux \
  $(ISABELLEREALIZEDRV) drivers/isabelle-common.gen stdlib/bv.mlw
	$(SHOW) "Generating Isabelle realization for bv.$(notdir $(basename $@))"
	$(HIDE)mkdir -p $(GENERATED_PREFIX_ISABELLE)/bv
	$(HIDE)WHY3CONFIG="" bin/why3realize.@OCAMLBEST@ $(LOCAL_STDLIB) -D $(ISABELLEREALIZEDRV) -T bv.$(notdir $(basename $@)) -o $(GENERATED_PREFIX_ISABELLE)/bv/

ifeq (@enable_isabelle_libs@,yes)

$(GENERATED_PREFIX_ISABELLE)/last_build: $(ISABELLEVERSIONSPECIFICTARGETS) $(ISABELLELIBS)
ifneq (@enable_local@,yes)
	cp -r $(GENERATED_PREFIX_ISABELLE) "$(LIBDIR)/why3"
endif
	@(if isabelle components -l | grep -q "$(ISABELLE_TARGET_DIR)$$"; then \
	    echo "Building the Why3 heap for Isabelle/HOL:"; \
	    isabelle build -bc Why3; \
	    touch $@; \
	  else \
	    echo "[Warning] Cannot pre-build the Isabelle heap because"; \
	    echo "  the Isabelle component configuration does not contain"; \
	    echo "  [$(ISABELLE_TARGET_DIR)]"; \
	  fi)

install-isabelle: $(GENERATED_PREFIX_ISABELLE)/last_build

install_local:: install-isabelle
install:: install-isabelle

clean::
	rm -f $(GENERATED_PREFIX_ISABELLE)/*/*.xml

endif

all: drivers/isabelle-realizations.aux

install-data::
	$(INSTALL_DATA) drivers/isabelle-realizations.aux $(DATADIR)/why3/drivers/

clean::
	rm -f drivers/isabelle-realizations.aux

#######################
# Isabelle client
#######################

ISABELLEC_FILES := isabelle_client_main

ISABELLECMODULES := $(addprefix src/isabelle-client/, $(ISABELLEC_FILES))
ISABELLECDEP = $(addsuffix .dep, $(ISABELLECMODULES))
ISABELLECCMO = $(addsuffix .cmo, $(ISABELLECMODULES))
ISABELLECCMX = $(addsuffix .cmx, $(ISABELLECMODULES))
$(ISABELLECCMO) $(ISABELLECCMX): INCLUDES += -I src/isabelle-client -I src/util
$(ISABELLECDEP): DEPFLAGS += -I src/isabelle-client

depend: $(ISABELLECDEP)
CLEANDIRS += src/isabelle-client

# build targets

byte: bin/isabelle_client.byte
opt:  bin/isabelle_client.opt

bin/isabelle_client.opt: lib/why3/why3.cmxa $(ISABELLECCMX)

bin/isabelle_client.byte: lib/why3/why3.cma $(ISABELLECCMO)

install_no_local::
	cp -f bin/isabelle_client.@OCAMLBEST@ $(BINDIR)/isabelle_client$(EXE)

ifneq "$(MAKECMDGOALS:clean%=clean)" "clean"
-include $(ISABELLECDEP)
endif

clean::
	rm -f bin/isabelle_client.byte bin/isabelle_client.opt bin/isabelle_client

################
# Jessie3 plugin
################

ifeq (@enable_frama_c@,yes)

nobyte: jessie.byte
noopt: jessie.opt

jessie.byte: src/jessie/Makefile $(WHY3CMA)
	@$(MAKE) -C src/jessie Jessie3.cma

jessie.opt: src/jessie/Makefile $(WHY3CMXA)
	@$(MAKE) -C src/jessie Jessie3.cmxs

uninstall-framac:
	rm -f $(FRAMAC_LIBDIR)/plugins/Jessie3.*

uninstall:: uninstall-framac

install-framac:
	$(MKDIR_P) $(FRAMAC_LIBDIR)/plugins/
	$(INSTALL_DATA) $(wildcard $(addprefix src/jessie/Jessie3., $(INSTALLED_LIB_EXTS))) \
	  $(FRAMAC_LIBDIR)/plugins/

install:: install-framac

clean::
	$(MAKE) -C src/jessie clean

endif

###############
# Why3 pp
###############

PRETTYPRINT_FILES = why3pp

PRETTYPRINTMODULES = $(addprefix src/tools/, $(PRETTYPRINT_FILES))

PRETTYPRINTDEP = $(addsuffix .dep, $(PRETTYPRINTMODULES))
PRETTYPRINTCMO = $(addsuffix .cmo, $(PRETTYPRINTMODULES))
PRETTYPRINTCMX = $(addsuffix .cmx, $(PRETTYPRINTMODULES))

$(PRETTYPRINTDEP): DEPFLAGS += -I src/tools
$(PRETTYPRINTCMO) $(PRETTYPRINTCMX): INCLUDES += -I src/tools

# build targets

byte: bin/why3pp.byte
opt:  bin/why3pp.opt

bin/why3pp.opt: $(WHY3CMXA) $(PRETTYPRINTCMX)
	$(SHOW) 'Linking  $@'
	$(HIDE)$(OCAMLOPT) $(OFLAGS) -o $@ $(OLINKFLAGS) $^

bin/why3pp.byte: $(WHY3CMA) $(PRETTYPRINTCMO)
	$(SHOW) 'Linking  $@'
	$(HIDE)$(OCAMLC) $(BFLAGS) -o $@ $(BLINKFLAGS) $^

# depend and clean targets

ifneq "$(MAKECMDGOALS:clean%=clean)" "clean"
-include $(PRETTYPRINTDEP)
endif

depend: $(PRETTYPRINTDEP)

uninstall-bin::
	rm -f $(TOOLDIR)/why3pp(EXE)

install-bin::
	$(MKDIR_P) $(TOOLDIR)
	$(INSTALL) bin/why3pp.@OCAMLBEST@ $(TOOLDIR)/why3pp$(EXE)

install_local:: bin/why3pp

#########
# why3doc
#########

WHY3DOCGENERATED = src/why3doc/doc_lexer.ml

WHY3DOC_FILES = doc_html doc_def doc_lexer doc_main

WHY3DOCMODULES = $(addprefix src/why3doc/, $(WHY3DOC_FILES))

WHY3DOCDEP = $(addsuffix .dep, $(WHY3DOCMODULES))
WHY3DOCCMO = $(addsuffix .cmo, $(WHY3DOCMODULES))
WHY3DOCCMX = $(addsuffix .cmx, $(WHY3DOCMODULES))

$(WHY3DOCDEP): DEPFLAGS += -I src/why3doc
$(WHY3DOCCMO) $(WHY3DOCCMX): INCLUDES += -I src/why3doc

$(WHY3DOCDEP): $(WHY3DOCGENERATED)

# build targets

byte: bin/why3doc.byte
opt:  bin/why3doc.opt

bin/why3doc.opt: $(WHY3CMXA) $(WHY3DOCCMX)
bin/why3doc.byte: $(WHY3CMA) $(WHY3DOCCMO)

# depend and clean targets

ifneq "$(MAKECMDGOALS:clean%=clean)" "clean"
-include $(WHY3DOCDEP)
endif

depend: $(WHY3DOCDEP)

CLEANDIRS += src/why3doc
GENERATED += $(WHY3DOCGENERATED)

uninstall-bin::
	rm -f $(TOOLDIR)/why3doc$(EXE)

install-bin::
	$(MKDIR_P) $(TOOLDIR)
	$(INSTALL) bin/why3doc.@OCAMLBEST@ $(TOOLDIR)/why3doc$(EXE)

install_local:: bin/why3doc

#########
# trywhy3
#########

ifeq ($(DEBUGJS),yes)
 JSOO_DEBUG=--pretty --debug-info --source-map
 JS_MAPS=alt_ergo_worker.map  trywhy3.map  why3_worker.map
else
 JSOO_DEBUG=
 JS_MAPS=
endif

ALTERGODIR=src/trywhy3/alt-ergo

JSOCAMLC=ocamlfind ocamlc -package js_of_ocaml -g -package js_of_ocaml.ppx \
        -package ocplib-simplex -I src/trywhy3 \
	-I $(ALTERGODIR)/lib/util \
	-I $(ALTERGODIR)/lib/structures \
	-I $(ALTERGODIR)/lib/parsing \
	-I $(ALTERGODIR)/lib/frontend \
	-I $(ALTERGODIR)/lib/reasoners \
	-I $(ALTERGODIR)/parsers/why

ALTERGOLIBS = \
	util/config \
	util/version \
	util/emap \
	util/myUnix \
	util/myDynlink \
	util/myZip \
	util/util \
	util/lists \
	util/numsNumbers \
	util/numbers \
	util/options \
	util/cmdline_parser \
	util/timers \
	util/gc_debug \
	util/loc \
	util/hconsing \
	util/hstring \
	structures/exception \
	structures/symbols \
	structures/ty \
	structures/parsed \
	structures/errors \
	structures/typed \
	structures/term \
	structures/fpa_rounding \
	structures/literal \
	structures/formula \
	structures/explanation \
	structures/commands \
	structures/profiling \
	reasoners/matching \
	reasoners/instances \
	reasoners/polynome \
	reasoners/ac \
	reasoners/uf \
	reasoners/use \
	reasoners/intervals \
	reasoners/inequalities \
	reasoners/intervalCalculus \
	reasoners/arith \
	reasoners/records \
	reasoners/bitv \
	reasoners/arrays \
	reasoners/sum \
	reasoners/combine \
	reasoners/ccx \
	reasoners/theory \
	reasoners/fun_sat \
	reasoners/sat_solver \
	frontend/triggers \
	frontend/typechecker \
	frontend/cnf \
	frontend/parsed_interface \
	frontend/frontend \
	frontend/parsers

ALTERGOPARSERS = \
	why/why_parser \
	why/why_lexer

ALTERGOCMO = \
	$(addprefix $(ALTERGODIR)/lib/, $(addsuffix .cmo,$(ALTERGOLIBS))) \
	$(addprefix $(ALTERGODIR)/parsers/, $(addsuffix .cmo,$(ALTERGOPARSERS)))

TRYWHY3CMO=lib/why3/why3.cma
TRYWHY3FILES=trywhy3.js trywhy3.html trywhy3.css \
	README.md examples/ \
	trywhy3_custom.css gen_index.sh \
	ace-builds/src-min-noconflict/ace.js ace-builds/src-min-noconflict/mode-why3.js \
	ace-builds/src-min-noconflict/theme-chrome.js $(JS_MAPS)

trywhy3_package: trywhy3
	tar czf trywhy3.tar.gz -C src $(addprefix trywhy3/, $(TRYWHY3FILES))

trywhy3: src/trywhy3/trywhy3.js src/trywhy3/why3_worker.js src/trywhy3/alt_ergo_worker.js

src/trywhy3/trywhy3.js: src/trywhy3/trywhy3.byte src/trywhy3/why3_worker.js src/trywhy3/alt_ergo_worker.js src/trywhy3/examples/*.mlw
	js_of_ocaml --extern-fs $(JSOO_DEBUG) -I src/trywhy3 \
		--file=why3_worker.js:/ \
		--file=alt_ergo_worker.js:/ \
	        --file=examples/index.txt:/examples/index.txt \
		`find src/trywhy3/examples \( -name "*.mlw" -o -name "*.why" \) -printf " --file=examples/%P:/examples/%P"` \
	+nat.js $<

src/trywhy3/trywhy3.byte: src/trywhy3/worker_proto.cmo src/trywhy3/trywhy3.cmo
	$(JSOCAMLC) $(BFLAGS) -o $@ -linkpkg $(BLINKFLAGS) $^

src/trywhy3/why3_worker.js: src/trywhy3/why3_worker.byte src/trywhy3/try_alt_ergo.drv
	js_of_ocaml $(JSOO_DEBUG) --extern-fs -I . -I src/trywhy3 --file=trywhy3.conf:/ \
		--file=try_alt_ergo.drv:/ \
		`find stdlib \( -name "*.mlw" -o -name "*.why" \) -printf " --file=%p:/%p"` \
	+nat.js $<

src/trywhy3/why3_worker.byte: $(TRYWHY3CMO) src/trywhy3/worker_proto.cmo src/trywhy3/why3_worker.cmo
	$(JSOCAMLC) $(BFLAGS) -o $@ -linkpkg $(BLINKFLAGS) $^

src/trywhy3/alt_ergo_worker.js: src/trywhy3/alt_ergo_worker.byte
	js_of_ocaml $(JSOO_DEBUG) +nat.js +dynlink.js +toplevel.js $<

src/trywhy3/alt_ergo_worker.byte: $(ALTERGOCMO) src/trywhy3/worker_proto.cmo src/trywhy3/alt_ergo_worker.cmo
	$(JSOCAMLC) $(BFLAGS) -o $@ -linkpkg $(BLINKFLAGS) $^

src/trywhy3/alt_ergo_worker.cmo: src/trywhy3/worker_proto.cmo
src/trywhy3/why3_worker.cmo: src/trywhy3/worker_proto.cmo
src/trywhy3/trywhy3.cmo: src/trywhy3/worker_proto.cmo

src/trywhy3/%.cmo: src/trywhy3/%.ml
	$(JSOCAMLC) $(BFLAGS) -c $<

src/trywhy3/%.cmi: src/trywhy3/%.mli
	$(JSOCAMLC) $(BFLAGS) -c $<

src/trywhy3/%.cmo: BFLAGS += -w -48

clean::
	rm -f src/trywhy3/trywhy3.js src/trywhy3/trywhy3.byte src/trywhy3/trywhy3.cm* \
	 src/trywhy3/why3_worker.js src/trywhy3/why3_worker.byte src/trywhy3/why3_worker.cm* \
         src/trywhy3/alt_ergo_worker.js src/trywhy3/alt_ergo_worker.byte src/trywhy3/alt_ergo_worker.cm* \
         src/trywhy3/worker_proto.cm* trywhy3.tar.gz

CLEANDIRS += src/trywhy3


#########
# why3webserver and full web/js interface
#########

ifeq (@enable_web_ide@,yes)

JSOCAMLCW=ocamlfind ocamlc -package js_of_ocaml -package js_of_ocaml.ppx \
        -I src/ide

src/ide/why3_js.cmo: src/ide/why3_js.ml lib/why3/why3.cma
	$(JSOCAMLCW) $(BFLAGS) -c $<

src/ide/why3_js.byte: lib/why3/why3.cma src/ide/why3_js.cmo
	$(JSOCAMLCW) $(BFLAGS) -o $@ -linkpkg $(BLINKFLAGS) $^

src/ide/why3_js.js: src/ide/why3_js.byte
	js_of_ocaml +nat.js +dynlink.js +toplevel.js $<

web_ide: src/ide/why3_js.js

opt: bin/why3webserver.opt
byte: bin/why3webserver.byte src/ide/why3_js.cmo

endif

########
# bench
########

.PHONY: bench test

bench:: bin/why3.@OCAMLBEST@ bin/why3config.@OCAMLBEST@ plugins $(TOOLS) \
  share/Makefile.config bin/why3extract.@OCAMLBEST@
	bash bench/bench ".@OCAMLBEST@"
	@echo "=== Check parsing message ==="
	bench/parsing-bench
	$(MAKE) bench-api
	@echo ""
	@echo "=== Checking extraction ==="
	$(MAKE) test-ocaml-extraction
# desactivé car requiert findlib
# if test -d examples/runstrat ; then \
#  $(MAKE) test-runstrat.@OCAMLBEST@ ; fi

bench-api:
	@echo ""
	@echo "=== Checking Why3 API ==="
	$(MAKE) test-api-logic.@OCAMLBEST@
	$(MAKE) test-api-transform.@OCAMLBEST@
	$(MAKE) test-api-mlw-tree.@OCAMLBEST@
	$(MAKE) test-api-mlw-expr.@OCAMLBEST@
#	$(MAKE) test-api-mlw.@OCAMLBEST@
	$(MAKE) test-session.@OCAMLBEST@

###############
# test targets
###############

test-itp.opt: src/printer/itp.ml lib/why3/why3.cmxa
	$(if $(QUIET),@echo 'Ocamlopt $<' &&) \
	$(OCAMLOPT) -o $@ -I lib/why3 $(INCLUDES) $(OLINKFLAGS) lib/why3/why3.cmxa $<

test-api-logic.byte: examples/use_api/logic.ml lib/why3/why3.cma
	$(SHOW) 'Ocaml    $<'
	$(HIDE)ocaml -I lib/why3 $(INCLUDES) $(BLINKFLAGS) lib/why3/why3.cma $< > /dev/null \
	|| (rm -f test-api-logic.byte; printf "Test of Why3 API calls failed. Please fix it"; exit 2)
	@rm -f test-api-logic.byte;

test-api-logic.opt: examples/use_api/logic.ml lib/why3/why3.cmxa
	$(SHOW) 'Ocamlopt $<'
	$(HIDE)($(OCAMLOPT) -o $@ -I lib/why3 $(INCLUDES) $(OLINKFLAGS) lib/why3/why3.cmxa $< \
	&& ./test-api-logic.opt > /dev/null) \
	|| (rm -f test-api-logic.opt; printf "Test of Why3 API calls failed. Please fix it"; exit 2)
	@rm -f test-api-logic.opt

test-api-transform.byte: examples/use_api/transform.ml lib/why3/why3.cma
	$(SHOW) 'Ocaml    $<'
	$(HIDE)ocaml -I lib/why3 $(INCLUDES) $(BLINKFLAGS) lib/why3/why3.cma $< > /dev/null \
	|| (rm -f test-api-transform.byte; printf "Test of Why3 API calls failed. Please fix it"; exit 2)
	@rm -f test-api-transform.byte;

test-api-transform.opt: examples/use_api/transform.ml lib/why3/why3.cmxa
	$(SHOW) 'Ocamlopt $<'
	$(HIDE)($(OCAMLOPT) -o $@ -I lib/why3 $(INCLUDES) $(OLINKFLAGS) lib/why3/why3.cmxa $< \
	&& ./test-api-transform.opt > /dev/null) \
	|| (rm -f test-api-transform.opt; printf "Test of Why3 API calls failed. Please fix it"; exit 2)
	@rm -f test-api-transform.opt

test-api-clone.opt: examples/use_api/clone.ml lib/why3/why3.cmxa
	$(SHOW) 'Ocamlopt $<'
	($(OCAMLOPT) -o $@ -I lib/why3 $(INCLUDES) $(OLINKFLAGS) lib/why3/why3.cmxa $< \
	&& ./test-api-clone.opt > /dev/null) \
	|| (rm -f test-api-clone.opt; printf "Test of Why3 API calls failed. Please fix it"; exit 2)
	@rm -f test-api-clone.opt

test-api-clone.byte: examples/use_api/clone.ml lib/why3/why3.cma
	$(SHOW) 'Ocamlc $<'
	($(OCAMLC) -o $@ -I lib/why3 $(INCLUDES) $(BLINKFLAGS) lib/why3/why3.cma $< \
	&& ./test-api-clone.byte > /dev/null) \
	|| (rm -f test-api-clone.byte; printf "Test of Why3 API calls failed. Please fix it"; exit 2)
	@rm -f test-api-clone.byte

test-api-mlw-tree.byte: examples/use_api/mlw_tree.ml lib/why3/why3.cma
	$(SHOW) 'Ocaml    $<'
	$(HIDE)ocaml -I lib/why3 $(INCLUDES) $(BLINKFLAGS) lib/why3/why3.cma $< > /dev/null\
	|| (rm -f test-api-mlw-tree.byte; printf "Test of Why3 API calls failed. Please fix it"; exit 2)
	@rm -f test-api-mlw-tree.byte;

test-api-mlw-tree.opt: examples/use_api/mlw_tree.ml lib/why3/why3.cmxa
	$(SHOW) 'Ocamlopt $<'
	$(HIDE)($(OCAMLOPT) -o $@ -I lib/why3 $(INCLUDES) $(OLINKFLAGS) lib/why3/why3.cmxa $< \
	&& ./test-api-mlw-tree.opt > /dev/null) \
	|| (rm -f test-api-mlw-tree.opt; printf "Test of Why3 API calls failed. Please fix it"; exit 2)
	@rm -f test-api-mlw-tree.opt

test-api-mlw-expr.byte: examples/use_api/mlw_expr.ml lib/why3/why3.cma
	$(SHOW) 'Ocaml    $<'
	$(HIDE)ocaml -I lib/why3 $(INCLUDES) $(BLINKFLAGS) lib/why3/why3.cma $< > /dev/null\
	|| (rm -f test-api-mlw-expr.byte; printf "Test of Why3 API calls failed. Please fix it"; exit 2)
	@rm -f test-api-mlw-expr.byte;

test-api-mlw-expr.opt: examples/use_api/mlw_expr.ml lib/why3/why3.cmxa
	$(SHOW) 'Ocamlopt $<'
	$(HIDE)($(OCAMLOPT) -o $@ -I lib/why3 $(INCLUDES) $(OLINKFLAGS) lib/why3/why3.cmxa $< \
	&& ./test-api-mlw-expr.opt > /dev/null) \
	|| (rm -f test-api-mlw-expr.opt; printf "Test of Why3 API calls failed. Please fix it"; exit 2)
	@rm -f test-api-mlw-expr.opt

test-api-mlw.byte: examples/use_api/mlw.ml lib/why3/why3.cma
	$(SHOW) 'Ocaml    $<'
	$(HIDE)ocaml -I lib/why3 $(INCLUDES) $(BLINKFLAGS) lib/why3/why3.cma $< \
	|| (rm -f test-api-mlw.byte; printf "Test of Why3 API calls failed. Please fix it"; exit 2)
	@rm -f test-api-mlw.byte;

test-api-mlw.opt: examples/use_api/mlw.ml lib/why3/why3.cmxa
	$(SHOW) 'Ocamlopt $<'
	$(HIDE)($(OCAMLOPT) -o $@ -I lib/why3 $(INCLUDES) $(OLINKFLAGS) lib/why3/why3.cmxa $< \
	&& ./test-api-mlw.opt > /dev/null) \
	|| (rm -f test-api-mlw.opt; printf "Test of Why3 API calls failed. Please fix it"; exit 2)
	@rm -f test-api-mlw.opt

#test-shape: lib/why3/why3.cma
#	ocaml -I lib/why3 $(INCLUDES) $(BLINKFLAGS) $? examples/test_shape.ml

test-session.byte: examples/use_api/create_session.ml lib/why3/why3.cma
	$(SHOW) 'Ocaml    $<'
	$(HIDE)ocaml -I lib/why3 $(INCLUDES) $(BLINKFLAGS) lib/why3/why3.cma $< > /dev/null\
	|| (rm -f why3session.xml why3shapes why3shapes.gz;  \
	printf "Test of Why3 API calls for Session module failed. Please fix it"; exit 2)
	@rm -f why3session.xml why3shapes why3shapes.gz

test-session.opt: examples/use_api/create_session.ml lib/why3/why3.cmxa
	$(SHOW) 'Ocamlopt $<'
	$(HIDE)($(OCAMLOPT) -o $@ -I lib/why3 $(INCLUDES) $(OLINKFLAGS) lib/why3/why3.cmxa  $< \
	&& ./test-session.opt > /dev/null) \
	|| (rm -f test-session.opt why3session.xml why3shapes why3shapes.gz; \
	printf "Test of Why3 API calls for Session module failed. Please fix it"; exit 2)
	@rm -f test-session.opt why3session.xml why3shapes why3shapes.gz

test-ce.byte: examples/use_api/counterexample.ml lib/why3/why3.cma
	$(SHOW) 'Ocaml    $<'
	$(HIDE)ocaml -I lib/why3 $(INCLUDES) $(BLINKFLAGS) lib/why3/why3.cma $< > /dev/null\
	|| (rm -f why3session.xml why3shapes why3shapes.gz;  \
	printf "Test of Why3 API calls for counterexamples failed. Please fix it"; exit 2)
	@rm -f why3session.xml why3shapes why3shapes.gz

test-ce.opt: examples/use_api/counterexample.ml lib/why3/why3.cmxa
	$(SHOW) 'Ocamlopt $<'
	$(HIDE)($(OCAMLOPT) -o $@ -I lib/why3 $(INCLUDES) $(OLINKFLAGS) lib/why3/why3.cmxa  $< \
	&& ./test-ce.opt > /dev/null) \
	|| (rm -f test-ce.opt why3session.xml why3shapes why3shapes.gz; \
	printf "Test of Why3 API calls for counterexamples failed. Please fix it"; exit 2)
	@rm -f test-ce.opt why3session.xml why3shapes why3shapes.gz

#only test the compilation of runstrat
test-runstrat.byte: lib/why3/why3.cma lib/why3/META
	OCAMLPATH=$(PWD)/lib $(MAKE) -C examples/use_api/runstrat clean
	OCAMLPATH=$(PWD)/lib $(MAKE) -C examples/use_api/runstrat byte

test-runstrat.opt: lib/why3/why3.cmxa lib/why3/META
	OCAMLPATH=$(PWD)/lib $(MAKE) -C examples/use_api/runstrat clean
	OCAMLPATH=$(PWD)/lib $(MAKE) -C examples/use_api/runstrat opt

test-runstrat: test-runstrat.@OCAMLBEST@

test-ocaml-extraction: bin/why3.opt bin/why3extract.opt
	@echo "driver ocaml64"
	@bin/why3extract.opt -D ocaml64 -L tests \
	  test_extraction.TestExtraction -o tests/test-extraction/test.ml
	@ocamlfind ocamlopt -package zarith -linkpkg -I tests/test-extraction/ \
	  tests/test-extraction/test.ml tests/test-extraction/main.ml \
          -o tests/test-extraction/a.out
	@tests/test-extraction/a.out

################
# documentation
################

.PHONY: doc

ifeq (@enable_doc@,yes)

doc: doc/manual.pdf doc/html/index.html

BNF = ident qualid attribute constant operator type \
	term1 term2 term3 expr1 expr2 expr3 \
	formula theory theory2 \
	why_file spec expr expr2 module whyml_file term_old_at
BNFTEX = $(BNF:%=doc/generated/%_bnf.tex)

doc/generated/%_bnf.tex: doc/%.bnf doc/bnf$(EXE)
	doc/bnf$(EXE) $< > $@

doc/bnf$(EXE): doc/bnf.mll
	$(OCAMLLEX) $<
	$(OCAMLC) -o $@ doc/bnf.ml

doc/generated/drivers_dependency.tex: doc/drv_depgraph drivers/*.drv drivers/*.gen
	doc/drv_depgraph$(EXE) drivers doc/generated

doc/extract_ocaml_code: doc/extract_ocaml_code.ml
	$(OCAMLC) str.cma -o $@ $<

doc/generated/logic__%.ml: examples/use_api/logic.ml doc/extract_ocaml_code
	doc/extract_ocaml_code $* < $< > $@

doc/generated/whyconf__%.ml: src/driver/whyconf.ml doc/extract_ocaml_code
	doc/extract_ocaml_code $* < $< > $@

doc/generated/call_provers__%.ml: src/driver/call_provers.ml doc/extract_ocaml_code
	doc/extract_ocaml_code $* < $< > $@

doc/generated/mlw_tree__%.ml: examples/use_api/mlw_tree.ml doc/extract_ocaml_code
	doc/extract_ocaml_code $* < $< > $@

doc/generated/mlw_expr__%.ml: examples/use_api/mlw_expr.ml doc/extract_ocaml_code
	doc/extract_ocaml_code $* < $< > $@

doc/generated/transform__%.ml: examples/use_api/transform.ml doc/extract_ocaml_code
	doc/extract_ocaml_code $* < $< > $@

doc/generated/counterexample__%.ml: examples/use_api/counterexample.ml doc/extract_ocaml_code
	doc/extract_ocaml_code $* < $< > $@

OCAMLCODE_LOGIC = opening printformula declarepropvars declarepropatoms \
	buildtask printtask buildtask2 \
	getconf getanyaltergo getaltergo200 \
	getdriver callprover calltimelimit \
	buildfmla buildtermalt buildtaskimport \
	quantfmla1 quantfmla2 quantfmla3 quantfmla4 \
	buildth1 buildth2 buildth3 buildth4 buildth5 buildth6 buildth7 \
	printtheory splittheory printalltasks

OCAMLCODE_CALLPROVERS = proveranswer proverresult resourcelimit

OCAMLCODE_TRANSFORM = negate register

OCAMLCODE_MLWTREE = buildenv \
	source1 code1 helper1 source2 code2 source3 code3 source4 code4 \
	getmodules checkingvcs

OCAMLCODE_MLWEXPR = buildenv source2 code2_import code2 createmodule checkingvcs

OCAMLCODE_COUNTEREXAMPLES =  ce_declarepropvars ce_adaptgoals \
	ce_get_cvc4ce ce_callprover ce_nobuiltin

OCAMLCODE = \
	$(addprefix doc/generated/logic__, $(addsuffix .ml, $(OCAMLCODE_LOGIC))) \
	$(addprefix doc/generated/call_provers__, $(addsuffix .ml, $(OCAMLCODE_CALLPROVERS))) \
	$(addprefix doc/generated/transform__, $(addsuffix .ml, $(OCAMLCODE_TRANSFORM))) \
	$(addprefix doc/generated/mlw_tree__, $(addsuffix .ml, $(OCAMLCODE_MLWTREE))) \
	$(addprefix doc/generated/mlw_expr__, $(addsuffix .ml, $(OCAMLCODE_MLWEXPR))) \
	$(addprefix doc/generated/counterexample__, $(addsuffix .ml, $(OCAMLCODE_COUNTEREXAMPLES))) \
	doc/generated/whyconf__provertype.ml

DOC = api glossary ide intro exec macros manpages install \
      manual starting syntax syntaxref technical version whyml \
      itp pvs coq isabelle

DOCTEX = $(DOC:%=doc/%.tex)

doc/manual.pdf: $(BNFTEX) $(OCAMLCODE) $(DOCTEX) doc/manual.bib share/provers-detection-data.conf doc/generated/drivers_dependency.tex
	cd doc; $(LATEXCOMP) manual.tex
ifeq (@LATEX@,pdflatex)
	cd doc; if grep 'may have changed. Rerun to get' manual.log; then \
		bibtex manual ; makeindex manual; pdflatex manual; \
	fi
	cd doc; if grep 'may have changed. Rerun to get' manual.log; then \
		pdflatex manual; \
	fi
endif

update-doc-png:
	export UBUNTU_MENUPROXY=0; \
	export WHY3CONFIG=doc/why3ide-doc.conf; \
	export WHY3LOADPATH=stdlib; \
	sed -n -e 's/^%EXECUTE \(.*\)/\1/p' $(DOCTEX) | $(SHELL) -e

CLEANDIRS += doc
GENERATED += doc/bnf.ml

ifeq (@enable_html_doc@,yes)

# the dependency on the pdf ensures the bbl was built
doc/html/manual.html: doc/manual.pdf doc/fix.hva
	cd doc; rm -rf html; mkdir -p html
	cp doc/*.png doc/manual.bbl doc/html/
	cd doc; $(HEVEA) -o html/manual.html -fix -O fix.hva makeidx.hva manual.tex

doc/html/index.html: doc/html/manual.html
	cd doc; $(HACHA) -tocbis -o html/index.html html/manual.html

else

doc/html/index.html:

endif

clean::
	rm -rf doc/bnf$(EXE) $(BNFTEX) doc/html doc/manual.image.out; \
	cd doc; $(LATEXCLEAN) manual.tex; \
	rm -rf doc/generated/drivers*

else

doc:

endif

##########
# API DOC
##########

.PHONY: apidoc apidot

MODULESTODOC = \
	util/util util/opt util/lists util/strings \
	util/extmap util/extset util/exthtbl \
	util/weakhtbl util/wstdlib util/rc util/debug \
	util/loc util/pp util/bigInt util/number \
	util/mlmpfr_wrapper \
	core/ident core/ty core/term core/decl core/coercion core/theory \
	core/env core/task core/trans core/pretty core/printer \
	core/model_parser \
	parser/typing parser/mlw_printer \
	driver/whyconf driver/call_provers driver/driver \
	transform/args_wrapper \
	session/session_itp session/controller_itp \
	session/itp_communication session/itp_server \
	mlw/ity mlw/expr mlw/pdecl mlw/pmodule mlw/vc

MODULESMLTODOC = parser/ptree

FILESTODOC = $(MODULESTODOC:%=src/%.mli) $(MODULESMLTODOC:%=src/%.ml)

doc/apidoc:
	mkdir -p doc/apidoc

apidoc: doc/apidoc $(FILESTODOC)
	$(OCAMLDOC) -d doc/apidoc -html -t "Why3 API documentation" \
		-keep-code $(INCLUDES) $(LIBINCLUDES) -I lib/why3 $(FILESTODOC)

# could we include also the dependency graph ? -- someone
# At least we can give a way to create it -- francois

apidot: doc/apidoc/dg.svg doc/apidoc/dg.png

#The sed remove configuration for dot that gives bad result
doc/apidoc/dg.dot: doc/apidoc $(FILESTODOC)
	$(OCAMLDOC) -o doc/apidoc/dg.dot.tmp -dot $(INCLUDES) \
		$(LIBINCLUDES) -I lib/why3 $(FILESTODOC)
	sed -e "s/  \(size\|ratio\|rotate\|fontsize\).*$$//" doc/apidoc/dg.dot.tmp \
	  | tred > doc/apidoc/dg.dot
	rm -f doc/apidoc/dg.dot.tmp

doc/apidoc/dg.svg: doc/apidoc/dg.dot
	dot -T svg $< > $@

doc/apidoc/dg.png: doc/apidoc/dg.dot
	dot -T png $< > $@

doc/apidoc.tex: $(FILESTODOC)
	$(OCAMLDOC) -o doc/apidoc.tex -latex -noheader -notrailer $(INCLUDES) \
		$(LIBINCLUDES) -I lib/why3 $(FILESTODOC)

clean::
	rm -f doc/apidoc/*

##########
# Install rules for bash completions
##########

uninstall-bash:
	if test -d /etc/bash_completion.d -a -w /etc/bash_completion.d; then \
	  rm -f /etc/bash_completion.d/why3; \
	fi

uninstall:: uninstall-bash

install-bash::
	if test -d /etc/bash_completion.d -a -w /etc/bash_completion.d; then \
	  $(INSTALL) share/bash/why3 /etc/bash_completion.d; \
	fi

install:: install-bash

##########
# Stdlib formatted with why3doc
##########

.PHONY: stdlibdoc

STDMACHLIBS = \
	array bv c float fxp int matrix onetime peano tagset

STDLIBS = \
	algebra appmap array \
	bag bintree bool bv \
	cursor \
	exn \
	floating_point function \
	graph hashtbl \
	ieee_float impmap int \
	list \
	map matrix \
	null number option ocaml \
	pigeon pqueue \
	queue \
	random real ref regexp relations \
	seq set stack string sum \
	tree \
	witness \
	$(addprefix mach/, $(STDMACHLIBS))

# NO NEED DOC:
# debug: too basic, needs large improvement
# io: too basic, needs large improvement
# tptp: for TPTP provers ?
# for_drivers: used only in drivers

STDLIBFILES = $(patsubst %,stdlib/%.mlw, $(STDLIBS))

# TODO: remove the hack about int.mlw once it has become builtin
stdlibdoc: $(STDLIBFILES) bin/why3doc.@OCAMLBEST@
	mkdir -p doc/stdlibdoc
	sed -e "s/use Int/use int.Int/" stdlib/int.mlw > int.mlw
	rm -f doc/stdlibdoc/style.css
	WHY3CONFIG="" bin/why3doc.@OCAMLBEST@ $(LOCAL_STDLIB) \
          -o doc/stdlibdoc --title "Why3 Standard Library" \
	  $(subst stdlib/int.mlw,int.mlw,$(STDLIBFILES))
	rm int.mlw
	cd doc/stdlibdoc; \
	  for f in stdlib.*.html; \
	    do mv "$$f" "$${f#stdlib.}"; done
	sed -i -e "s#stdlib.##g" doc/stdlibdoc/index.html
	sed -i -e "s#int\.\(<a href=\"int\.html\)#\1#g" doc/stdlibdoc/int.html

clean::
	rm -f doc/stdlibdoc/*

################
# generic rules
################

%.cmi: %.mli
	$(SHOW) 'Ocamlc   $<'
	$(HIDE)$(OCAMLC) -c $(BFLAGS) $<

# suppress "unused rec" warning for Menhir-produced files
%.cmo: %.ml %.mly
	$(SHOW) 'Ocamlc   $<'
	$(HIDE)$(OCAMLC) -c $(BFLAGS) -w -39 $<

# suppress "unused rec" warning for Menhir-produced files
%.cmx: %.ml %.mly
	$(SHOW) 'Ocamlopt $<'
	$(HIDE)$(OCAMLOPT) -c $(OFLAGS) -w -39 $(CMIHACK) $<

%.cmo: %.ml
	$(SHOW) 'Ocamlc   $<'
	$(HIDE)$(OCAMLC) -c $(BFLAGS) $<

%.cmx: %.ml %.mli
	$(SHOW) 'Ocamlopt $<'
	$(HIDE)$(OCAMLOPT) -c $(OFLAGS) $<

# src/tools/why3pretty.cmx: %.cmx: %.ml
# 	$(SHOW) 'Ocamlopt $<'
# 	$(HIDE)$(OCAMLOPT) -c $(OFLAGS) $<

%.cmx: %.ml
	$(SHOW) 'Ocamlopt $<'
	$(HIDE)$(OCAMLOPT) -c $(OFLAGS) $(CMIHACK) $<

%.cma:
	$(SHOW) 'Linking  $@'
	$(HIDE)$(OCAMLC) -a $(BFLAGS) -o $@ $^

%.cmxa:
	$(SHOW) 'Linking  $@'
	$(HIDE)$(OCAMLOPT) -a $(OFLAGS) -o $@ $^

%.cmxs:
	$(SHOW) 'Linking  $@'
	$(HIDE)$(OCAMLOPT) -shared $(OFLAGS) -o $@ $^

%.ml: %.mll
	$(SHOW) 'Ocamllex $<'
	$(HIDE)$(OCAMLLEX) $<

%.ml %.mli: %.mly
	$(SHOW) 'Menhir $<'
	$(HIDE)$(MENHIR) --table --explain --strict $<

%.dep: %.ml %.mli
	$(SHOW) 'Ocamldep $<'
	$(HIDE)$(OCAMLDEP) $(DEPFLAGS) $< $<i $(TOTARGET)

%.dep: %.ml
	$(SHOW) 'Ocamldep $<'
	$(HIDE)($(OCAMLDEP) $(DEPFLAGS) $<; \
	        echo '$*.cmx : $*.cmi'; \
	        echo '$*.cmi : $*.cmo') $(TOTARGET)

bin/%.opt: | bin
	$(SHOW) 'Linking  $@'
	$(HIDE)$(OCAMLOPT) $(OFLAGS) -o $@ $(OLINKFLAGS) $^

bin/%.byte: | bin
	$(SHOW) 'Linking  $@'
	$(HIDE)$(OCAMLC) $(BFLAGS) -o $@ $(BLINKFLAGS) $^

# .ml4.ml:
# 	$(CAMLP4) pr_o.cmo -impl $< > $@

# jc/jc_ai.ml: jc/jc_annot_inference.ml jc/jc_annot_fail.ml Makefile
# 	if test "@enable_apron@" = "yes" ; then \
# 	  echo "# 1 \"jc/jc_annot_inference.ml\"" > jc/jc_ai.ml; \
# 	  cat jc/jc_annot_inference.ml >> jc/jc_ai.ml; \
# 	else \
# 	  echo "# 1 \"jc/jc_annot_fail.ml\"" > jc/jc_ai.ml; \
# 	  cat jc/jc_annot_fail.ml >> jc/jc_ai.ml; \
# 	fi

# %_why.v: %.mlw $(BINARY)
# 	$(BINARY) -coq $*.mlw

# %_why.pvs: %.mlw $(BINARY)
# 	$(BINARY) -pvs $*.mlw

# Emacs tags
############

tags:
	find src -regex ".*\.ml[^#]*" | grep -v ".svn" | sort -r | xargs \
	etags "--regex-ocaml=/let[ \t]+\([^ \t]+\)/\1/" \
	      "--regex-ocaml=/let[ \t]+rec[ \t]+\([^ \t]+\)/\1/" \
	      "--regex-ocaml=/and[ \t]+\([^ \t]+\)/\1/" \
	      "--regex-ocaml=/type[ \t]+\([^ \t]+\)/\1/" \
	      "--regex-ocaml=/exception[ \t]+\([^ \t]+\)/\1/" \
	      "--regex-ocaml=/val[ \t]+\([^ \t]+\)/\1/" \
	      "--regex-ocaml=/module[ \t]+\([^ \t]+\)/\1/"

otags:
	find \( -name '*.ml' -or -name '*.mli' \) -print0 | xargs -0 otags
#	otags src/*.mli src/*.ml c/*.mli c/*.ml intf/*.mli intf/*.ml

# the previous seems broken. This one is intented for vi(m) users, but could
# be adapted for emacs (remove the -vi option ?)
otags-vi:
	find \( -name '*.ml' -or -name '*.mli' \) -print0 | xargs -0 otags -vi

wc:
	ocamlwc -p src/*.ml* src/*/*.ml*

#dep: depend
#	cat .depend* | ocamldot | dot -Tpdf > dep.pdf
#	$(PDFVIEWER) dep.pdf

# distrib
#########

NAME = why3-@VERSION@
# see .gitattributes for the list of files that are not distributed
MORE_DIST = configure doc/manual.pdf

dist: $(MORE_DIST)
	rm -rf distrib/$(NAME)/ distrib/$(NAME).tar.gz
	mkdir -p distrib/
	git archive --format tar --prefix $(NAME)/ HEAD | tar x -C distrib/
	for f in $(MORE_DIST); do cp $$f distrib/$(NAME)/$$f; done
	cd distrib; tar cf $(NAME).tar $(NAME); gzip -f --best $(NAME).tar


###############
# file headers
###############

headers:
	headache -c misc/headache_config.txt -h misc/header.txt \
		Makefile.in configure.in \
		src/*/*.ml src/*/*.ml[iyl4] \
		plugins/*/*.ml plugins/*/*.ml[ily] \
		lib/coq/*.v lib/coq/*/*.v \
		src/server/*.c src/server/*.h \
		src/ide/resetgc.c \
		examples/use_api/*.ml

#########
# myself
#########

AUTOCONF_FILES = \
	Makefile \
	src/jessie/Makefile \
	src/config.sh \
	.merlin \
	src/jessie/.merlin \
	lib/why3/META \
	lib/coq/version \
	lib/pvs/version \
	doc/version.tex

$(AUTOCONF_FILES): %: %.in config.status
	./config.status chmod --file $@

src/util/config.ml share/Makefile.config: src/config.sh
	$(SHOW) 'Generate $@'
	$(HIDE)BINDIR=$(BINDIR) LIBDIR=$(LIBDIR) DATADIR=$(DATADIR) src/config.sh

clean::
	rm -f share/Makefile.config

config.status: configure
	./config.status --recheck

configure: configure.in Version
	autoconf -f

###################
# clean and depend
###################

.PHONY: distclean

distclean: clean
	rm -f config.status config.cache config.log \
	    src/util/config.ml $(AUTOCONF_FILES)

depend:
	rm -f $^
	$(MAKE) $^

clean::
	rm -f $(GENERATED)
	$(foreach d,$(CLEANDIRS),rm -f $(addprefix $(d)/*.,$(COMPILED_LIB_EXTS));)
	$(foreach p,$(CLEANLIBS),rm -f $(addprefix $(p).,$(COMPILED_LIB_EXTS));)

detect-unused:
	@L1=$$(mktemp); \
	L2=$$(mktemp); \
	for d in `find examples/ -name 'why3session.xml' -printf '%h\n'`; do \
	  sed -n -e 's/.*edited="\([^"]*\)".*/\1/p' $$d/why3session.xml | sort > $$L1; \
	  (cd $$d; git ls-files) | grep -v -e '^why3session.xml' -e '^why3shapes' -e '^[.]gitignore' -e '^Makefile' -e '[.]ml$$' -e '[.]html$$' | sed -e 's/[.]prf$$/.pvs/;s/[.]thy$$/.xml/' | sort -u > $$L2; \
	  diff -u --label="$$d/why3session.xml" --label="$$d/" $$L1 $$L2 || echo; \
	done; \
	rm $$L1 $$L2

##################################################################
# Building the Why3 platform with ocamlbuild (OCaml 3.10 needed) #
##################################################################

# There used to be targets here but they are no longer useful.

# To build using Ocamlbuild:
# 1) Run "make Makefile" to ensure that the generated files (config.ml, ...)
# are generated.
# 2) Run Ocamlbuild with any target to generate the sanitization script.
# 3) Run ./sanitize to delete the generated files that shouldn't be generated
# (i.e. all lexers and parsers).
# 4) Run Ocamlbuild with the target you need, for example:
# ocamlbuild jc/jc_main.native

# You can also use the Makefile ./build.makefile which has some handy targets.<|MERGE_RESOLUTION|>--- conflicted
+++ resolved
@@ -88,11 +88,7 @@
 #PSVIEWER  = @PSVIEWER@
 #PDFVIEWER = @PDFVIEWER@
 
-<<<<<<< HEAD
-INCLUDES = @ZIPINCLUDE@ @MENHIRINCLUDE@ @INFERINCLUDE@
-=======
-INCLUDES = @WHY3INCLUDE@ @SEQINCLUDE@ @REINCLUDE@ @ZIPINCLUDE@ @MENHIRINCLUDE@ @NUMINCLUDE@ @MLMPFRINCLUDE@
->>>>>>> 91cc52d6
+INCLUDES = @WHY3INCLUDE@ @SEQINCLUDE@ @REINCLUDE@ @ZIPINCLUDE@ @MENHIRINCLUDE@ @NUMINCLUDE@ @MLMPFRINCLUDE@ @INFERINCLUDE@
 
 # warnings are enabled and non fatal by default, except:
 # - disabled:
@@ -133,7 +129,6 @@
 EXTOBJS = menhirLib
 EXTLIBS = @SEQLIB@ re unix nums dynlink @ZIPLIB@ @MLMPFR@ @WHY3LIB@
 
-<<<<<<< HEAD
 ifeq (@enable_infer@,yes)
 EXTLIBS += gmp apron camllib fixpoint boxMPQ octMPQ polkaMPQ bigarray
 ifeq (@ELINA@,yes)
@@ -141,12 +136,8 @@
 endif
 endif
 
-EXTCMA	= $(addsuffix .cma,$(EXTLIBS)) $(addsuffix .cmo,$(EXTOBJS))
-EXTCMXA = $(addsuffix .cmxa,$(EXTLIBS)) $(addsuffix .cmx,$(EXTOBJS))
-=======
 EXTCMA	= $(addsuffix .cmo,$(EXTOBJS)) $(addsuffix .cma,$(EXTLIBS))
 EXTCMXA = $(addsuffix .cmx,$(EXTOBJS)) $(addsuffix .cmxa,$(EXTLIBS))
->>>>>>> 91cc52d6
 
 INSTALLED_LIB_EXTS = a cma cmx cmi cmxa cmxs
 COMPILED_LIB_EXTS = $(INSTALLED_LIB_EXTS) o cmo cmt cmti annot dep conflicts
@@ -275,25 +266,19 @@
 	      $(addprefix src/core/, $(LIB_CORE)) \
 	      $(addprefix src/driver/, $(LIB_DRIVER)) \
 	      $(addprefix src/mlw/, $(LIB_MLW)) \
-<<<<<<< HEAD
 	      $(addprefix src/absint/, $(LIB_ABSINT)) \
-=======
 	      $(addprefix src/extract/, $(LIB_EXTRACT)) \
->>>>>>> 91cc52d6
 	      $(addprefix src/parser/, $(LIB_PARSER)) \
 	      $(addprefix src/transform/, $(LIB_TRANSFORM)) \
 	      $(addprefix src/printer/, $(LIB_PRINTER)) \
 	      $(addprefix src/session/, $(LIB_SESSION))
 
-<<<<<<< HEAD
 ifeq (@enable_infer@,yes)
-LIBDIRS = util core driver mlw parser transform printer session absint
+LIBDIRS = util core driver mlw extract parser transform printer session absint
 else
-LIBDIRS = util core driver mlw parser transform printer session
-endif
-=======
 LIBDIRS = util core driver mlw extract parser transform printer session
->>>>>>> 91cc52d6
+endif
+
 LIBINCLUDES = $(addprefix -I src/, $(LIBDIRS))
 
 LIBDEP = $(addsuffix .dep, $(LIBMODULES))
@@ -326,18 +311,6 @@
 	cp src/session/compress_none.ml $@
 endif
 
-<<<<<<< HEAD
-ifeq (@ELINA@,yes)
-src/absint/elina.ml: config.status src/session/compress_z.ml
-	cp src/session/compress_z.ml $@
-else
-src/session/compress.ml: config.status src/session/compress_none.ml
-	cp src/session/compress_none.ml $@
-endif
-
-
-# hide deprecated warnings for strings
-=======
 .PHONY: initialize_messages update-parsing-error-handling
 
 src/parser/parser_messages.ml: src/parser/parser.mly src/parser/handcrafted.messages
@@ -358,7 +331,6 @@
 
 clean::
 	rm -f src/parser/parser_messages.ml.tmp src/parser/handcrafted.messages.temp
->>>>>>> 91cc52d6
 
 # debug optimisation ppx
 
@@ -488,12 +460,9 @@
 		plugins/tptp/tptp_parser.ml plugins/tptp/tptp_parser.mli \
 		plugins/python/py_lexer.ml \
 		plugins/python/py_parser.ml plugins/python/py_parser.mli \
-<<<<<<< HEAD
 		plugins/absint/absint.ml \
-=======
 		plugins/microc/mc_lexer.ml \
 		plugins/microc/mc_parser.ml plugins/microc/mc_parser.mli \
->>>>>>> 91cc52d6
 		plugins/parser/dimacs.ml \
 		plugins/ada_terms/ada_lexer.ml \
 		plugins/ada_terms/ada_parser.ml plugins/ada_terms/ada_parser.mli
@@ -503,25 +472,17 @@
 PLUG_TRANSFORM =
 PLUG_TPTP = tptp_ast tptp_parser tptp_typing tptp_lexer tptp_printer
 PLUG_PYTHON = py_ast py_parser py_lexer py_main
-<<<<<<< HEAD
 PLUG_ABSINT = absint
-
-PLUGINS = genequlin dimacs tptp python absint
-
-TPTPMODULES = $(addprefix plugins/tptp/, $(PLUG_TPTP))
-PYTHONMODULES = $(addprefix plugins/python/, $(PLUG_PYTHON))
-ABSINTMODULES = $(addprefix plugins/absint/, $(PLUG_ABSINT))
-=======
 PLUG_MICROC = mc_ast mc_parser mc_lexer mc_main
 PLUG_ADA = ada_nametable ada_parser ada_lexer ada_main
 
-PLUGINS = genequlin dimacs tptp python microc ada
+PLUGINS = genequlin dimacs tptp python microc ada absint
 
 TPTPMODULES = $(addprefix plugins/tptp/, $(PLUG_TPTP))
 PYTHONMODULES = $(addprefix plugins/python/, $(PLUG_PYTHON))
 MICROCMODULES = $(addprefix plugins/microc/, $(PLUG_MICROC))
 ADAMODULES = $(addprefix plugins/ada_terms/, $(PLUG_ADA))
->>>>>>> 91cc52d6
+ABSINTMODULES = $(addprefix plugins/absint/, $(PLUG_ABSINT))
 
 TPTPCMO = $(addsuffix .cmo, $(TPTPMODULES))
 TPTPCMX = $(addsuffix .cmx, $(TPTPMODULES))
@@ -529,17 +490,14 @@
 PYTHONCMO = $(addsuffix .cmo, $(PYTHONMODULES))
 PYTHONCMX = $(addsuffix .cmx, $(PYTHONMODULES))
 
-<<<<<<< HEAD
 ABSINTCMO = $(addsuffix .cmo, $(ABSINTMODULES))
 ABSINTCMX = $(addsuffix .cmx, $(ABSINTMODULES))
 
-=======
 MICROCCMO = $(addsuffix .cmo, $(MICROCMODULES))
 MICROCCMX = $(addsuffix .cmx, $(MICROCMODULES))
 
 ADACMO = $(addsuffix .cmo, $(ADAMODULES))
 ADACMX = $(addsuffix .cmx, $(ADAMODULES))
->>>>>>> 91cc52d6
 
 ifeq (@enable_hypothesis_selection@,yes)
 PLUG_TRANSFORM += hypothesis_selection
@@ -554,22 +512,14 @@
 PLUGMODULES = $(addprefix plugins/parser/, $(PLUG_PARSER)) \
 	      $(addprefix plugins/printer/, $(PLUG_PRINTER)) \
 	      $(addprefix plugins/transform/, $(PLUG_TRANSFORM)) \
-<<<<<<< HEAD
-	      $(TPTPMODULES) $(PYTHONMODULES) $(ABSINTMODULES)
-=======
-	      $(TPTPMODULES) $(PYTHONMODULES) $(MICROCMODULES) \
-	      $(ADAMODULES)
->>>>>>> 91cc52d6
+	      $(TPTPMODULES) $(PYTHONMODULES) $(ABSINTMODULES) \
+				 $(MICROCMODULES) $(ADAMODULES)
 
 PLUGDEP = $(addsuffix .dep, $(PLUGMODULES))
 PLUGCMO = $(addsuffix .cmo, $(PLUGMODULES))
 PLUGCMX = $(addsuffix .cmx, $(PLUGMODULES))
 
-<<<<<<< HEAD
-PLUGDIRS = parser printer transform tptp python absint
-=======
-PLUGDIRS = parser printer transform tptp python microc ada_terms
->>>>>>> 91cc52d6
+PLUGDIRS = parser printer transform tptp python absint microc ada_terms
 PLUGINCLUDES = $(addprefix -I plugins/, $(PLUGDIRS))
 
 $(PLUGDEP): DEPFLAGS += $(PLUGINCLUDES)
@@ -600,22 +550,26 @@
 lib/plugins/%.cmo: plugins/printer/%.cmo
 lib/plugins/%.cmxs: plugins/transform/%.cmx
 lib/plugins/%.cmo: plugins/transform/%.cmo
+lib/plugins/%.cmxs: plugins/absint/%.cmx
+lib/plugins/%.cmo: plugins/absint/%.cmo
 lib/plugins/tptp.cmxs: $(TPTPCMX)
 lib/plugins/tptp.cmo: $(TPTPCMO)
 lib/plugins/python.cmxs: $(PYTHONCMX)
 lib/plugins/python.cmo: $(PYTHONCMO)
+lib/plugins/absint.cmxs: $(ABSINTCMX)
+lib/plugins/absint.cmo: $(ABSINTCMO)
 lib/plugins/microc.cmxs: $(MICROCCMX)
 lib/plugins/microc.cmo: $(MICROCCMO)
 lib/plugins/ada.cmxs: $(ADACMX)
 lib/plugins/ada.cmo: $(ADACMO)
 
-lib/plugins/absint.cmxs: $(ABSINTCMX)
-	$(SHOW) 'Linking  $@'
-	$(HIDE)$(OCAMLOPT) $(OFLAGS) -shared -o $@ $^
-
-lib/plugins/absint.cmo: $(ABSINTCMO)
-	$(SHOW) 'Linking  $@'
-	$(HIDE)$(OCAMLC) $(BFLAGS) -pack -o $@ $^
+# lib/plugins/absint.cmxs: $(ABSINTCMX)
+# 	$(SHOW) 'Linking  $@'
+# 	$(HIDE)$(OCAMLOPT) $(OFLAGS) -shared -o $@ $^
+
+# lib/plugins/absint.cmo: $(ABSINTCMO)
+# 	$(SHOW) 'Linking  $@'
+# 	$(HIDE)$(OCAMLC) $(BFLAGS) -pack -o $@ $^
 
 # depend and clean targets
 
@@ -667,30 +621,6 @@
 byte: bin/why3.byte $(TOOLS_BIN:%=bin/%.byte)
 opt:  bin/why3.opt  $(TOOLS_BIN:%=bin/%.opt)
 
-<<<<<<< HEAD
-bin/why3.opt: lib/why3/why3.cmxa src/tools/main.cmx
-bin/why3.byte: lib/why3/why3.cma src/tools/main.cmo
-bin/why3config.opt: lib/why3/why3.cmxa src/tools/why3config.cmx
-bin/why3config.byte: lib/why3/why3.cma src/tools/why3config.cmo
-bin/why3execute.opt: lib/why3/why3.cmxa src/tools/why3execute.cmx
-bin/why3execute.byte: lib/why3/why3.cma src/tools/why3execute.cmo
-bin/why3extract.opt: lib/why3/why3.cmxa src/tools/why3extract.cmx
-bin/why3extract.byte: lib/why3/why3.cma src/tools/why3extract.cmo
-ifeq (@enable_infer@,yes)
-bin/why3infer.opt: lib/why3/why3.cmxa src/tools/why3infer.cmx
-bin/why3infer.byte: lib/why3/why3.cma src/tools/why3infer.cmo
-bin/test_disjunction.opt: lib/why3/why3.cmxa src/tools/test_disjunction.cmx
-bin/test_disjunction.byte: lib/why3/why3.cma src/tools/test_disjunction.cmo
-bin/test_infer.opt: lib/why3/why3.cmxa src/tools/test_infer.cmx
-bin/test_infer.byte: lib/why3/why3.cma src/tools/test_infer.cmo
-endif
-bin/why3prove.opt: lib/why3/why3.cmxa src/tools/why3prove.cmx
-bin/why3prove.byte: lib/why3/why3.cma src/tools/why3prove.cmo
-bin/why3realize.opt: lib/why3/why3.cmxa src/tools/why3realize.cmx
-bin/why3realize.byte: lib/why3/why3.cma src/tools/why3realize.cmo
-bin/why3replay.opt: lib/why3/why3.cmxa src/tools/why3replay.cmx
-bin/why3replay.byte: lib/why3/why3.cma src/tools/why3replay.cmo
-=======
 bin:
 	mkdir bin
 
@@ -702,13 +632,20 @@
 bin/why3execute.byte: $(WHY3CMA) src/tools/why3execute.cmo
 bin/why3extract.opt: $(WHY3CMXA) src/tools/why3extract.cmx
 bin/why3extract.byte: $(WHY3CMA) src/tools/why3extract.cmo
+ifeq (@enable_infer@,yes)
+bin/why3infer.opt: $(WHY3CMXA) src/tools/why3infer.cmx
+bin/why3infer.byte: $(WHY3CMA) src/tools/why3infer.cmo
+bin/test_disjunction.opt: $(WHY3CMXA) src/tools/test_disjunction.cmx
+bin/test_disjunction.byte: $(WHY3CMA) src/tools/test_disjunction.cmo
+bin/test_infer.opt: $(WHY3CMXA) src/tools/test_infer.cmx
+bin/test_infer.byte: $(WHY3CMA) src/tools/test_infer.cmo
+endif
 bin/why3prove.opt: $(WHY3CMXA) src/tools/why3prove.cmx
 bin/why3prove.byte: $(WHY3CMA) src/tools/why3prove.cmo
 bin/why3realize.opt: $(WHY3CMXA) src/tools/why3realize.cmx
 bin/why3realize.byte: $(WHY3CMA) src/tools/why3realize.cmo
 bin/why3replay.opt: $(WHY3CMXA) src/tools/unix_scheduler.cmx src/tools/why3replay.cmx
 bin/why3replay.byte: $(WHY3CMA) src/tools/unix_scheduler.cmo src/tools/why3replay.cmo
->>>>>>> 91cc52d6
 bin/why3wc.opt: src/tools/why3wc.cmx
 bin/why3wc.byte: src/tools/why3wc.cmo
 
@@ -716,10 +653,11 @@
 	rm -f $(BINDIR)/why3$(EXE)
 	rm -f $(TOOLS_BIN:%=$(TOOLDIR)/%$(EXE))
 
-<<<<<<< HEAD
 ifeq (@enable_infer@,yes)
-install_no_local::
+install-bin::
+	$(MKDIR_P) $(BINDIR)
 	$(INSTALL) bin/why3.@OCAMLBEST@ $(BINDIR)/why3$(EXE)
+	$(MKDIR_P) $(TOOLDIR)
 	$(INSTALL) bin/why3config.@OCAMLBEST@  $(TOOLDIR)/why3config$(EXE)
 	$(INSTALL) bin/why3execute.@OCAMLBEST@ $(TOOLDIR)/why3execute$(EXE)
 	$(INSTALL) bin/why3extract.@OCAMLBEST@ $(TOOLDIR)/why3extract$(EXE)
@@ -729,11 +667,8 @@
 	$(INSTALL) bin/why3replay.@OCAMLBEST@  $(TOOLDIR)/why3replay$(EXE)
 	$(INSTALL) bin/why3wc.@OCAMLBEST@      $(TOOLDIR)/why3wc$(EXE)
 else
-install_no_local::
-=======
 install-bin::
 	$(MKDIR_P) $(BINDIR)
->>>>>>> 91cc52d6
 	$(INSTALL) bin/why3.@OCAMLBEST@ $(BINDIR)/why3$(EXE)
 	$(MKDIR_P) $(TOOLDIR)
 	$(INSTALL) bin/why3config.@OCAMLBEST@  $(TOOLDIR)/why3config$(EXE)
@@ -1085,41 +1020,7 @@
 # Why3 Shell
 ###############
 
-<<<<<<< HEAD
-##############
-# Coq plugin
-##############
-
-ifeq (@enable_coq_tactic@,yes)
-
-COQPGENERATED = src/coq-tactic/why3tac.ml
-
-COQP_FILES = why3tac
-
-COQPMODULES = $(addprefix src/coq-tactic/, $(COQP_FILES))
-
-COQPDEP = $(addsuffix .dep, $(COQPMODULES))
-COQPCMO = $(addsuffix .cmo, $(COQPMODULES))
-COQPCMX = $(addsuffix .cmx, $(COQPMODULES))
-
-COQPTREES = engine interp intf kernel lib library ltac parsing pretyping printing proofs tactics toplevel vernac plugins/ltac
-COQPINCLUDES = -I src/coq-tactic -I $(COQCAMLPLIB) $(addprefix -I @COQLIB@/, $(COQPTREES)) @ZIPINCLUDE@ @INFERINCLUDE@
-
-$(COQPDEP): DEPFLAGS += -I src/coq-tactic
-$(COQPCMO) $(COQPCMX): INCLUDES += $(COQPINCLUDES)
-$(COQPCMO) $(COQPCMX): BFLAGS += -rectypes
-$(COQPCMX): OFLAGS += -rectypes
-
-$(COQPDEP): $(COQPGENERATED)
-
-byte: src/coq-tactic/.why3-vo-byte
-opt:  src/coq-tactic/.why3-vo-opt
-
-lib/coq-tactic/why3tac.cmxs: OFLAGS += $(addsuffix .cmxa, @ZIPLIB@)
-lib/coq-tactic/why3tac.cmxs: OFLAGS += $(addsuffix .cmx,  @MENHIRLIB@)
-=======
 SHELL_FILES = unix_scheduler why3shell
->>>>>>> 91cc52d6
 
 SHELLMODULES = $(addprefix src/tools/, $(SHELL_FILES))
 
