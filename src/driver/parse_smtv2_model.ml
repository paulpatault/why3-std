--- conflicted
+++ resolved
@@ -40,14 +40,13 @@
     x
   with
   | Parse_smtv2_model_lexer.SyntaxError ->
-<<<<<<< HEAD
      let l = Lexing.lexeme lexbuf in
      Debug.dprintf debug "smtv2 model parser: SyntaxError on lexeme '%s'@." l;
      Warning.emit
        ~loc:(get_position lexbuf)
        "Error@ during@ lexing@ of@ smtlib@ model:@ unexpected text '%s'"
        l;
-     Stdlib.Mstr.empty
+     Wstdlib.Mstr.empty
   | Parse_smtv2_model_parser.Error ->
      let l = Lexing.lexeme lexbuf in
      Debug.dprintf debug "smtv2 model parser: Error on lexeme '%s'@." l;
@@ -56,19 +55,7 @@
        ~loc:loc
        "Error@ during@ parsing@ of@ smtlib@ model:  unexpected text '%s'"
        l;
-     Stdlib.Mstr.empty
-=======
-    Warning.emit
-      ~loc:(get_position lexbuf)
-      "Error@ during@ lexing@ of@ smtlib@ model:@ unexpected character";
-    Wstdlib.Mstr.empty
-  | Parse_smtv2_model_parser.Error ->
-    begin
-      let loc = get_position lexbuf in
-      Warning.emit ~loc:loc "Error@ during@ parsing@ of@ smtlib@ model";
-      Wstdlib.Mstr.empty
-    end
->>>>>>> 6563fac9
+     Wstdlib.Mstr.empty
 
 let do_parsing list_proj list_records model =
   let m = do_parsing model in
