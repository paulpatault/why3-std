--- conflicted
+++ resolved
@@ -1,352 +1,213 @@
 bench/ce/floats.mlw T32 g1: Timeout
 Counter-example model:File ieee_float.mlw:
 Line 218:
-max_int = {"type" : "Integer" ,
+max_int, [[@model], [@model_trace:max_int]] = {"type" : "Integer" ,
 "val" : "5" }
 File floats.mlw:
 Line 5:
-x, ["model", "model_trace:x"] = {"type" : "Float" ,
+x, [[@model], [@introduced], [@model_trace:x]] = {"type" : "Float" ,
 "val" : {"cons" : "Float_hexa" , "str_hexa" : "-0x1.000002p-126" ,
 "value" : -1.17549e-38 } }
 
 bench/ce/floats.mlw T32 g2: Timeout
 Counter-example model:File ieee_float.mlw:
 Line 218:
-max_int = {"type" : "Integer" ,
+max_int, [[@model], [@model_trace:max_int]] = {"type" : "Integer" ,
 "val" : "5" }
 File floats.mlw:
 Line 7:
-x, ["model", "model_trace:x"] = {"type" : "Float" ,
+x, [[@model], [@introduced], [@model_trace:x]] = {"type" : "Float" ,
 "val" : {"cons" : "Float_hexa" , "str_hexa" : "-0x0.008000p-127" ,
 "value" : -1.14794e-41 } }
 
 bench/ce/floats.mlw T32 g3: Timeout
 Counter-example model:File ieee_float.mlw:
 Line 218:
-max_int = {"type" : "Integer" ,
+max_int, [[@model], [@model_trace:max_int]] = {"type" : "Integer" ,
 "val" : "5" }
 File floats.mlw:
 Line 9:
-x, ["model", "model_trace:x"] = {"type" : "Float" ,
+x, [[@model], [@introduced], [@model_trace:x]] = {"type" : "Float" ,
 "val" : {"cons" : "Minus_zero" } }
 
 bench/ce/floats.mlw T32 g4: Timeout
 Counter-example model:File ieee_float.mlw:
 Line 218:
-max_int = {"type" : "Integer" ,
+max_int, [[@model], [@model_trace:max_int]] = {"type" : "Integer" ,
 "val" : "5" }
 File floats.mlw:
 Line 11:
-x, ["model", "model_trace:x"] = {"type" : "Float" ,
+x, [[@model], [@introduced], [@model_trace:x]] = {"type" : "Float" ,
 "val" : {"cons" : "Float_hexa" , "str_hexa" : "0x1.400000p0" ,
 "value" : 1.25 } }
 
 bench/ce/floats.mlw T32 g5: Timeout
 Counter-example model:File ieee_float.mlw:
 Line 218:
-max_int = {"type" : "Integer" ,
+max_int, [[@model], [@model_trace:max_int]] = {"type" : "Integer" ,
 "val" : "5" }
 File floats.mlw:
 Line 13:
-x, ["model", "model_trace:x"] = {"type" : "Float" ,
+x, [[@model], [@introduced], [@model_trace:x]] = {"type" : "Float" ,
 "val" : {"cons" : "Float_hexa" , "str_hexa" : "0x1.000002p65" ,
 "value" : 3.68935e+19 } }
 
 bench/ce/floats.mlw T32 g6: Timeout
 Counter-example model:File ieee_float.mlw:
 Line 218:
-max_int = {"type" : "Integer" ,
+max_int, [[@model], [@model_trace:max_int]] = {"type" : "Integer" ,
 "val" : "5" }
 File floats.mlw:
 Line 15:
-x, ["model", "model_trace:x"] = {"type" : "Float" ,
+x, [[@model], [@introduced], [@model_trace:x]] = {"type" : "Float" ,
 "val" : {"cons" : "Not_a_number" } }
 
 bench/ce/floats.mlw T32 g7: Timeout
 Counter-example model:File ieee_float.mlw:
 Line 218:
-max_int = {"type" : "Integer" ,
+max_int, [[@model], [@model_trace:max_int]] = {"type" : "Integer" ,
 "val" : "5" }
 File floats.mlw:
 Line 17:
-x, ["model", "model_trace:x"] = {"type" : "Float" ,
+x, [[@model], [@introduced], [@model_trace:x]] = {"type" : "Float" ,
 "val" : {"cons" : "Float_hexa" , "str_hexa" : "-0x1.800000p32" ,
 "value" : -6.44245e+09 } }
 
 bench/ce/floats.mlw T32 g8: Timeout
 Counter-example model:File ieee_float.mlw:
 Line 218:
-max_int = {"type" : "Integer" ,
+max_int, [[@model], [@model_trace:max_int]] = {"type" : "Integer" ,
 "val" : "5" }
 File floats.mlw:
 Line 19:
-x, ["model", "model_trace:x"] = {"type" : "Float" ,
+x, [[@model], [@introduced], [@model_trace:x]] = {"type" : "Float" ,
 "val" : {"cons" : "Plus_infinity" } }
 
 bench/ce/floats.mlw T32 g9: Timeout
 Counter-example model:File ieee_float.mlw:
 Line 218:
-max_int = {"type" : "Integer" ,
+max_int, [[@model], [@model_trace:max_int]] = {"type" : "Integer" ,
 "val" : "5" }
 File floats.mlw:
 Line 21:
-x, ["model", "model_trace:x"] = {"type" : "Float" ,
+x, [[@model], [@introduced], [@model_trace:x]] = {"type" : "Float" ,
 "val" : {"cons" : "Float_hexa" , "str_hexa" : "0x0.000002p-127" ,
 "value" : 7.00649e-46 } }
 
 bench/ce/floats.mlw T32 g10: Timeout
 Counter-example model:File ieee_float.mlw:
 Line 218:
-max_int = {"type" : "Integer" ,
+max_int, [[@model], [@model_trace:max_int]] = {"type" : "Integer" ,
 "val" : "5" }
 File floats.mlw:
 Line 23:
-x, ["model", "model_trace:x"] = {"type" : "Float" ,
+x, [[@model], [@introduced], [@model_trace:x]] = {"type" : "Float" ,
 "val" : {"cons" : "Float_hexa" , "str_hexa" : "0x1.99999ap-4" ,
 "value" : 0.1 } }
 
 bench/ce/floats.mlw T64 g1: Timeout
 Counter-example model:File ieee_float.mlw:
 Line 218:
-max_int = {"type" : "Integer" ,
+max_int, [[@model], [@model_trace:max_int]] = {"type" : "Integer" ,
 "val" : "5" }
 File floats.mlw:
 Line 31:
-x, ["model", "model_trace:x"] = {"type" : "Float" ,
+x, [[@model], [@introduced], [@model_trace:x]] = {"type" : "Float" ,
 "val" : {"cons" : "Float_hexa" , "str_hexa" : "-0x1.0000000000001p-1022" ,
 "value" : -2.22507e-308 } }
 
 bench/ce/floats.mlw T64 g2: Timeout
 Counter-example model:File ieee_float.mlw:
 Line 218:
-max_int = {"type" : "Integer" ,
+max_int, [[@model], [@model_trace:max_int]] = {"type" : "Integer" ,
 "val" : "5" }
 File floats.mlw:
 Line 33:
-x, ["model", "model_trace:x"] = {"type" : "Float" ,
+x, [[@model], [@introduced], [@model_trace:x]] = {"type" : "Float" ,
 "val" : {"cons" : "Float_hexa" , "str_hexa" : "-0x0.0000040000000p-1023" ,
 "value" : -2.65249e-315 } }
 
 bench/ce/floats.mlw T64 g3: Timeout
 Counter-example model:File ieee_float.mlw:
 Line 218:
-max_int = {"type" : "Integer" ,
+max_int, [[@model], [@model_trace:max_int]] = {"type" : "Integer" ,
 "val" : "5" }
 File floats.mlw:
 Line 35:
-x, ["model", "model_trace:x"] = {"type" : "Float" ,
+x, [[@model], [@introduced], [@model_trace:x]] = {"type" : "Float" ,
 "val" : {"cons" : "Minus_zero" } }
 
 bench/ce/floats.mlw T64 g4: Timeout
 Counter-example model:File ieee_float.mlw:
 Line 218:
-max_int = {"type" : "Integer" ,
+max_int, [[@model], [@model_trace:max_int]] = {"type" : "Integer" ,
 "val" : "5" }
 File floats.mlw:
 Line 37:
-x, ["model", "model_trace:x"] = {"type" : "Float" ,
+x, [[@model], [@introduced], [@model_trace:x]] = {"type" : "Float" ,
 "val" : {"cons" : "Float_hexa" , "str_hexa" : "0x1.4000000000000p0" ,
 "value" : 1.25 } }
 
 bench/ce/floats.mlw T64 g5: Timeout
 Counter-example model:File ieee_float.mlw:
 Line 218:
-max_int = {"type" : "Integer" ,
+max_int, [[@model], [@model_trace:max_int]] = {"type" : "Integer" ,
 "val" : "5" }
 File floats.mlw:
 Line 39:
-x, ["model", "model_trace:x"] = {"type" : "Float" ,
+x, [[@model], [@introduced], [@model_trace:x]] = {"type" : "Float" ,
 "val" : {"cons" : "Float_hexa" , "str_hexa" : "0x1.0000000000001p513" ,
 "value" : 2.68156e+154 } }
 
 bench/ce/floats.mlw T64 g6: Timeout
 Counter-example model:File ieee_float.mlw:
 Line 218:
-max_int = {"type" : "Integer" ,
+max_int, [[@model], [@model_trace:max_int]] = {"type" : "Integer" ,
 "val" : "5" }
 File floats.mlw:
 Line 41:
-x, ["model", "model_trace:x"] = {"type" : "Float" ,
+x, [[@model], [@introduced], [@model_trace:x]] = {"type" : "Float" ,
 "val" : {"cons" : "Not_a_number" } }
 
 bench/ce/floats.mlw T64 g7: Timeout
 Counter-example model:File ieee_float.mlw:
 Line 218:
-max_int = {"type" : "Integer" ,
+max_int, [[@model], [@model_trace:max_int]] = {"type" : "Integer" ,
 "val" : "5" }
 File floats.mlw:
 Line 43:
-x, ["model", "model_trace:x"] = {"type" : "Float" ,
+x, [[@model], [@introduced], [@model_trace:x]] = {"type" : "Float" ,
 "val" : {"cons" : "Float_hexa" , "str_hexa" : "-0x1.0000000000000p54" ,
 "value" : -1.80144e+16 } }
 
 bench/ce/floats.mlw T64 g8: Timeout
 Counter-example model:File ieee_float.mlw:
 Line 218:
-max_int = {"type" : "Integer" ,
+max_int, [[@model], [@model_trace:max_int]] = {"type" : "Integer" ,
 "val" : "5" }
 File floats.mlw:
 Line 45:
-x, ["model", "model_trace:x"] = {"type" : "Float" ,
+x, [[@model], [@introduced], [@model_trace:x]] = {"type" : "Float" ,
 "val" : {"cons" : "Plus_infinity" } }
 
 bench/ce/floats.mlw T64 g9: Timeout
 Counter-example model:File ieee_float.mlw:
 Line 218:
-max_int = {"type" : "Integer" ,
+max_int, [[@model], [@model_trace:max_int]] = {"type" : "Integer" ,
 "val" : "5" }
 File floats.mlw:
 Line 47:
-x, ["model", "model_trace:x"] = {"type" : "Float" ,
+x, [[@model], [@introduced], [@model_trace:x]] = {"type" : "Float" ,
 "val" : {"cons" : "Float_hexa" , "str_hexa" : "0x0.0000000000001p-1023" ,
 "value" : 0 } }
 
-<<<<<<< HEAD
 bench/ce/floats.mlw T64 g10: Timeout
 Counter-example model:File ieee_float.mlw:
 Line 218:
-max_int = {"type" : "Integer" ,
-"val" : "5" }
-File floats.mlw:
-=======
-bench/ce/floats.mlw T64 g10 : Unknown (other)
-Counter-example model:File floats.mlw:
+max_int, [[@model], [@model_trace:max_int]] = {"type" : "Integer" ,
+"val" : "5" }
+File floats.mlw:
 Line 49:
-x, ["model", "model_trace:x"] = {"type" : "Float" ,
+x, [[@model], [@introduced], [@model_trace:x]] = {"type" : "Float" ,
 "val" : {"cons" : "Float_hexa" , "str_hexa" : "0x1.999999999999ap-4" ,
 "value" : 0.1 } }
-
-bench/ce/floats.mlw T32 g1 : Unknown (other)
-Counter-example model:File floats.mlw:
-Line 5:
-x, ["model", "model_trace:x"] = {"type" : "Float" ,
-"val" : {"cons" : "Float_hexa" , "str_hexa" : "-0x1.000002p-126" ,
-"value" : -1.17549e-38 } }
-
-bench/ce/floats.mlw T32 g2 : Unknown (other)
-Counter-example model:File floats.mlw:
-Line 7:
-x, ["model", "model_trace:x"] = {"type" : "Float" ,
-"val" : {"cons" : "Float_hexa" , "str_hexa" : "-0x0.008000p-127" ,
-"value" : -1.14794e-41 } }
-
-bench/ce/floats.mlw T32 g3 : Unknown (other)
-Counter-example model:File floats.mlw:
-Line 9:
-x, ["model", "model_trace:x"] = {"type" : "Float" ,
-"val" : {"cons" : "Minus_zero" } }
-
-bench/ce/floats.mlw T32 g4 : Unknown (other)
-Counter-example model:File floats.mlw:
-Line 11:
-x, ["model", "model_trace:x"] = {"type" : "Float" ,
-"val" : {"cons" : "Float_hexa" , "str_hexa" : "0x1.400000p0" ,
-"value" : 1.25 } }
-
-bench/ce/floats.mlw T32 g5 : Unknown (other)
-Counter-example model:File floats.mlw:
-Line 13:
-x, ["model", "model_trace:x"] = {"type" : "Float" ,
-"val" : {"cons" : "Float_hexa" , "str_hexa" : "0x1.000002p65" ,
-"value" : 3.68935e+19 } }
-
-bench/ce/floats.mlw T32 g6 : Unknown (other)
-Counter-example model:File floats.mlw:
-Line 15:
-x, ["model", "model_trace:x"] = {"type" : "Float" ,
-"val" : {"cons" : "Not_a_number" } }
-
-bench/ce/floats.mlw T32 g7 : Unknown (other)
-Counter-example model:File floats.mlw:
-Line 17:
-x, ["model", "model_trace:x"] = {"type" : "Float" ,
-"val" : {"cons" : "Float_hexa" , "str_hexa" : "-0x1.800000p32" ,
-"value" : -6.44245e+09 } }
-
-bench/ce/floats.mlw T32 g8 : Unknown (other)
-Counter-example model:File floats.mlw:
-Line 19:
-x, ["model", "model_trace:x"] = {"type" : "Float" ,
-"val" : {"cons" : "Plus_infinity" } }
-
-bench/ce/floats.mlw T32 g9 : Unknown (other)
-Counter-example model:File floats.mlw:
-Line 21:
-x, ["model", "model_trace:x"] = {"type" : "Float" ,
-"val" : {"cons" : "Float_hexa" , "str_hexa" : "0x0.000002p-127" ,
-"value" : 7.00649e-46 } }
-
-bench/ce/floats.mlw T32 g10 : Unknown (other)
-Counter-example model:File floats.mlw:
-Line 23:
-x, ["model", "model_trace:x"] = {"type" : "Float" ,
-"val" : {"cons" : "Float_hexa" , "str_hexa" : "0x1.99999ap-4" ,
-"value" : 0.1 } }
-
-bench/ce/floats.mlw T64 g1 : Unknown (other)
-Counter-example model:File floats.mlw:
-Line 31:
-x, ["model", "model_trace:x"] = {"type" : "Float" ,
-"val" : {"cons" : "Float_hexa" , "str_hexa" : "-0x1.0000000000001p-1022" ,
-"value" : -2.22507e-308 } }
-
-bench/ce/floats.mlw T64 g2 : Unknown (other)
-Counter-example model:File floats.mlw:
-Line 33:
-x, ["model", "model_trace:x"] = {"type" : "Float" ,
-"val" : {"cons" : "Float_hexa" , "str_hexa" : "-0x0.0000040000000p-1023" ,
-"value" : -2.65249e-315 } }
-
-bench/ce/floats.mlw T64 g3 : Unknown (other)
-Counter-example model:File floats.mlw:
-Line 35:
-x, ["model", "model_trace:x"] = {"type" : "Float" ,
-"val" : {"cons" : "Minus_zero" } }
-
-bench/ce/floats.mlw T64 g4 : Unknown (other)
-Counter-example model:File floats.mlw:
-Line 37:
-x, ["model", "model_trace:x"] = {"type" : "Float" ,
-"val" : {"cons" : "Float_hexa" , "str_hexa" : "0x1.4000000000000p0" ,
-"value" : 1.25 } }
-
-bench/ce/floats.mlw T64 g5 : Unknown (other)
-Counter-example model:File floats.mlw:
-Line 39:
-x, ["model", "model_trace:x"] = {"type" : "Float" ,
-"val" : {"cons" : "Float_hexa" , "str_hexa" : "0x1.0000000000001p513" ,
-"value" : 2.68156e+154 } }
-
-bench/ce/floats.mlw T64 g6 : Unknown (other)
-Counter-example model:File floats.mlw:
-Line 41:
-x, ["model", "model_trace:x"] = {"type" : "Float" ,
-"val" : {"cons" : "Not_a_number" } }
-
-bench/ce/floats.mlw T64 g7 : Unknown (other)
-Counter-example model:File floats.mlw:
-Line 43:
-x, ["model", "model_trace:x"] = {"type" : "Float" ,
-"val" : {"cons" : "Float_hexa" , "str_hexa" : "-0x1.0000000000000p54" ,
-"value" : -1.80144e+16 } }
-
-bench/ce/floats.mlw T64 g8 : Unknown (other)
-Counter-example model:File floats.mlw:
-Line 45:
-x, ["model", "model_trace:x"] = {"type" : "Float" ,
-"val" : {"cons" : "Plus_infinity" } }
-
-bench/ce/floats.mlw T64 g9 : Unknown (other)
-Counter-example model:File floats.mlw:
-Line 47:
-x, ["model", "model_trace:x"] = {"type" : "Float" ,
-"val" : {"cons" : "Float_hexa" , "str_hexa" : "0x0.0000000000001p-1023" ,
-"value" : 0 } }
-
-bench/ce/floats.mlw T64 g10 : Unknown (other)
-Counter-example model:File floats.mlw:
->>>>>>> e6e8afd9
-Line 49:
-x, ["model", "model_trace:x"] = {"type" : "Float" ,
-"val" : {"cons" : "Float_hexa" , "str_hexa" : "0x1.999999999999ap-4" ,
-"value" : 0.1 } }
