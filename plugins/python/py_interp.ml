--- conflicted
+++ resolved
@@ -45,7 +45,7 @@
     let list_func_table:t = Hashtbl.create 6
     let std_func_table:t = Hashtbl.create 6
 
-    let input vl = 
+    let input vl =
       let aux s =
         Printf.printf "%s" s;
         read_line ()
@@ -55,21 +55,21 @@
         | [] -> Vstring (aux "")
         | _ -> assert false
 
-    let int vl = 
+    let int vl =
       match vl with
         | [Vint i] -> Vint i
         | [Vbool b] -> if b then Vint (BigInt.one) else Vint (BigInt.zero)
         | [Vstring s] -> begin try Vint (BigInt.of_string s) with Failure s -> assert false end
         | _ -> assert false
 
-    let print vl = 
+    let print vl =
       match vl with
         | [v] -> Printf.printf "%s\n" (value_to_string v); Vnone
         | _ -> assert false
 
     exception Invalid_range
     let range vl =
-      let aux lo hi = 
+      let aux lo hi =
         let lo = BigInt.to_int lo in
         let hi = BigInt.to_int hi in
         if lo > hi then raise Invalid_range
@@ -81,23 +81,9 @@
           Vlist v
       in
       match vl with
-<<<<<<< HEAD
-        | [Vint lo; Vint hi] ->
-          let lo = BigInt.to_int lo in
-          let hi = BigInt.to_int hi in
-          if lo > hi then raise Invalid_range
-          else
-            let v = Vector.make (hi - lo) (Vint BigInt.zero) in
-            for i = lo to hi - 1 do
-              Vector.set v (i - lo) (Vint (BigInt.of_int i));
-            done;
-            Vlist v
+        | [Vint hi] -> aux BigInt.zero hi
+        | [Vint lo; Vint hi] -> aux lo hi
         | [Vint le; Vint ri; Vint step] ->
-=======
-        | [Vint hi] -> aux BigInt.zero hi 
-        | [Vint lo; Vint hi] -> aux lo hi
-        | [Vint le; Vint ri; Vint step] -> 
->>>>>>> 96046576
           let le = BigInt.to_int le in
           let ri = BigInt.to_int ri in
           let step = BigInt.to_int step in
@@ -158,19 +144,8 @@
           Vector.sort comp l;
           Vnone
       | _ -> assert false
-<<<<<<< HEAD
 
     let () =
-      Hashtbl.add func_table "pop" pop;
-      Hashtbl.add func_table "range" range;
-      Hashtbl.add func_table "append" append;
-      Hashtbl.add func_table "copy" copy;
-      Hashtbl.add func_table "clear" clear;
-      Hashtbl.add func_table "reverse" reverse;
-      Hashtbl.add func_table "sort" sort;
-=======
-    
-    let () = 
       Hashtbl.add list_func_table "pop" pop;
       Hashtbl.add list_func_table "append" append;
       Hashtbl.add list_func_table "copy" copy;
@@ -182,7 +157,6 @@
       Hashtbl.add std_func_table "print" print;
       Hashtbl.add std_func_table "range" range;
       Hashtbl.add std_func_table "input" input;
->>>>>>> 96046576
 
   end
 
