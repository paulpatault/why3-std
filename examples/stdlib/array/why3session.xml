<?xml version="1.0" encoding="UTF-8"?>
<!DOCTYPE why3session PUBLIC "-//Why3//proof session v5//EN"
"http://why3.lri.fr/why3session.dtd">
<why3session shape_version="4">
<prover id="0" name="Alt-Ergo" version="0.99.1" timelimit="5" steplimit="0" memlimit="1000"/>
<prover id="1" name="Alt-Ergo" version="1.01" timelimit="6" steplimit="0" memlimit="1000"/>
<prover id="2" name="Alt-Ergo" version="1.30" timelimit="5" steplimit="0" memlimit="1000"/>
<prover id="4" name="CVC4" version="1.4" timelimit="5" steplimit="0" memlimit="1000"/>
<prover id="5" name="Coq" version="8.7.1" timelimit="6" steplimit="0" memlimit="1000"/>
<prover id="6" name="Z3" version="4.5.0" timelimit="5" steplimit="0" memlimit="1000"/>
<file name="../../../stdlib/array.mlw" proved="true">
<theory name="Array" proved="true">
 <goal name="VC array" expl="VC for array" proved="true">
 <proof prover="2"><result status="valid" time="0.00" steps="1"/></proof>
 </goal>
 <goal name="VC defensive_get" expl="VC for defensive_get" proved="true">
 <proof prover="0"><result status="valid" time="0.01" steps="3"/></proof>
 <proof prover="4"><result status="valid" time="0.01"/></proof>
 </goal>
 <goal name="VC defensive_set" expl="VC for defensive_set" proved="true">
 <proof prover="0"><result status="valid" time="0.02" steps="8"/></proof>
 <proof prover="4"><result status="valid" time="0.01"/></proof>
 </goal>
 <goal name="VC fill" expl="VC for fill" proved="true">
 <proof prover="0"><result status="valid" time="0.02" steps="177"/></proof>
 <proof prover="4"><result status="valid" time="0.06"/></proof>
 </goal>
 <goal name="VC self_blit" expl="VC for self_blit" proved="true">
 <proof prover="2"><result status="valid" time="0.32" steps="666"/></proof>
 </goal>
</theory>
<theory name="Init" proved="true">
</theory>
<theory name="IntArraySorted" proved="true">
</theory>
<theory name="Sorted" proved="true">
</theory>
<theory name="ArrayEq" proved="true">
</theory>
<theory name="ArrayExchange" proved="true">
</theory>
<theory name="ArrayPermut" proved="true">
 <goal name="exchange_permut_sub" proved="true">
 <proof prover="5" edited="array_ArrayPermut_exchange_permut_sub_1.v"><result status="valid" time="1.57"/></proof>
 </goal>
 <goal name="permut_sub_weakening" proved="true">
 <proof prover="5" edited="array_ArrayPermut_permut_sub_weakening_2.v"><result status="valid" time="0.51"/></proof>
 </goal>
 <goal name="exchange_permut_all" proved="true">
 <proof prover="4"><result status="valid" time="0.06"/></proof>
 </goal>
</theory>
<theory name="ArraySwap" proved="true">
 <goal name="VC swap" expl="VC for swap" proved="true">
 <proof prover="0"><result status="valid" time="0.00" steps="30"/></proof>
 <proof prover="4"><result status="valid" time="0.04"/></proof>
 </goal>
</theory>
<theory name="ArraySum" proved="true">
</theory>
<theory name="NumOf" proved="true">
</theory>
<theory name="NumOfEq" proved="true">
</theory>
<theory name="ToList" proved="true">
 <goal name="VC to_list" expl="VC for to_list" proved="true">
 <proof prover="2"><result status="valid" time="0.00" steps="5"/></proof>
 </goal>
 <goal name="VC to_list_append" expl="VC for to_list_append" proved="true">
 <proof prover="2"><result status="valid" time="0.03" steps="118"/></proof>
 </goal>
</theory>
<theory name="ToSeq" proved="true">
<<<<<<< HEAD
 <goal name="VC to_seq_sub" expl="VC for to_seq_sub" proved="true">
 <proof prover="2"><result status="valid" time="0.00" steps="5"/></proof>
 </goal>
 <goal name="VC to_seq_length" expl="VC for to_seq_length" proved="true">
 <transf name="split_goal_wp" proved="true" >
  <goal name="VC to_seq_length.0" expl="variant decrease" proved="true">
  <proof prover="1"><result status="valid" time="0.00" steps="4"/></proof>
=======
 <goal name="WP_parameter to_seq_length" expl="VC for to_seq_length" proved="true">
 <transf name="split_goal_right" proved="true" >
  <goal name="WP_parameter to_seq_length.0" expl="variant decrease" proved="true">
  <proof prover="2"><result status="valid" time="0.00" steps="5"/></proof>
>>>>>>> 8e560e42
  </goal>
  <goal name="VC to_seq_length.1" expl="precondition" proved="true">
  <proof prover="1"><result status="valid" time="0.00" steps="4"/></proof>
  </goal>
  <goal name="VC to_seq_length.2" expl="postcondition" proved="true">
  <proof prover="1"><result status="valid" time="0.00" steps="14"/></proof>
  </goal>
 </transf>
 </goal>
 <goal name="VC to_seq_nth" expl="VC for to_seq_nth" proved="true">
 <transf name="split_goal_wp" proved="true" >
  <goal name="VC to_seq_nth.0" expl="variant decrease" proved="true">
  <proof prover="1"><result status="valid" time="0.00" steps="5"/></proof>
  </goal>
  <goal name="VC to_seq_nth.1" expl="precondition" proved="true">
  <proof prover="1"><result status="valid" time="0.00" steps="5"/></proof>
  </goal>
  <goal name="VC to_seq_nth.2" expl="postcondition" proved="true">
  <proof prover="1"><result status="valid" time="0.01" steps="27"/></proof>
  </goal>
 </transf>
 </goal>
<<<<<<< HEAD
 <goal name="VC to_seq" expl="VC for to_seq" proved="true">
 <proof prover="2"><result status="valid" time="0.00" steps="1"/></proof>
 </goal>
</theory>
<theory name="Inversions" proved="true">
 <goal name="VC exchange_inversion" expl="VC for exchange_inversion" proved="true">
 <transf name="split_goal_wp" proved="true" >
  <goal name="VC exchange_inversion.0" expl="assertion" proved="true">
=======
 <goal name="WP_parameter to_seq_nth" expl="VC for to_seq_nth" proved="true">
 <transf name="split_goal_right" proved="true" >
  <goal name="WP_parameter to_seq_nth.0" expl="variant decrease" proved="true">
>>>>>>> 8e560e42
  <proof prover="2"><result status="valid" time="0.00" steps="6"/></proof>
  </goal>
  <goal name="VC exchange_inversion.1" expl="assertion" proved="true">
  <proof prover="2"><result status="valid" time="0.01" steps="18"/></proof>
  </goal>
  <goal name="VC exchange_inversion.2" expl="assertion" proved="true">
  <transf name="split_goal_wp" proved="true" >
   <goal name="VC exchange_inversion.2.0" expl="assertion" proved="true">
   <proof prover="6"><result status="valid" time="0.03"/></proof>
   </goal>
   <goal name="VC exchange_inversion.2.1" expl="assertion" proved="true">
   <proof prover="6"><result status="valid" time="0.04"/></proof>
   </goal>
   <goal name="VC exchange_inversion.2.2" expl="assertion" proved="true">
   <proof prover="2"><result status="valid" time="1.25" steps="1015"/></proof>
   </goal>
   <goal name="VC exchange_inversion.2.3" expl="assertion" proved="true">
   <proof prover="2"><result status="valid" time="0.85" steps="663"/></proof>
   </goal>
   <goal name="VC exchange_inversion.2.4" expl="assertion" proved="true">
   <proof prover="6"><result status="valid" time="0.92"/></proof>
   </goal>
   <goal name="VC exchange_inversion.2.5" expl="assertion" proved="true">
   <transf name="inline_goal" proved="true" >
    <goal name="VC exchange_inversion.2.5.0" expl="assertion" proved="true">
    <proof prover="6"><result status="valid" time="5.64"/></proof>
    </goal>
   </transf>
   </goal>
   <goal name="VC exchange_inversion.2.6" expl="VC for exchange_inversion" proved="true">
   <proof prover="2"><result status="valid" time="0.01" steps="19"/></proof>
   </goal>
  </transf>
  </goal>
  <goal name="VC exchange_inversion.3" expl="assertion" proved="true">
  <transf name="inline_goal" proved="true" >
   <goal name="VC exchange_inversion.3.0" expl="assertion" proved="true">
   <proof prover="6"><result status="valid" time="0.43"/></proof>
   </goal>
  </transf>
  </goal>
  <goal name="VC exchange_inversion.4" expl="assertion" proved="true">
  <transf name="split_goal_wp" proved="true" >
   <goal name="VC exchange_inversion.4.0" expl="VC for exchange_inversion" proved="true">
   <transf name="inline_goal" proved="true" >
    <goal name="VC exchange_inversion.4.0.0" expl="VC for exchange_inversion" proved="true">
    <proof prover="6"><result status="valid" time="0.26"/></proof>
    </goal>
   </transf>
   </goal>
   <goal name="VC exchange_inversion.4.1" expl="VC for exchange_inversion" proved="true">
   <proof prover="2"><result status="valid" time="1.50" steps="834"/></proof>
   </goal>
  </transf>
  </goal>
  <goal name="VC exchange_inversion.5" expl="assertion" proved="true">
  <transf name="split_goal_wp" proved="true" >
   <goal name="VC exchange_inversion.5.0" expl="VC for exchange_inversion" proved="true">
   <proof prover="2"><result status="valid" time="0.06" steps="154"/></proof>
   </goal>
   <goal name="VC exchange_inversion.5.1" expl="VC for exchange_inversion" proved="true">
   <proof prover="2"><result status="valid" time="0.02" steps="59"/></proof>
   </goal>
   <goal name="VC exchange_inversion.5.2" expl="VC for exchange_inversion" proved="true">
   <proof prover="6"><result status="valid" time="0.25"/></proof>
   </goal>
   <goal name="VC exchange_inversion.5.3" expl="VC for exchange_inversion" proved="true">
   <proof prover="6"><result status="valid" time="0.07"/></proof>
   </goal>
  </transf>
  </goal>
  <goal name="VC exchange_inversion.6" expl="postcondition" proved="true">
  <proof prover="2"><result status="valid" time="0.01" steps="18"/></proof>
  </goal>
  <goal name="VC exchange_inversion.7" expl="precondition" proved="true">
  <proof prover="2"><result status="valid" time="0.00" steps="10"/></proof>
  </goal>
  <goal name="VC exchange_inversion.8" expl="precondition" proved="true">
  <proof prover="2"><result status="valid" time="0.00" steps="11"/></proof>
  </goal>
  <goal name="VC exchange_inversion.9" expl="precondition" proved="true">
  <proof prover="2"><result status="valid" time="0.01" steps="12"/></proof>
  </goal>
  <goal name="VC exchange_inversion.10" expl="postcondition" proved="true">
  <proof prover="2"><result status="valid" time="0.02" steps="44"/></proof>
  </goal>
  <goal name="VC exchange_inversion.11" expl="precondition" proved="true">
  <proof prover="2"><result status="valid" time="0.00" steps="1"/></proof>
  </goal>
  <goal name="VC exchange_inversion.12" expl="precondition" proved="true">
  <proof prover="2"><result status="valid" time="0.00" steps="11"/></proof>
  </goal>
  <goal name="VC exchange_inversion.13" expl="postcondition" proved="true">
  <proof prover="6"><result status="valid" time="2.36"/></proof>
  </goal>
 </transf>
 </goal>
</theory>
</file>
</why3session><|MERGE_RESOLUTION|>--- conflicted
+++ resolved
@@ -71,20 +71,13 @@
  </goal>
 </theory>
 <theory name="ToSeq" proved="true">
-<<<<<<< HEAD
  <goal name="VC to_seq_sub" expl="VC for to_seq_sub" proved="true">
  <proof prover="2"><result status="valid" time="0.00" steps="5"/></proof>
  </goal>
  <goal name="VC to_seq_length" expl="VC for to_seq_length" proved="true">
- <transf name="split_goal_wp" proved="true" >
+ <transf name="split_goal_right" proved="true" >
   <goal name="VC to_seq_length.0" expl="variant decrease" proved="true">
   <proof prover="1"><result status="valid" time="0.00" steps="4"/></proof>
-=======
- <goal name="WP_parameter to_seq_length" expl="VC for to_seq_length" proved="true">
- <transf name="split_goal_right" proved="true" >
-  <goal name="WP_parameter to_seq_length.0" expl="variant decrease" proved="true">
-  <proof prover="2"><result status="valid" time="0.00" steps="5"/></proof>
->>>>>>> 8e560e42
   </goal>
   <goal name="VC to_seq_length.1" expl="precondition" proved="true">
   <proof prover="1"><result status="valid" time="0.00" steps="4"/></proof>
@@ -95,7 +88,7 @@
  </transf>
  </goal>
  <goal name="VC to_seq_nth" expl="VC for to_seq_nth" proved="true">
- <transf name="split_goal_wp" proved="true" >
+ <transf name="split_goal_right" proved="true" >
   <goal name="VC to_seq_nth.0" expl="variant decrease" proved="true">
   <proof prover="1"><result status="valid" time="0.00" steps="5"/></proof>
   </goal>
@@ -107,27 +100,21 @@
   </goal>
  </transf>
  </goal>
-<<<<<<< HEAD
  <goal name="VC to_seq" expl="VC for to_seq" proved="true">
  <proof prover="2"><result status="valid" time="0.00" steps="1"/></proof>
  </goal>
 </theory>
 <theory name="Inversions" proved="true">
  <goal name="VC exchange_inversion" expl="VC for exchange_inversion" proved="true">
- <transf name="split_goal_wp" proved="true" >
+ <transf name="split_goal_right" proved="true" >
   <goal name="VC exchange_inversion.0" expl="assertion" proved="true">
-=======
- <goal name="WP_parameter to_seq_nth" expl="VC for to_seq_nth" proved="true">
- <transf name="split_goal_right" proved="true" >
-  <goal name="WP_parameter to_seq_nth.0" expl="variant decrease" proved="true">
->>>>>>> 8e560e42
   <proof prover="2"><result status="valid" time="0.00" steps="6"/></proof>
   </goal>
   <goal name="VC exchange_inversion.1" expl="assertion" proved="true">
   <proof prover="2"><result status="valid" time="0.01" steps="18"/></proof>
   </goal>
   <goal name="VC exchange_inversion.2" expl="assertion" proved="true">
-  <transf name="split_goal_wp" proved="true" >
+  <transf name="split_goal_right" proved="true" >
    <goal name="VC exchange_inversion.2.0" expl="assertion" proved="true">
    <proof prover="6"><result status="valid" time="0.03"/></proof>
    </goal>
@@ -163,7 +150,7 @@
   </transf>
   </goal>
   <goal name="VC exchange_inversion.4" expl="assertion" proved="true">
-  <transf name="split_goal_wp" proved="true" >
+  <transf name="split_goal_right" proved="true" >
    <goal name="VC exchange_inversion.4.0" expl="VC for exchange_inversion" proved="true">
    <transf name="inline_goal" proved="true" >
     <goal name="VC exchange_inversion.4.0.0" expl="VC for exchange_inversion" proved="true">
@@ -177,7 +164,7 @@
   </transf>
   </goal>
   <goal name="VC exchange_inversion.5" expl="assertion" proved="true">
-  <transf name="split_goal_wp" proved="true" >
+  <transf name="split_goal_right" proved="true" >
    <goal name="VC exchange_inversion.5.0" expl="VC for exchange_inversion" proved="true">
    <proof prover="2"><result status="valid" time="0.06" steps="154"/></proof>
    </goal>
