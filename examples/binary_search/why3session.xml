--- conflicted
+++ resolved
@@ -2,107 +2,6 @@
 <!DOCTYPE why3session PUBLIC "-//Why3//proof session v5//EN"
 "http://why3.lri.fr/why3session.dtd">
 <why3session shape_version="4">
-<<<<<<< HEAD
-<prover id="0" name="CVC4" version="1.4" timelimit="5" steplimit="1" memlimit="1000"/>
-<prover id="2" name="Z3" version="4.3.2" timelimit="5" steplimit="1" memlimit="1000"/>
-<prover id="5" name="Alt-Ergo" version="0.99.1" timelimit="5" steplimit="1" memlimit="1000"/>
-<file name="../binary_search.mlw" expanded="true">
-<theory name="BinarySearch" sum="7c8646b76f7105e1357a0dac5eef6893" expanded="true">
- <goal name="WP_parameter binary_search" expl="VC for binary_search" expanded="true">
- <proof prover="0" timelimit="10"><result status="valid" time="0.03"/></proof>
- <proof prover="2" timelimit="10"><result status="valid" time="0.02"/></proof>
- <proof prover="5" timelimit="10"><result status="valid" time="0.17" steps="59"/></proof>
- </goal>
-</theory>
-<theory name="BinarySearchAnyMidPoint" sum="fd005960645f7d3c23e93b34d869829e" expanded="true">
- <goal name="WP_parameter binary_search" expl="VC for binary_search" expanded="true">
- <proof prover="0" timelimit="10"><result status="valid" time="0.03"/></proof>
- <proof prover="2" timelimit="10"><result status="valid" time="0.02"/></proof>
- <proof prover="5" timelimit="10"><result status="valid" time="0.02" steps="44"/></proof>
- </goal>
-</theory>
-<theory name="BinarySearchInt32" sum="e1d44ffe67ec79d3738d89b5a90b5f4e" expanded="true">
- <goal name="WP_parameter binary_search" expl="VC for binary_search" expanded="true">
- <transf name="split_goal_wp" expanded="true">
-  <goal name="WP_parameter binary_search.1" expl="1. integer overflow">
-  <proof prover="5"><result status="valid" time="0.02" steps="69"/></proof>
-  </goal>
-  <goal name="WP_parameter binary_search.2" expl="2. integer overflow">
-  <proof prover="5"><result status="valid" time="0.01" steps="73"/></proof>
-  </goal>
-  <goal name="WP_parameter binary_search.3" expl="3. integer overflow">
-  <proof prover="5"><result status="valid" time="0.12" steps="93"/></proof>
-  </goal>
-  <goal name="WP_parameter binary_search.4" expl="4. loop invariant init">
-  <proof prover="5"><result status="valid" time="0.01" steps="74"/></proof>
-  </goal>
-  <goal name="WP_parameter binary_search.5" expl="5. loop invariant init">
-  <proof prover="5"><result status="valid" time="0.01" steps="77"/></proof>
-  </goal>
-  <goal name="WP_parameter binary_search.6" expl="6. integer overflow">
-  <proof prover="5"><result status="valid" time="0.02" steps="85"/></proof>
-  </goal>
-  <goal name="WP_parameter binary_search.7" expl="7. integer overflow">
-  <proof prover="5"><result status="valid" time="0.02" steps="89"/></proof>
-  </goal>
-  <goal name="WP_parameter binary_search.8" expl="8. division by zero">
-  <proof prover="5"><result status="valid" time="0.01" steps="82"/></proof>
-  </goal>
-  <goal name="WP_parameter binary_search.9" expl="9. integer overflow">
-  <proof prover="5"><result status="valid" time="0.04" steps="97"/></proof>
-  </goal>
-  <goal name="WP_parameter binary_search.10" expl="10. integer overflow">
-  <proof prover="5"><result status="valid" time="0.11" steps="113"/></proof>
-  </goal>
-  <goal name="WP_parameter binary_search.11" expl="11. assertion">
-  <proof prover="5"><result status="valid" time="0.27" steps="132"/></proof>
-  </goal>
-  <goal name="WP_parameter binary_search.12" expl="12. index in array bounds">
-  <proof prover="5"><result status="valid" time="0.01" steps="89"/></proof>
-  </goal>
-  <goal name="WP_parameter binary_search.13" expl="13. integer overflow">
-  <proof prover="5"><result status="valid" time="0.01" steps="93"/></proof>
-  </goal>
-  <goal name="WP_parameter binary_search.14" expl="14. integer overflow">
-  <proof prover="5"><result status="valid" time="0.03" steps="110"/></proof>
-  </goal>
-  <goal name="WP_parameter binary_search.15" expl="15. loop invariant preservation">
-  <proof prover="5"><result status="valid" time="0.02" steps="97"/></proof>
-  </goal>
-  <goal name="WP_parameter binary_search.16" expl="16. loop invariant preservation">
-  <proof prover="0"><result status="valid" time="0.04"/></proof>
-  <proof prover="2"><result status="valid" time="3.48"/></proof>
-  <proof prover="5"><result status="valid" time="1.34" steps="176"/></proof>
-  </goal>
-  <goal name="WP_parameter binary_search.17" expl="17. loop variant decrease">
-  <proof prover="5"><result status="valid" time="0.02" steps="97"/></proof>
-  </goal>
-  <goal name="WP_parameter binary_search.18" expl="18. index in array bounds">
-  <proof prover="5"><result status="valid" time="0.01" steps="93"/></proof>
-  </goal>
-  <goal name="WP_parameter binary_search.19" expl="19. integer overflow">
-  <proof prover="5"><result status="valid" time="0.01" steps="95"/></proof>
-  </goal>
-  <goal name="WP_parameter binary_search.20" expl="20. integer overflow">
-  <proof prover="5"><result status="valid" time="0.02" steps="111"/></proof>
-  </goal>
-  <goal name="WP_parameter binary_search.21" expl="21. loop invariant preservation">
-  <proof prover="5"><result status="valid" time="0.02" steps="99"/></proof>
-  </goal>
-  <goal name="WP_parameter binary_search.22" expl="22. loop invariant preservation">
-  <proof prover="0"><result status="valid" time="0.04"/></proof>
-  <proof prover="2"><result status="valid" time="3.46"/></proof>
-  <proof prover="5"><result status="valid" time="1.35" steps="177"/></proof>
-  </goal>
-  <goal name="WP_parameter binary_search.23" expl="23. loop variant decrease">
-  <proof prover="5"><result status="valid" time="0.02" steps="99"/></proof>
-  </goal>
-  <goal name="WP_parameter binary_search.24" expl="24. postcondition">
-  <proof prover="5"><result status="valid" time="0.08" steps="123"/></proof>
-  </goal>
-  <goal name="WP_parameter binary_search.25" expl="25. exceptional postcondition">
-  <proof prover="5"><result status="valid" time="0.01" steps="88"/></proof>
-=======
 <prover id="0" name="CVC4" version="1.4" timelimit="5" memlimit="1000"/>
 <prover id="5" name="Alt-Ergo" version="0.99.1" timelimit="5" memlimit="1000"/>
 <file name="../binary_search.mlw" expanded="true">
@@ -276,7 +175,6 @@
   </goal>
   <goal name="VC binary_search.25" expl="25. exceptional postcondition">
   <proof prover="5"><result status="valid" time="0.03" steps="78"/></proof>
->>>>>>> 2a4fe549
   </goal>
  </transf>
  </goal>
