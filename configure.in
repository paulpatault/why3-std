--- conflicted
+++ resolved
@@ -25,11 +25,7 @@
 # See the GNU Library General Public License version 2 for more details
 # (enclosed in the file LGPL).
 
-<<<<<<< HEAD
-AC_INIT([Why3], [1.3.0+git])
-=======
-AC_INIT([Why3], [1.3.1])
->>>>>>> 5f278cc2
+AC_INIT([Why3], [1.3.1+git])
 
 # verbosemake
 
