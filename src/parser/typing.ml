--- conflicted
+++ resolved
@@ -285,21 +285,6 @@
   in
   let qualid_app q el = match gvars at q with
     | Some v ->
-<<<<<<< HEAD
-        begin match at with
-        | Some l -> (* check for impact *)
-            let u = Opt.get (gvars None q) in
-            if not (pv_equal v u) then
-              Hstr.replace at_uses l true
-        | None -> ()
-        end;
-        if vs_dref v.pv_vs then
-          let loc = qloc q and ls = Pmodule.ls_ref_proj in
-          let e = Dterm.dterm crcmap ~loc (DTgvar v.pv_vs) in
-          apply_ls loc ls [] ls.ls_args ((loc, e)::el)
-        else
-          func_app (DTgvar v.pv_vs) el
-=======
         let attrs = match at with
           | Some l -> (* check for impact *)
               let u = Opt.get (gvars None q) in
@@ -313,8 +298,12 @@
         let e = DTgvar v.pv_vs in
         let e = if Sattr.is_empty attrs then e else
           DTattr (Dterm.dterm crcmap ~loc e, attrs) in
-        func_app e el
->>>>>>> 37c89aad
+        if vs_dref v.pv_vs then
+          let e = Dterm.dterm crcmap ~loc e in
+          let loc = qloc q and ls = Pmodule.ls_ref_proj in
+          apply_ls loc ls [] ls.ls_args ((loc, e)::el)
+        else
+          func_app e el
     | None ->
         let ls = find_lsymbol_ns ns q in
         apply_ls (qloc q) ls [] ls.ls_args el
