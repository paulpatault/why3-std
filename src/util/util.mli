--- conflicted
+++ resolved
@@ -71,7 +71,6 @@
 val ttrue : 'a -> bool
 (** [ttrue] constant function [true] *)
 
-<<<<<<< HEAD
 (** {3 Lexical comparison using projections}
 
     For example to lexically sort a list [l] of pairs [(int * string) list]:
@@ -107,7 +106,6 @@
     Valid formatting tags are for example ["@{<red>red text@}"], ["@{<bold>bold text@}"],
    ["@{<on green>text on green background@}"], or ["@{<bold red on green>unreadable@}"].
    *)
-=======
+
 (** Check if a non-empty string contains only characters [a-zA-Z0-9_-] *)
-val is_sexp_simple_token : string -> bool
->>>>>>> f6537443
+val is_sexp_simple_token : string -> bool