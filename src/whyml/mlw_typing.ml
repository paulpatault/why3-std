--- conflicted
+++ resolved
@@ -38,23 +38,6 @@
 let ts_tuple n = Hint.replace ht_tuple n (); ts_tuple n
 let fs_tuple n = Hint.replace ht_tuple n (); fs_tuple n
 
-<<<<<<< HEAD
-=======
-let check_at f0 =
-  let fvs0 = t_vars f0 in
-  let rec check f = match f.t_node with
-    | Term.Tapp (ls, _) when ls_equal ls fs_at ->
-        let d = Mvs.set_diff (t_vars f) fvs0 in
-        if not (Mvs.is_empty d) then errorm ?loc:f.t_loc
-          "locally bound variable %a under `at'"
-          Pretty.print_vs (fst (Mvs.choose d))
-        else true
-    | _ ->
-        t_all check f
-  in
-  ignore (check f0)
-
->>>>>>> 5f9c7c7d
 let count_term_tuples t =
   let syms_ts _ ts = match is_ts_tuple_id ts.ts_name with
     | Some n -> Hint.replace ht_tuple n () | _ -> () in
@@ -227,10 +210,10 @@
       if ovs = None then find_global_vs uc p else ovs
 
 let check_at f0 =
-  let tvs0 = f0.t_vars in
+  let tvs0 = t_vars f0 in
   let rec check () f = match f.t_node with
     | Term.Tapp (ls, _) when ls_equal ls fs_at || ls_equal ls fs_old ->
-        let tvs = f.t_vars in
+        let tvs = t_vars f in
         if not (Mvs.set_submap tvs tvs0) then Loc.errorm ?loc:f.t_loc
           "locally bound variable %a under `at'/`old'"
           Pretty.print_vs (fst (Mvs.choose (Mvs.set_diff tvs tvs0)));
@@ -577,594 +560,9 @@
   | Ptree.Eany tyc ->
       DEany (dtype_c lenv tyc)
   | Ptree.Eabstract (e1, sp) ->
-<<<<<<< HEAD
       DEabstract (dexpr lenv denv e1, dspec lenv sp)
   | Ptree.Eabsurd -> DEabsurd
   | Ptree.Eassert (ak, lexpr) ->
-=======
-      let e1 = dexpr denv e1 in
-      let sp = dspec denv.uc sp in
-      DEabstract (e1, sp), e1.de_type
-  | Ptree.Eloop ({ loop_invariant = inv; loop_variant = var }, e1) ->
-      let e1 = dexpr denv e1 in
-      let var = dvariant denv.uc var in
-      expected_type e1 dity_unit;
-      DEloop (var, inv, e1), e1.de_type
-  | Ptree.Efor (id, efrom, dir, eto, inv, e1) ->
-      let efrom = dexpr denv efrom in
-      let eto = dexpr denv eto in
-      let denv = add_var id dity_int denv in
-      let e1 = dexpr denv e1 in
-      expected_type efrom dity_int;
-      expected_type eto dity_int;
-      expected_type e1 dity_unit;
-      DEfor (id, efrom, dir, eto, inv, e1), e1.de_type
-
-and dletrec ~top denv fdl =
-  let tvars = denv.tvars in
-  (* add all functions into the environment *)
-  let add_one denv (_,id,_,bl,tr) =
-    let _,argl,tyl = dbinders denv (pass_opacity tr bl) in
-    let rpty = find_top_pty (fst tr) in
-    let dvty = tyl, match rpty with
-      | Some pty -> dity_of_pty denv pty
-      | None -> create_type_variable () in
-    let check (_,_,_,apty) = apty <> None in
-    let denv, freetvs = if rpty <> None && List.for_all check bl
-      then add_rec_poly id dvty tvars denv, free_user_vars tvars dvty
-      else add_rec_mono id dvty denv, Stv.empty in
-    denv, (argl, dvty, freetvs) in
-  let denv, dvtyl = Lists.map_fold_left add_one denv fdl in
-  (* then type-check the bodies *)
-  let type_one (loc,id,gh,bl,tr) (argl,((tyl,tyv) as dvty),freetvs) =
-    let add denv (_,id,_,_) dity = match id with
-      | Some id -> add_var id dity denv
-      | None -> denv in
-    let denv = List.fold_left2 add denv bl tyl in
-    let id, gh = add_lemma_label ~top id gh in
-    let tr, (badl, res) = dtriple denv tr in
-    if badl <> [] then Loc.errorm ~loc
-      "The body of a recursive function must be a first-order value";
-    unify_loc unify loc tyv res;
-    let freenow = free_user_vars tvars dvty in
-    if not (Stv.subset freetvs freenow) then Loc.errorm ~loc
-      "This function is expected to be polymorphic in type variable %a"
-      Pretty.print_tv (Stv.choose (Stv.diff freetvs freenow));
-    id, gh, dvty, argl, tr in
-  List.map2 type_one fdl dvtyl
-
-and dtriple denv (e, sp) =
-  let e = dexpr denv e in
-  let sp = dspec denv.uc sp in
-  (e, sp), e.de_type
-
-(** stage 2 *)
-
-type lenv = {
-  mod_uc   : module_uc;
-  th_at    : Theory.theory_uc;
-  th_old   : Theory.theory_uc;
-  let_vars : let_sym Mstr.t;
-  log_vars : vsymbol Mstr.t;
-}
-
-let create_lenv uc = {
-  mod_uc   = uc;
-  th_at    = Theory.use_export (get_theory uc) Mlw_wp.th_mark_at;
-  th_old   = Theory.use_export (get_theory uc) Mlw_wp.th_mark_old;
-  let_vars = Mstr.empty;
-  log_vars = Mstr.empty;
-}
-
-(* invariant handling *)
-
-let env_invariant lenv eff pvs =
-  let kn = get_known lenv.mod_uc in
-  let lkn = Theory.get_known (get_theory lenv.mod_uc) in
-  let regs = Sreg.union eff.eff_writes eff.eff_ghostw in
-  let add_pv pv (pinv,qinv) =
-    let ity = pv.pv_ity in
-    let written r = reg_occurs r ity.ity_vars in
-    let inv = Mlw_wp.full_invariant lkn kn pv.pv_vs ity in
-    let qinv = (* we reprove invariants for modified non-reset variables *)
-      if Sreg.exists written regs && not (eff_stale_region eff ity.ity_vars)
-      then t_and_simp qinv inv else qinv in
-    t_and_simp pinv inv, qinv
-  in
-  Spv.fold add_pv pvs (t_true,t_true)
-
-let rec check_reset rvs t = match t.t_node with
-  | Tvar vs when Svs.mem vs rvs ->
-      errorm "The variable %s is reset and can only be used \
-        under `old' in the postcondition" vs.vs_name.id_string
-  | Tapp (ls,_) when ls_equal ls fs_at -> false
-  | Tlet _ | Tcase _ | Teps _ | Tquant _ ->
-      let rvs = Mvs.set_inter rvs (t_vars t) in
-      if Mvs.is_empty rvs then false else
-      t_any (check_reset rvs) t
-  | _ ->
-      t_any (check_reset rvs) t
-
-let post_invariant lenv rvs inv ity q =
-  ignore (check_reset rvs q);
-  let vs, q = open_post q in
-  let kn = get_known lenv.mod_uc in
-  let lkn = Theory.get_known (get_theory lenv.mod_uc) in
-  let res_inv = Mlw_wp.full_invariant lkn kn vs ity in
-  let q = t_and_asym_simp (t_and_simp res_inv inv) q in
-  Mlw_ty.create_post vs q
-
-let reset_vars eff pvs =
-  let add pv s =
-    if eff_stale_region eff pv.pv_ity.ity_vars
-    then Svs.add pv.pv_vs s else s in
-  if Mreg.is_empty eff.eff_resets then Svs.empty else
-  Spv.fold add pvs Svs.empty
-
-let spec_invariant lenv pvs vty spec =
-  let ity = ity_of_vty vty in
-  let pvs = spec_pvset pvs spec in
-  let rvs = reset_vars spec.c_effect pvs in
-  let pinv,qinv = env_invariant lenv spec.c_effect pvs in
-  let post_inv = post_invariant lenv rvs qinv in
-  let xpost_inv xs q = post_inv xs.xs_ity q in
-  { spec with c_pre   = t_and_asym_simp pinv spec.c_pre;
-              c_post  = post_inv ity spec.c_post;
-              c_xpost = Mexn.mapi xpost_inv spec.c_xpost }
-
-let abstr_invariant lenv e spec0 =
-  let pvs = spec_pvset e.e_syms.syms_pv spec0 in
-  let spec = { spec0 with c_effect = e.e_effect } in
-  let spec = spec_invariant lenv pvs e.e_vty spec in
-  (* we do not require invariants on free variables *)
-  { spec with c_pre = spec0.c_pre }
-
-let lambda_invariant lenv lam =
-  let { l_spec = spec; l_expr = e } = lam in
-  let pvs = spec_pvset e.e_syms.syms_pv spec in
-  let spec = spec_invariant lenv pvs e.e_vty spec in
-  { lam with l_spec = { spec with c_letrec = 0 }}
-
-(* specification handling *)
-
-let create_variant lenv (t,r) =
-  let t = Typing.type_term lenv.th_at (find_vs lenv.mod_uc lenv.log_vars) t in
-  count_term_tuples t;
-  check_at t;
-  t, r
-
-let create_assert lenv f =
-  let f = Typing.type_fmla lenv.th_at (find_vs lenv.mod_uc lenv.log_vars) f in
-  let f = t_label_add Split_goal.stop_split f in
-  count_term_tuples f;
-  check_at f;
-  f
-
-let create_pre lenv fs = t_and_simp_l (List.map (create_assert lenv) fs)
-
-let create_post lenv res pat f =
-  let log_vars = match pat.pat_desc with
-    | Ptree.PPpvar { id = x } ->
-        Mstr.add x res lenv.log_vars
-    | Ptree.PPptuple [] ->
-        Loc.try2 ~loc:pat.pat_loc Ty.ty_equal_check res.vs_ty ty_unit;
-        lenv.log_vars
-    | Ptree.PPpwild ->
-        lenv.log_vars
-    | _ -> assert false in
-  let f = Typing.type_fmla lenv.th_old (find_vs lenv.mod_uc log_vars) f in
-  let f = t_label_add Split_goal.stop_split f in
-  let f = remove_old f in
-  count_term_tuples f;
-  check_at f;
-  f
-
-let create_post lenv ty fs =
-  let rec get_name = function
-    | ({ pat_desc = Ptree.PPpvar { id = "(null)" }},_)::l -> get_name l
-    | ({ pat_desc = Ptree.PPpvar { id = x        }},_)::_ -> x
-    | _::l -> get_name l
-    | [] -> "result" in
-  let res = create_vsymbol (id_fresh (get_name fs)) ty in
-  let post (pat,f) = create_post lenv res pat f in
-  let f = t_and_simp_l (List.map post fs) in
-  Mlw_ty.create_post res f
-
-let create_xpost lenv xs fs = create_post lenv (ty_of_ity xs.xs_ity) fs
-
-let create_post lenv vty fs = create_post lenv (ty_of_vty vty) fs
-
-let create_xpost lenv xq = Mexn.mapi (create_xpost lenv) xq
-
-let add_local x lv lenv = match lv with
-  | LetA _ ->
-      { lenv with let_vars = Mstr.add x lv lenv.let_vars }
-  | LetV pv ->
-      { lenv with
-        let_vars = Mstr.add x lv lenv.let_vars;
-        log_vars = Mstr.add x pv.pv_vs lenv.log_vars }
-
-let binders bl =
-  let binder (id, ghost, dity) =
-    create_pvsymbol (Denv.create_user_id id) ~ghost (ity_of_dity dity) in
-  List.map binder bl
-
-let add_binders lenv pvl =
-  let add lenv pv = add_local pv.pv_vs.vs_name.id_string (LetV pv) lenv in
-  List.fold_left add lenv pvl
-
-let mk_field ity gh mut = { fd_ity = ity; fd_ghost = gh; fd_mut = mut }
-let fd_of_pv pv = mk_field pv.pv_ity pv.pv_ghost None
-
-let get_eff_pv lenv p = match p with
-  | Ptree.Qident {id = x} when Mstr.mem x lenv.let_vars ->
-      begin match Mstr.find x lenv.let_vars with
-        | LetV pv -> pv
-        | LetA _ -> errorm ~loc:(qloc p) "'%s' must be a first-order value" x
-      end
-  | _ ->
-      begin match uc_find_ps lenv.mod_uc p with
-        | PV pv -> pv
-        | _ -> errorm ~loc:(qloc p) "'%a' must be a variable" print_qualid p
-      end
-
-(* TODO: devise a good grammar for effect expressions *)
-let rec get_eff_expr lenv { pp_desc = d; pp_loc = loc } = match d with
-  | Ptree.PPvar p ->
-      let pv = get_eff_pv lenv p in
-      pv.pv_vs, fd_of_pv pv
-  | Ptree.PPapp (p, [le]) ->
-      let vs, fda = get_eff_expr lenv le in
-      let quit () = errorm ~loc:le.pp_loc "This expression is not a record" in
-      let pjm = match fda.fd_ity.ity_node with
-        | Ityapp (its,_,_) ->
-            let pjl = match find_constructors (get_known lenv.mod_uc) its with
-              | (_,pjl)::_ -> pjl | _ -> quit () in
-            let add_pj m pj = match pj with
-              | Some { pl_ls = ls; pl_args = [fda]; pl_value = fdv } ->
-                  Mls.add ls (fda.fd_ity, fdv) m
-              | Some _ -> assert false
-              | None -> m in
-            List.fold_left add_pj Mls.empty pjl
-        | Itypur (ts,_) ->
-            let kn = Theory.get_known (get_theory lenv.mod_uc) in
-            let pjl = match Decl.find_constructors kn ts with
-              | (_,pjl)::_ -> pjl | _ -> quit () in
-            let add_pj m pj = match pj with
-              | Some ({ ls_args = [tya]; ls_value = Some tyv } as ls) ->
-                  let fdv = mk_field (ity_of_ty tyv) false None in
-                  Mls.add ls (ity_of_ty tya, fdv) m
-              | Some _ -> assert false
-              | None -> m in
-            List.fold_left add_pj Mls.empty pjl
-        | _ -> quit ()
-      in
-      let itya, fdv =
-        try Mls.find (uc_find_ls lenv.mod_uc p) pjm with Not_found ->
-          errorm ~loc:(qloc p) "'%a' must be a field name" print_qualid p in
-      let sbs = unify_loc (ity_match ity_subst_empty) loc itya fda.fd_ity in
-      let mut = Opt.map (reg_full_inst sbs) fdv.fd_mut in
-      let ghost = fda.fd_ghost || fdv.fd_ghost in
-      vs, mk_field (ity_full_inst sbs fdv.fd_ity) ghost mut
-  | Ptree.PPcast (e,_) | Ptree.PPnamed (_,e) ->
-      get_eff_expr lenv e
-  | _ ->
-      errorm ~loc "unsupported effect expression"
-
-let get_eff_regs lenv fn (eff,svs) le =
-  let vs, fd = get_eff_expr lenv le in
-  match fd.fd_mut, fd.fd_ity.ity_node with
-  | Some reg, _ ->
-      fn eff ?ghost:(Some fd.fd_ghost) reg, Svs.add vs svs
-  | None, Ityapp (its,_,(_::_ as regl)) ->
-      let csl = find_constructors (get_known lenv.mod_uc) its in
-      let add_arg ((ngr,ghr) as regs) fd = match fd.fd_mut with
-        | Some r when fd.fd_ghost -> ngr, Sreg.add r ghr
-        | Some r                  -> Sreg.add r ngr, ghr
-        | None -> regs in
-      let add_cs regs (cs,_) = List.fold_left add_arg regs cs.pl_args in
-      let ngr, ghr = List.fold_left add_cs (Sreg.empty,Sreg.empty) csl in
-      let add_reg eff reg0 reg =
-        let eff = if not (Sreg.mem reg0 ngr) then eff else
-          fn eff ?ghost:(Some fd.fd_ghost) reg in
-        let eff = if not (Sreg.mem reg0 ghr) then eff else
-          fn eff ?ghost:(Some true) reg in
-        eff in
-      List.fold_left2 add_reg eff its.its_regs regl, Svs.add vs svs
-  | _ ->
-      errorm ~loc:le.pp_loc "mutable expression expected"
-
-let eff_of_deff lenv dsp =
-  let acc = eff_empty, Svs.empty in
-  let add_write acc e = get_eff_regs lenv eff_write acc e in
-  let eff, svs = List.fold_left add_write acc dsp.ds_writes in
-  let add_read svs q = Svs.add (get_eff_pv lenv q).pv_vs svs in
-  let svs = List.fold_left add_read svs dsp.ds_reads in
-  let add_raise xs _ eff = eff_raise eff xs in
-  let eff = Mexn.fold add_raise dsp.ds_xpost eff in
-  eff, svs
-
-let e_find_loc pr e =
-  try (e_find (fun e -> e.e_loc <> None && pr e) e).e_loc
-  with Not_found -> None
-
-let check_user_effect lenv e spec full_xpost dsp =
-  let has_write reg eff =
-    Sreg.mem reg eff.eff_writes || Sreg.mem reg eff.eff_ghostw in
-  let has_raise xs eff =
-    Sexn.mem xs eff.eff_raises || Sexn.mem xs eff.eff_ghostx in
-  (* check that every user effect actually happens *)
-  let eeff = spec.c_effect in
-  let add_read spv q =
-    let pv = get_eff_pv lenv q in
-    if Spv.mem pv e.e_syms.syms_pv then Spv.add pv spv
-    else Loc.errorm ?loc:e.e_loc
-      "variable %a does not occur in this expression" print_pv pv in
-  let spv = List.fold_left add_read Spv.empty dsp.ds_reads in
-  let ueff_r = not (Spv.is_empty spv) in
-  let acc = eff_empty, Svs.empty in
-  let write le ueff ?ghost reg =
-    if has_write reg eeff then eff_write ?ghost ueff reg
-    else Loc.errorm ~loc:le.pp_loc
-      "this write effect never happens in the expression" in
-  let add_write acc e = get_eff_regs lenv (write e) acc e in
-  let ueff, _ = List.fold_left add_write acc dsp.ds_writes in
-  let ueff_w = not (eff_is_empty ueff) in
-  let add_raise xs _ ueff =
-    if has_raise xs eeff then eff_raise ueff xs
-    else Loc.errorm ?loc:e.e_loc
-      "this expression does not raise exception %a" print_xs xs in
-  let ueff = Mexn.fold add_raise dsp.ds_xpost ueff in
-  (* check that every computed effect is listed *)
-  let check_read pv = Loc.errorm
-    ?loc:(e_find_loc (fun e -> Spv.mem pv e.e_syms.syms_pv) e)
-    "this expression depends on variable %a left out in specification"
-    Mlw_pretty.print_pv pv in
-  if ueff_r then Spv.iter check_read
-    (Spv.diff e.e_syms.syms_pv (Mlw_ty.spec_pvset spv spec));
-  let check_write reg = if not (has_write reg ueff) then
-    Loc.errorm ?loc:(e_find_loc (fun e -> has_write reg e.e_effect) e)
-      "this expression produces an unlisted write effect" in
-  if ueff_w then Sreg.iter check_write eeff.eff_writes;
-  if ueff_w then Sreg.iter check_write eeff.eff_ghostw;
-  let check_raise xs = if not (has_raise xs ueff) then
-    Loc.errorm ?loc:(e_find_loc (fun e -> has_raise xs e.e_effect) e)
-      "this expression raises unlisted exception %a" print_xs xs in
-  if full_xpost then Sexn.iter check_raise eeff.eff_raises;
-  if full_xpost then Sexn.iter check_raise eeff.eff_ghostx
-
-let check_lambda_effect lenv ({fun_lambda = lam} as fd) bl dsp =
-  let lenv = add_binders lenv lam.l_args in
-  let spec = fd.fun_ps.ps_aty.aty_spec in
-  check_user_effect lenv lam.l_expr spec true dsp;
-  (* check that we don't look inside opaque type variables *)
-  let optv = opaque_binders Stv.empty bl in
-  let bad_comp tv _ _ = Loc.errorm
-    ?loc:(e_find_loc (fun e -> Stv.mem tv e.e_effect.eff_compar) lam.l_expr)
-    "type parameter %a is not opaque in this expression" Pretty.print_tv tv in
-  ignore (Mtv.inter bad_comp optv spec.c_effect.eff_compar)
-
-let check_user_ps recu ps =
-  let ps_regs = ps.ps_subst.ity_subst_reg in
-  let report r =
-    if Mreg.mem r ps_regs then let spv = Spv.filter
-        (fun pv -> reg_occurs r pv.pv_ity.ity_vars) ps.ps_pvset in
-      Loc.errorm "The type of this function contains an alias with \
-        external variable %a" Mlw_pretty.print_pv (Spv.choose spv)
-    else
-      Loc.errorm "The type of this function contains an alias"
-  in
-  let rec check regs ity = match ity.ity_node with
-    | Ityapp (_,_,rl) ->
-        let add regs r =
-          if Mreg.mem r regs then report r else
-          check (Mreg.add r r regs) r.reg_ity in
-        let regs = List.fold_left add regs rl in
-        ity_fold check regs ity
-    | _ ->
-        ity_fold check regs ity
-  in
-  let rec down regs a =
-    let add regs pv = check regs pv.pv_ity in
-    let regs = List.fold_left add regs a.aty_args in
-    match a.aty_result with
-    | VTarrow a -> down regs a
-    | VTvalue v -> check (if recu then regs else ps_regs) v
-    (* we allow the value in a non-recursive function to contain
-       regions coming the function's arguments, but not from the
-       context. It is sometimes useful to write a function around
-       a constructor or a projection. For recursive functions, we
-       impose the full non-alias discipline, to ensure the safety
-       of region polymorphism (see add_rec_mono). *)
-  in
-  ignore (down ps_regs ps.ps_aty)
-
-let spec_of_dspec lenv eff vty dsp = {
-  c_pre     = create_pre lenv dsp.ds_pre;
-  c_post    = create_post lenv vty dsp.ds_post;
-  c_xpost   = create_xpost lenv dsp.ds_xpost;
-  c_effect  = eff;
-  c_variant = List.map (create_variant lenv) dsp.ds_variant;
-  c_letrec  = 0;
-}
-
-let rec type_c lenv pvs vars otv (dtyv, dsp) =
-  let vty = type_v lenv pvs vars otv dtyv in
-  let eff, esvs = eff_of_deff lenv dsp in
-  (* refresh every subregion of a modified region *)
-  let writes = Sreg.union eff.eff_writes eff.eff_ghostw in
-  let check u eff =
-    reg_fold (fun r e -> eff_refresh e r u) u.reg_ity.ity_vars eff in
-  let eff = Sreg.fold check writes eff in
-  (* eff_compare every type variable not marked as opaque *)
-  let otv = match dtyv with DSpecV v -> opaque_tvs otv v | _ -> otv in
-  let eff = Stv.fold_left eff_compare eff (Stv.diff vars.vars_tv otv) in
-  (* make spec *)
-  let spec = spec_of_dspec lenv eff vty dsp in
-  if spec.c_variant <> [] then Loc.errorm
-    "variants are not allowed in a parameter declaration";
-  (* we add a fake variant term for every external variable in effect
-     expressions which also does not occur in pre/post/xpost. In this
-     way, we store the variable in the specification in order to keep
-     the effect from being erased by Mlw_ty.spec_filter. Variants are
-     ignored outside of "let rec" definitions, so WP are not affected. *)
-  let del_pv pv s = Svs.remove pv.pv_vs s in
-  let esvs = Spv.fold del_pv pvs esvs in
-  let drop _ t s = Mvs.set_diff s (t_vars t) in
-  let esvs = drop () spec.c_pre esvs in
-  let esvs = drop () spec.c_post esvs in
-  let esvs = Mexn.fold drop spec.c_xpost esvs in
-  let add_vs vs varl = (t_var vs, None) :: varl in
-  let varl = Svs.fold add_vs esvs spec.c_variant in
-  let spec = { spec with c_variant = varl } in
-  (* add the invariants *)
-  spec_invariant lenv pvs vty spec, vty
-
-and type_v lenv pvs vars otv = function
-  | DSpecV v ->
-      VTvalue (ity_of_dity v)
-  | DSpecA (bl,tyc) ->
-      let pvl = binders bl in
-      let lenv = add_binders lenv pvl in
-      let otv = opaque_binders otv bl in
-      let add_pv pv s = vars_union pv.pv_ity.ity_vars s in
-      let vars = List.fold_right add_pv pvl vars in
-      let pvs = List.fold_right Spv.add pvl pvs in
-      let spec, vty = type_c lenv pvs vars otv tyc in
-      VTarrow (vty_arrow pvl ~spec vty)
-
-(* expressions *)
-
-let e_ghostify gh e = if gh && not e.e_ghost then e_ghost e else e
-
-let e_app_gh e el =
-  let rec decomp = function
-    | VTvalue _ -> []
-    | VTarrow a -> a.aty_args @ decomp a.aty_result in
-  let rec ghostify = function
-    | _, [] -> []
-    | [], _ -> assert false
-    | pv :: pvl, e :: el ->
-        e_ghostify pv.pv_ghost e :: ghostify (pvl, el)
-  in
-  e_app e (ghostify (decomp e.e_vty, el))
-
-let e_plapp_gh pl el ity =
-  let ghostify fd e = e_ghostify fd.fd_ghost e in
-  e_plapp pl (List.map2 ghostify pl.pl_args el) ity
-
-let e_arrow_dity ps (argl,res) =
-  e_arrow ps (List.map ity_of_dity argl) (ity_of_dity res)
-
-let rec expr lenv de =
-  let loc = de.de_loc in
-  let e = Loc.try3 ~loc expr_desc lenv loc de in
-  e_label ~loc de.de_lab e
-
-and expr_desc lenv loc de = match de.de_desc with
-  | DElocal x ->
-      assert (Mstr.mem x lenv.let_vars);
-      begin match Mstr.find x lenv.let_vars with
-      | LetV pv -> e_value pv
-      | LetA ps -> e_arrow_dity ps de.de_type
-      end
-  | DElet (x, gh, { de_desc = DEfun (bl, tr) }, de2) ->
-      let fd = expr_fun lenv x gh bl tr in
-      let lenv = add_local x.id (LetA fd.fun_ps) lenv in
-      let e2 = expr lenv de2 in
-      e_rec [fd] e2
-  | DEfun (bl, tr) ->
-      let x = mk_id "fn" loc in
-      let fd = expr_fun lenv x false bl tr in
-      let e2 = e_arrow_dity fd.fun_ps de.de_type in
-      e_rec [fd] e2
-  (* FIXME? (ghost "lab" fun x -> ...) loses the label "lab" *)
-  | DEghost { de_desc = DEfun (bl, tr) } ->
-      let x = mk_id "fn" loc in
-      let fd = expr_fun lenv x true bl tr in
-      let e2 = e_arrow_dity fd.fun_ps de.de_type in
-      e_rec [fd] e2
-  | DElet (x, gh, de1, de2) ->
-      let e1 = e_ghostify gh (expr lenv de1) in
-      let mk_expr e1 =
-        let def1 = create_let_defn (Denv.create_user_id x) e1 in
-        let lenv = add_local x.id def1.let_sym lenv in
-        let e2 = expr lenv de2 in
-        let e2_unit = match e2.e_vty with
-          | VTvalue ity -> ity_equal ity ity_unit
-          | _ -> false in
-        let x_in_e2 = match def1.let_sym with
-          | LetV pv -> Spv.mem pv e2.e_syms.syms_pv
-          | LetA ps -> Sps.mem ps e2.e_syms.syms_ps in
-        let e2 =
-          if e2_unit (* e2 is unit *)
-             && e2.e_ghost (* and e2 is ghost *)
-             && not e1.e_ghost (* and e1 is non-ghost *)
-             && not x_in_e2 (* and x doesn't occur in e2 *)
-          then e_let (create_let_defn (id_fresh "gh") e2) e_void
-          else e2 in
-        e_let def1 e2 in
-      let rec flatten e1 = match e1.e_node with
-        | Elet (ld,_) (* can't let a non-ghost expr escape from a ghost one *)
-          when gh && not ld.let_expr.e_ghost -> mk_expr e1
-        | Elet (ld,e1) -> e_let ld (flatten e1)
-        | _ -> mk_expr e1 in
-      begin match e1.e_vty with
-        | VTarrow _ when e1.e_ghost && not gh ->
-            Loc.errorm ~loc "%s must be a ghost function" x.id
-        | VTarrow _ -> flatten e1
-        | VTvalue _ -> mk_expr e1
-      end;
-  | DEletrec (fdl, de1) ->
-      let fdl = expr_rec lenv fdl in
-      let add_fd { fun_ps = ps } = add_local ps.ps_name.id_string (LetA ps) in
-      let e1 = expr (List.fold_right add_fd fdl lenv) de1 in
-      e_rec fdl e1
-  | DEapply (de1, del) ->
-      let el = List.map (expr lenv) del in
-      begin match de1.de_desc with
-        | DEglobal_pl pls -> e_plapp_gh pls el (ity_of_dity (snd de.de_type))
-        | DEglobal_ls ls  -> e_lapp ls el (ity_of_dity (snd de.de_type))
-        | _               -> e_app_gh (expr lenv de1) el
-      end
-  | DEglobal_pv pv ->
-      e_value pv
-  | DEglobal_ps ps ->
-      e_arrow_dity ps de.de_type
-  | DEglobal_pl pl ->
-      e_plapp pl [] (ity_of_dity (snd de.de_type))
-  | DEglobal_ls ls ->
-      e_lapp ls [] (ity_of_dity (snd de.de_type))
-  | DEif (de1, de2, de3) ->
-      e_if (expr lenv de1) (expr lenv de2) (expr lenv de3)
-  | DEassign (pl, de1, de2) ->
-      e_assign pl (expr lenv de1) (expr lenv de2)
-  | DEconstant c ->
-      e_const c
-  | DElazy (LazyAnd, de1, de2) ->
-      e_lazy_and (expr lenv de1) (expr lenv de2)
-  | DElazy (LazyOr, de1, de2) ->
-      e_lazy_or (expr lenv de1) (expr lenv de2)
-  | DEnot de1 ->
-      e_not (expr lenv de1)
-  | DEmatch (de1, bl) ->
-      let e1 = expr lenv de1 in
-      let ity = ity_of_expr e1 in
-      let branch (pp,de) =
-        let vm, pp = make_ppattern pp ~ghost:e1.e_ghost ity in
-        let lenv = Mstr.fold (fun s pv -> add_local s (LetV pv)) vm lenv in
-        pp, expr lenv de in
-      e_case e1 (List.map branch bl)
-  | DEabstract (de1, dsp) ->
-      let e1 = expr lenv de1 in
-      let spec = spec_of_dspec lenv e1.e_effect e1.e_vty dsp in
-      if spec.c_variant <> [] then Loc.errorm
-        "variants are not allowed in `abstract'";
-      check_user_effect lenv e1 spec false dsp;
-      let spec = abstr_invariant lenv e1 spec in
-      e_abstract e1 spec
-  | DEassert (ak, f) ->
->>>>>>> 5f9c7c7d
       let ak = match ak with
         | Ptree.Aassert -> Aassert
         | Ptree.Aassume -> Aassume
