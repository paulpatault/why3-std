<?xml version="1.0" encoding="UTF-8"?>
<!DOCTYPE why3session PUBLIC "-//Why3//proof session v5//EN"
"http://why3.lri.fr/why3session.dtd">
<why3session shape_version="4">
<prover id="0" name="Alt-Ergo" version="1.30" timelimit="1" steplimit="0" memlimit="1000"/>
<prover id="1" name="Z3" version="4.5.0" timelimit="1" steplimit="0" memlimit="1000"/>
<prover id="2" name="CVC4" version="1.5" timelimit="1" steplimit="0" memlimit="1000"/>
<file name="../verifythis_fm2012_LRS.mlw" proved="true">
<theory name="LCP" proved="true">
 <goal name="not_common_prefix_if_last_char_are_different" proved="true">
 <proof prover="1"><result status="valid" time="0.01"/></proof>
 </goal>
 <goal name="longest_common_prefix_succ" proved="true">
 <proof prover="0"><result status="valid" time="0.00" steps="28"/></proof>
 </goal>
<<<<<<< HEAD
 <goal name="VC lcp" expl="VC for lcp" proved="true">
 <transf name="split_goal_wp" proved="true" >
  <goal name="VC lcp.0" expl="loop invariant init" proved="true">
  <proof prover="2"><result status="valid" time="0.01"/></proof>
  </goal>
  <goal name="VC lcp.1" expl="index in array bounds" proved="true">
  <proof prover="2"><result status="valid" time="0.01"/></proof>
  </goal>
  <goal name="VC lcp.2" expl="index in array bounds" proved="true">
  <proof prover="2"><result status="valid" time="0.01"/></proof>
  </goal>
  <goal name="VC lcp.3" expl="loop variant decrease" proved="true">
  <proof prover="2"><result status="valid" time="0.02"/></proof>
  </goal>
  <goal name="VC lcp.4" expl="loop invariant preservation" proved="true">
  <proof prover="1"><result status="valid" time="0.15"/></proof>
  </goal>
  <goal name="VC lcp.5" expl="postcondition" proved="true">
  <proof prover="1"><result status="valid" time="0.02"/></proof>
=======
 <goal name="WP_parameter lcp" expl="VC for lcp" proved="true">
 <transf name="split_goal_right" proved="true" >
  <goal name="WP_parameter lcp.0" expl="loop invariant init" proved="true">
  <proof prover="3"><result status="valid" time="0.02"/></proof>
  <proof prover="12"><result status="valid" time="0.02" steps="8"/></proof>
  <proof prover="13"><result status="valid" time="0.02"/></proof>
  <proof prover="14"><result status="valid" time="0.02"/></proof>
  </goal>
  <goal name="WP_parameter lcp.1" expl="index in array bounds" proved="true">
  <proof prover="3"><result status="valid" time="0.03"/></proof>
  <proof prover="11"><result status="valid" time="0.02"/></proof>
  <proof prover="12"><result status="valid" time="0.02" steps="9"/></proof>
  <proof prover="13"><result status="valid" time="0.02"/></proof>
  <proof prover="14"><result status="valid" time="0.01"/></proof>
  <proof prover="15"><result status="valid" time="0.02"/></proof>
  </goal>
  <goal name="WP_parameter lcp.2" expl="index in array bounds" proved="true">
  <proof prover="3"><result status="valid" time="0.03"/></proof>
  <proof prover="11"><result status="valid" time="0.02"/></proof>
  <proof prover="12"><result status="valid" time="0.02" steps="10"/></proof>
  <proof prover="13"><result status="valid" time="0.02"/></proof>
  <proof prover="14"><result status="valid" time="0.00"/></proof>
  <proof prover="15"><result status="valid" time="0.02"/></proof>
  </goal>
  <goal name="WP_parameter lcp.3" expl="loop invariant preservation" proved="true">
  <proof prover="12"><result status="valid" time="0.01" steps="21"/></proof>
  </goal>
  <goal name="WP_parameter lcp.4" expl="loop variant decrease" proved="true">
  <proof prover="3" timelimit="5" memlimit="4000"><result status="valid" time="0.02"/></proof>
  <proof prover="11"><result status="valid" time="1.16"/></proof>
  <proof prover="12" timelimit="5" memlimit="4000"><result status="valid" time="0.02" steps="12"/></proof>
  <proof prover="13" timelimit="5" memlimit="4000"><result status="valid" time="0.01"/></proof>
  <proof prover="14" timelimit="5" memlimit="4000"><result status="valid" time="0.02"/></proof>
  <proof prover="15"><result status="valid" time="0.54"/></proof>
  </goal>
  <goal name="WP_parameter lcp.5" expl="postcondition" proved="true">
  <proof prover="12" timelimit="20"><result status="valid" time="0.01" steps="26"/></proof>
  </goal>
  <goal name="WP_parameter lcp.6" expl="postcondition" proved="true">
  <proof prover="3"><result status="valid" time="0.02"/></proof>
  <proof prover="11"><result status="valid" time="1.03"/></proof>
  <proof prover="12"><result status="valid" time="0.02" steps="17"/></proof>
  <proof prover="14"><result status="valid" time="0.01"/></proof>
  <proof prover="15"><result status="valid" time="0.06"/></proof>
  </goal>
  <goal name="WP_parameter lcp.7" expl="postcondition" proved="true">
  <proof prover="3"><result status="valid" time="0.02"/></proof>
  <proof prover="11"><result status="valid" time="0.95"/></proof>
  <proof prover="12"><result status="valid" time="0.03" steps="15"/></proof>
  <proof prover="14"><result status="valid" time="0.00"/></proof>
  <proof prover="15"><result status="valid" time="0.11"/></proof>
>>>>>>> 8e560e42
  </goal>
 </transf>
 </goal>
</theory>
<theory name="LCP_test" proved="true">
 <goal name="VC bench" expl="VC for bench" proved="true">
 <proof prover="2"><result status="valid" time="0.02"/></proof>
 </goal>
</theory>
<theory name="SuffixSort" proved="true">
<<<<<<< HEAD
 <goal name="VC compare" expl="VC for compare" proved="true">
 <transf name="split_goal_wp" proved="true" >
  <goal name="VC compare.0" expl="precondition" proved="true">
  <proof prover="2"><result status="valid" time="0.01"/></proof>
  </goal>
  <goal name="VC compare.1" expl="precondition" proved="true">
  <proof prover="2"><result status="valid" time="0.01"/></proof>
  </goal>
  <goal name="VC compare.2" expl="index in array bounds" proved="true">
  <proof prover="2"><result status="valid" time="0.01"/></proof>
  </goal>
  <goal name="VC compare.3" expl="index in array bounds" proved="true">
  <proof prover="2"><result status="valid" time="0.01"/></proof>
  </goal>
  <goal name="VC compare.4" expl="index in array bounds" proved="true">
  <proof prover="2"><result status="valid" time="0.02"/></proof>
  </goal>
  <goal name="VC compare.5" expl="index in array bounds" proved="true">
  <proof prover="2"><result status="valid" time="0.01"/></proof>
  </goal>
  <goal name="VC compare.6" expl="unreachable point" proved="true">
  <proof prover="0" timelimit="5"><result status="valid" time="0.01" steps="24"/></proof>
  </goal>
  <goal name="VC compare.7" expl="postcondition" proved="true">
  <proof prover="2"><result status="valid" time="0.00"/></proof>
  </goal>
  <goal name="VC compare.8" expl="postcondition" proved="true">
  <proof prover="2"><result status="valid" time="0.02"/></proof>
  </goal>
  <goal name="VC compare.9" expl="postcondition" proved="true">
  <proof prover="0"><result status="valid" time="0.01" steps="44"/></proof>
=======
 <goal name="WP_parameter compare" expl="VC for compare" proved="true">
 <transf name="split_goal_right" proved="true" >
  <goal name="WP_parameter compare.0" expl="postcondition" proved="true">
  <proof prover="3"><result status="valid" time="0.00"/></proof>
  <proof prover="11"><result status="valid" time="0.00"/></proof>
  <proof prover="12"><result status="valid" time="0.01" steps="6"/></proof>
  <proof prover="13"><result status="valid" time="0.00"/></proof>
  <proof prover="14"><result status="valid" time="0.00"/></proof>
  <proof prover="15"><result status="valid" time="0.00"/></proof>
  </goal>
  <goal name="WP_parameter compare.1" expl="postcondition" proved="true">
  <proof prover="3"><result status="valid" time="0.02"/></proof>
  <proof prover="12"><result status="valid" time="0.01" steps="6"/></proof>
  <proof prover="13"><result status="valid" time="0.00"/></proof>
  <proof prover="14"><result status="valid" time="0.00"/></proof>
  </goal>
  <goal name="WP_parameter compare.2" expl="postcondition" proved="true">
  <proof prover="3"><result status="valid" time="0.00"/></proof>
  <proof prover="12"><result status="valid" time="0.02" steps="6"/></proof>
  <proof prover="13"><result status="valid" time="0.00"/></proof>
  <proof prover="14"><result status="valid" time="0.00"/></proof>
  </goal>
  <goal name="WP_parameter compare.3" expl="precondition" proved="true">
  <proof prover="3"><result status="valid" time="0.02"/></proof>
  <proof prover="11"><result status="valid" time="0.00"/></proof>
  <proof prover="12"><result status="valid" time="0.02" steps="6"/></proof>
  <proof prover="13"><result status="valid" time="0.02"/></proof>
  <proof prover="14"><result status="valid" time="0.00"/></proof>
  <proof prover="15"><result status="valid" time="0.00"/></proof>
  </goal>
  <goal name="WP_parameter compare.4" expl="precondition" proved="true">
  <proof prover="3"><result status="valid" time="0.01"/></proof>
  <proof prover="11"><result status="valid" time="0.00"/></proof>
  <proof prover="12"><result status="valid" time="0.02" steps="6"/></proof>
  <proof prover="13"><result status="valid" time="0.02"/></proof>
  <proof prover="14"><result status="valid" time="0.00"/></proof>
  <proof prover="15"><result status="valid" time="0.00"/></proof>
  </goal>
  <goal name="WP_parameter compare.5" expl="postcondition" proved="true">
  <proof prover="3"><result status="valid" time="0.01"/></proof>
  <proof prover="11"><result status="valid" time="0.00"/></proof>
  <proof prover="12"><result status="valid" time="0.00" steps="8"/></proof>
  <proof prover="13"><result status="valid" time="0.00"/></proof>
  <proof prover="14"><result status="valid" time="0.00"/></proof>
  <proof prover="15"><result status="valid" time="0.00"/></proof>
  </goal>
  <goal name="WP_parameter compare.6" expl="postcondition" proved="true">
  <proof prover="3"><result status="valid" time="0.02"/></proof>
  <proof prover="12"><result status="valid" time="0.02" steps="16"/></proof>
  <proof prover="14"><result status="valid" time="0.02"/></proof>
  <proof prover="15"><result status="valid" time="0.20"/></proof>
  </goal>
  <goal name="WP_parameter compare.7" expl="postcondition" proved="true">
  <proof prover="3"><result status="valid" time="0.01"/></proof>
  <proof prover="11"><result status="valid" time="0.05"/></proof>
  <proof prover="12"><result status="valid" time="0.02" steps="8"/></proof>
  <proof prover="13"><result status="valid" time="0.00"/></proof>
  <proof prover="14"><result status="valid" time="0.00"/></proof>
  <proof prover="15"><result status="valid" time="0.01"/></proof>
  </goal>
  <goal name="WP_parameter compare.8" expl="postcondition" proved="true">
  <proof prover="3"><result status="valid" time="0.02"/></proof>
  <proof prover="11"><result status="valid" time="0.00"/></proof>
  <proof prover="12"><result status="valid" time="0.01" steps="9"/></proof>
  <proof prover="13"><result status="valid" time="0.00"/></proof>
  <proof prover="14"><result status="valid" time="0.00"/></proof>
  <proof prover="15"><result status="valid" time="0.00"/></proof>
  </goal>
  <goal name="WP_parameter compare.9" expl="postcondition" proved="true">
  <proof prover="3"><result status="valid" time="0.01"/></proof>
  <proof prover="11"><result status="valid" time="0.02"/></proof>
  <proof prover="12"><result status="valid" time="0.02" steps="9"/></proof>
  <proof prover="13"><result status="valid" time="0.00"/></proof>
  <proof prover="14"><result status="valid" time="0.00"/></proof>
  <proof prover="15"><result status="valid" time="0.03"/></proof>
  </goal>
  <goal name="WP_parameter compare.10" expl="postcondition" proved="true">
  <proof prover="12"><result status="valid" time="0.02" steps="27"/></proof>
  </goal>
  <goal name="WP_parameter compare.11" expl="index in array bounds" proved="true">
  <proof prover="3"><result status="valid" time="0.02"/></proof>
  <proof prover="12"><result status="valid" time="0.01" steps="15"/></proof>
  <proof prover="13"><result status="valid" time="0.02"/></proof>
  <proof prover="14"><result status="valid" time="0.01"/></proof>
  <proof prover="15"><result status="valid" time="0.03"/></proof>
  </goal>
  <goal name="WP_parameter compare.12" expl="index in array bounds" proved="true">
  <proof prover="3"><result status="valid" time="0.02"/></proof>
  <proof prover="12"><result status="valid" time="0.02" steps="16"/></proof>
  <proof prover="13"><result status="valid" time="0.02"/></proof>
  <proof prover="14"><result status="valid" time="0.00"/></proof>
  <proof prover="15"><result status="valid" time="0.02"/></proof>
  </goal>
  <goal name="WP_parameter compare.13" expl="postcondition" proved="true">
  <proof prover="3"><result status="valid" time="0.02"/></proof>
  <proof prover="11"><result status="valid" time="0.01"/></proof>
  <proof prover="12"><result status="valid" time="0.00" steps="14"/></proof>
  <proof prover="13"><result status="valid" time="0.00"/></proof>
  <proof prover="14"><result status="valid" time="0.00"/></proof>
  <proof prover="15"><result status="valid" time="0.00"/></proof>
  </goal>
  <goal name="WP_parameter compare.14" expl="postcondition" proved="true">
  <proof prover="3"><result status="valid" time="0.03"/></proof>
  <proof prover="12"><result status="valid" time="0.00" steps="25"/></proof>
  <proof prover="14"><result status="valid" time="0.02"/></proof>
  </goal>
  <goal name="WP_parameter compare.15" expl="postcondition" proved="true">
  <proof prover="3"><result status="valid" time="0.02"/></proof>
  <proof prover="11"><result status="valid" time="0.02"/></proof>
  <proof prover="12"><result status="valid" time="0.01" steps="14"/></proof>
  <proof prover="13"><result status="valid" time="0.00"/></proof>
  <proof prover="14"><result status="valid" time="0.00"/></proof>
  <proof prover="15"><result status="valid" time="0.04"/></proof>
  </goal>
  <goal name="WP_parameter compare.16" expl="index in array bounds" proved="true">
  <proof prover="3"><result status="valid" time="0.02"/></proof>
  <proof prover="11"><result status="valid" time="0.00"/></proof>
  <proof prover="12"><result status="valid" time="0.02" steps="14"/></proof>
  <proof prover="13"><result status="valid" time="0.00"/></proof>
  <proof prover="14"><result status="valid" time="0.00"/></proof>
  <proof prover="15"><result status="valid" time="0.00"/></proof>
  </goal>
  <goal name="WP_parameter compare.17" expl="index in array bounds" proved="true">
  <proof prover="3"><result status="valid" time="0.01"/></proof>
  <proof prover="11"><result status="valid" time="0.00"/></proof>
  <proof prover="12"><result status="valid" time="0.02" steps="14"/></proof>
  <proof prover="13"><result status="valid" time="0.00"/></proof>
  <proof prover="14"><result status="valid" time="0.01"/></proof>
  <proof prover="15"><result status="valid" time="0.00"/></proof>
  </goal>
  <goal name="WP_parameter compare.18" expl="postcondition" proved="true">
  <proof prover="3"><result status="valid" time="0.00"/></proof>
  <proof prover="11"><result status="valid" time="0.00"/></proof>
  <proof prover="12"><result status="valid" time="0.01" steps="15"/></proof>
  <proof prover="13"><result status="valid" time="0.00"/></proof>
  <proof prover="14"><result status="valid" time="0.00"/></proof>
  <proof prover="15"><result status="valid" time="0.00"/></proof>
  </goal>
  <goal name="WP_parameter compare.19" expl="postcondition" proved="true">
  <proof prover="3"><result status="valid" time="0.01"/></proof>
  <proof prover="11"><result status="valid" time="0.02"/></proof>
  <proof prover="12"><result status="valid" time="0.02" steps="15"/></proof>
  <proof prover="13"><result status="valid" time="0.00"/></proof>
  <proof prover="14"><result status="valid" time="0.01"/></proof>
  <proof prover="15"><result status="valid" time="0.03"/></proof>
  </goal>
  <goal name="WP_parameter compare.20" expl="postcondition" proved="true">
  <proof prover="12"><result status="valid" time="0.02" steps="33"/></proof>
  </goal>
  <goal name="WP_parameter compare.21" expl="unreachable point" proved="true">
  <proof prover="12"><result status="valid" time="0.02" steps="27"/></proof>
>>>>>>> 8e560e42
  </goal>
 </transf>
 </goal>
 <goal name="lcp_same_index" proved="true">
 <proof prover="2"><result status="valid" time="0.04"/></proof>
 </goal>
 <goal name="le_trans" proved="true">
 <proof prover="0"><result status="valid" time="0.08" steps="246"/></proof>
 </goal>
<<<<<<< HEAD
 <goal name="VC sort" expl="VC for sort" proved="true">
 <transf name="split_goal_wp" proved="true" >
  <goal name="VC sort.0" expl="loop invariant init" proved="true">
  <proof prover="2"><result status="valid" time="0.04"/></proof>
  </goal>
  <goal name="VC sort.1" expl="loop invariant init" proved="true">
  <proof prover="2"><result status="valid" time="0.04"/></proof>
  </goal>
  <goal name="VC sort.2" expl="loop invariant init" proved="true">
  <proof prover="2"><result status="valid" time="0.04"/></proof>
  </goal>
  <goal name="VC sort.3" expl="loop invariant init" proved="true">
  <proof prover="2"><result status="valid" time="0.02"/></proof>
  </goal>
  <goal name="VC sort.4" expl="loop invariant init" proved="true">
  <proof prover="2"><result status="valid" time="0.02"/></proof>
  </goal>
  <goal name="VC sort.5" expl="loop invariant init" proved="true">
  <proof prover="2"><result status="valid" time="0.03"/></proof>
  </goal>
  <goal name="VC sort.6" expl="loop invariant init" proved="true">
  <proof prover="2"><result status="valid" time="0.03"/></proof>
  </goal>
  <goal name="VC sort.7" expl="loop invariant init" proved="true">
  <proof prover="2"><result status="valid" time="0.07"/></proof>
  </goal>
  <goal name="VC sort.8" expl="loop invariant init" proved="true">
  <proof prover="2"><result status="valid" time="0.03"/></proof>
  </goal>
  <goal name="VC sort.9" expl="index in array bounds" proved="true">
  <proof prover="2"><result status="valid" time="0.05"/></proof>
  </goal>
  <goal name="VC sort.10" expl="index in array bounds" proved="true">
  <proof prover="2"><result status="valid" time="0.07"/></proof>
  </goal>
  <goal name="VC sort.11" expl="precondition" proved="true">
  <proof prover="2"><result status="valid" time="0.07"/></proof>
  </goal>
  <goal name="VC sort.12" expl="precondition" proved="true">
  <proof prover="2"><result status="valid" time="0.08"/></proof>
  </goal>
  <goal name="VC sort.13" expl="index in array bounds" proved="true">
  <proof prover="2"><result status="valid" time="0.04"/></proof>
  </goal>
  <goal name="VC sort.14" expl="index in array bounds" proved="true">
  <proof prover="2"><result status="valid" time="0.05"/></proof>
  </goal>
  <goal name="VC sort.15" expl="index in array bounds" proved="true">
  <proof prover="2"><result status="valid" time="0.04"/></proof>
  </goal>
  <goal name="VC sort.16" expl="index in array bounds" proved="true">
  <proof prover="2"><result status="valid" time="0.05"/></proof>
  </goal>
  <goal name="VC sort.17" expl="assertion" proved="true">
  <proof prover="0"><result status="valid" time="0.01" steps="58"/></proof>
  </goal>
  <goal name="VC sort.18" expl="loop variant decrease" proved="true">
  <proof prover="2"><result status="valid" time="0.02"/></proof>
  </goal>
  <goal name="VC sort.19" expl="loop invariant preservation" proved="true">
  <proof prover="2"><result status="valid" time="0.06"/></proof>
  </goal>
  <goal name="VC sort.20" expl="loop invariant preservation" proved="true">
  <proof prover="0"><result status="valid" time="0.46" steps="494"/></proof>
  </goal>
  <goal name="VC sort.21" expl="loop invariant preservation" proved="true">
  <proof prover="2"><result status="valid" time="0.07"/></proof>
  </goal>
  <goal name="VC sort.22" expl="loop invariant preservation" proved="true">
  <proof prover="2"><result status="valid" time="0.20"/></proof>
  </goal>
  <goal name="VC sort.23" expl="loop invariant preservation" proved="true">
  <proof prover="0"><result status="valid" time="0.51" steps="615"/></proof>
  </goal>
  <goal name="VC sort.24" expl="loop invariant preservation" proved="true">
  <proof prover="0"><result status="valid" time="0.56" steps="550"/></proof>
  </goal>
  <goal name="VC sort.25" expl="assertion" proved="true">
  <proof prover="2"><result status="valid" time="0.05"/></proof>
  </goal>
  <goal name="VC sort.26" expl="loop invariant preservation" proved="true">
  <proof prover="2"><result status="valid" time="0.03"/></proof>
  </goal>
  <goal name="VC sort.27" expl="loop invariant preservation" proved="true">
  <proof prover="0"><result status="valid" time="0.13" steps="297"/></proof>
  </goal>
  <goal name="VC sort.28" expl="loop invariant preservation" proved="true">
  <proof prover="2"><result status="valid" time="0.03"/></proof>
=======
 <goal name="WP_parameter sort" expl="VC for sort" proved="true">
 <transf name="split_goal_right" proved="true" >
  <goal name="WP_parameter sort.0" expl="postcondition" proved="true">
  <proof prover="3"><result status="valid" time="0.01"/></proof>
  <proof prover="12"><result status="valid" time="0.01" steps="9"/></proof>
  <proof prover="13"><result status="valid" time="0.02"/></proof>
  <proof prover="14"><result status="valid" time="0.02"/></proof>
  </goal>
  <goal name="WP_parameter sort.1" expl="postcondition" proved="true">
  <proof prover="3"><result status="valid" time="0.02"/></proof>
  <proof prover="11"><result status="valid" time="0.34"/></proof>
  <proof prover="12"><result status="valid" time="0.01" steps="10"/></proof>
  <proof prover="13"><result status="valid" time="0.03"/></proof>
  <proof prover="14"><result status="valid" time="0.02"/></proof>
  <proof prover="15"><result status="valid" time="0.31"/></proof>
  </goal>
  <goal name="WP_parameter sort.2" expl="loop invariant init" proved="true">
  <proof prover="3"><result status="valid" time="0.02"/></proof>
  <proof prover="11"><result status="valid" time="0.34"/></proof>
  <proof prover="12"><result status="valid" time="0.01" steps="10"/></proof>
  <proof prover="13"><result status="valid" time="0.02"/></proof>
  <proof prover="14"><result status="valid" time="0.02"/></proof>
  <proof prover="15"><result status="valid" time="0.46"/></proof>
  </goal>
  <goal name="WP_parameter sort.3" expl="loop invariant init" proved="true">
  <proof prover="3"><result status="valid" time="0.02"/></proof>
  <proof prover="12"><result status="valid" time="0.01" steps="9"/></proof>
  <proof prover="13"><result status="valid" time="0.03"/></proof>
  <proof prover="14"><result status="valid" time="0.02"/></proof>
  </goal>
  <goal name="WP_parameter sort.4" expl="loop invariant init" proved="true">
  <proof prover="3"><result status="valid" time="0.00"/></proof>
  <proof prover="11"><result status="valid" time="0.01"/></proof>
  <proof prover="12"><result status="valid" time="0.01" steps="5"/></proof>
  <proof prover="13"><result status="valid" time="0.02"/></proof>
  <proof prover="14"><result status="valid" time="0.01"/></proof>
  <proof prover="15"><result status="valid" time="0.01"/></proof>
  </goal>
  <goal name="WP_parameter sort.5" expl="loop invariant init" proved="true">
  <proof prover="3"><result status="valid" time="0.02"/></proof>
  <proof prover="11"><result status="valid" time="0.01"/></proof>
  <proof prover="12"><result status="valid" time="0.01" steps="10"/></proof>
  <proof prover="13"><result status="valid" time="0.02"/></proof>
  <proof prover="14"><result status="valid" time="0.02"/></proof>
  <proof prover="15"><result status="valid" time="0.01"/></proof>
  </goal>
  <goal name="WP_parameter sort.6" expl="loop invariant init" proved="true">
  <proof prover="3"><result status="valid" time="0.01"/></proof>
  <proof prover="11"><result status="valid" time="0.01"/></proof>
  <proof prover="12"><result status="valid" time="0.01" steps="10"/></proof>
  <proof prover="13"><result status="valid" time="0.04"/></proof>
  <proof prover="14"><result status="valid" time="0.02"/></proof>
  <proof prover="15"><result status="valid" time="0.01"/></proof>
  </goal>
  <goal name="WP_parameter sort.7" expl="loop invariant init" proved="true">
  <proof prover="3"><result status="valid" time="0.01"/></proof>
  <proof prover="11"><result status="valid" time="0.04"/></proof>
  <proof prover="12"><result status="valid" time="0.01" steps="10"/></proof>
  <proof prover="13"><result status="valid" time="0.03"/></proof>
  <proof prover="14"><result status="valid" time="0.02"/></proof>
  <proof prover="15"><result status="valid" time="0.08"/></proof>
  </goal>
  <goal name="WP_parameter sort.8" expl="loop invariant init" proved="true">
  <proof prover="3"><result status="valid" time="0.01"/></proof>
  <proof prover="11"><result status="valid" time="0.00"/></proof>
  <proof prover="12"><result status="valid" time="0.01" steps="10"/></proof>
  <proof prover="14"><result status="valid" time="0.02"/></proof>
  <proof prover="15"><result status="valid" time="0.01"/></proof>
  </goal>
  <goal name="WP_parameter sort.9" expl="loop invariant init" proved="true">
  <proof prover="3"><result status="valid" time="0.02"/></proof>
  <proof prover="12"><result status="valid" time="0.02" steps="35"/></proof>
  </goal>
  <goal name="WP_parameter sort.10" expl="loop invariant init" proved="true">
  <proof prover="3"><result status="valid" time="0.01"/></proof>
  <proof prover="11"><result status="valid" time="0.12"/></proof>
  <proof prover="12"><result status="valid" time="0.01" steps="13"/></proof>
  <proof prover="13"><result status="valid" time="0.05"/></proof>
  <proof prover="14"><result status="valid" time="0.01"/></proof>
  <proof prover="15"><result status="valid" time="0.13"/></proof>
  </goal>
  <goal name="WP_parameter sort.11" expl="type invariant" proved="true">
  <proof prover="3"><result status="valid" time="0.02"/></proof>
  <proof prover="11"><result status="valid" time="0.00"/></proof>
  <proof prover="12"><result status="valid" time="0.02" steps="17"/></proof>
  <proof prover="13"><result status="valid" time="0.02"/></proof>
  <proof prover="14"><result status="valid" time="0.02"/></proof>
  <proof prover="15"><result status="valid" time="0.01"/></proof>
  </goal>
  <goal name="WP_parameter sort.12" expl="index in array bounds" proved="true">
  <proof prover="3"><result status="valid" time="0.02"/></proof>
  <proof prover="11"><result status="valid" time="1.04"/></proof>
  <proof prover="12"><result status="valid" time="0.01" steps="17"/></proof>
  <proof prover="13"><result status="valid" time="0.04"/></proof>
  <proof prover="14"><result status="valid" time="0.02"/></proof>
  </goal>
  <goal name="WP_parameter sort.13" expl="index in array bounds" proved="true">
  <proof prover="3"><result status="valid" time="0.02"/></proof>
  <proof prover="12"><result status="valid" time="0.00" steps="18"/></proof>
  <proof prover="13"><result status="valid" time="0.03"/></proof>
  <proof prover="14"><result status="valid" time="0.02"/></proof>
  </goal>
  <goal name="WP_parameter sort.14" expl="precondition" proved="true">
  <proof prover="3"><result status="valid" time="0.02"/></proof>
  <proof prover="11"><result status="valid" time="0.22"/></proof>
  <proof prover="12"><result status="valid" time="0.02" steps="29"/></proof>
  <proof prover="13"><result status="valid" time="0.06"/></proof>
  <proof prover="14"><result status="valid" time="0.03"/></proof>
  </goal>
  <goal name="WP_parameter sort.15" expl="precondition" proved="true">
  <proof prover="3"><result status="valid" time="0.02"/></proof>
  <proof prover="11"><result status="valid" time="0.21"/></proof>
  <proof prover="12"><result status="valid" time="0.02" steps="29"/></proof>
  <proof prover="13"><result status="valid" time="0.05"/></proof>
  <proof prover="14"><result status="valid" time="0.02"/></proof>
  <proof prover="15"><result status="valid" time="0.37"/></proof>
  </goal>
  <goal name="WP_parameter sort.16" expl="index in array bounds" proved="true">
  <proof prover="3"><result status="valid" time="0.02"/></proof>
  <proof prover="11"><result status="valid" time="0.00"/></proof>
  <proof prover="12"><result status="valid" time="0.01" steps="25"/></proof>
  <proof prover="13"><result status="valid" time="0.03"/></proof>
  <proof prover="14"><result status="valid" time="0.02"/></proof>
  <proof prover="15"><result status="valid" time="0.01"/></proof>
  </goal>
  <goal name="WP_parameter sort.17" expl="index in array bounds" proved="true">
  <proof prover="3"><result status="valid" time="0.02"/></proof>
  <proof prover="11"><result status="valid" time="0.01"/></proof>
  <proof prover="12"><result status="valid" time="0.01" steps="25"/></proof>
  <proof prover="13"><result status="valid" time="0.00"/></proof>
  <proof prover="14"><result status="valid" time="0.02"/></proof>
  <proof prover="15"><result status="valid" time="0.01"/></proof>
  </goal>
  <goal name="WP_parameter sort.18" expl="index in array bounds" proved="true">
  <proof prover="3"><result status="valid" time="0.02"/></proof>
  <proof prover="11"><result status="valid" time="0.01"/></proof>
  <proof prover="12"><result status="valid" time="0.02" steps="25"/></proof>
  <proof prover="13"><result status="valid" time="0.04"/></proof>
  <proof prover="14"><result status="valid" time="0.02"/></proof>
  <proof prover="15"><result status="valid" time="0.02"/></proof>
  </goal>
  <goal name="WP_parameter sort.19" expl="index in array bounds" proved="true">
  <proof prover="3"><result status="valid" time="0.02"/></proof>
  <proof prover="11"><result status="valid" time="0.01"/></proof>
  <proof prover="12"><result status="valid" time="0.02" steps="26"/></proof>
  <proof prover="13"><result status="valid" time="0.03"/></proof>
  <proof prover="14"><result status="valid" time="0.02"/></proof>
  <proof prover="15"><result status="valid" time="0.01"/></proof>
  </goal>
  <goal name="WP_parameter sort.20" expl="assertion" proved="true">
  <proof prover="12"><result status="valid" time="0.04" steps="64"/></proof>
  </goal>
  <goal name="WP_parameter sort.21" expl="loop invariant preservation" proved="true">
  <proof prover="3"><result status="valid" time="0.03"/></proof>
  <proof prover="11"><result status="valid" time="0.22"/></proof>
  <proof prover="12"><result status="valid" time="0.02" steps="29"/></proof>
  <proof prover="13"><result status="valid" time="0.04"/></proof>
  <proof prover="14"><result status="valid" time="0.02"/></proof>
  <proof prover="15"><result status="valid" time="0.03"/></proof>
  </goal>
  <goal name="WP_parameter sort.22" expl="loop invariant preservation" proved="true">
  <proof prover="3"><result status="valid" time="0.05"/></proof>
  <proof prover="13"><result status="valid" time="0.81"/></proof>
  <transf name="inline_goal" proved="true" >
   <goal name="WP_parameter sort.22.0" expl="loop invariant preservation" proved="true">
   <proof prover="12"><result status="valid" time="0.42" steps="150"/></proof>
   </goal>
  </transf>
>>>>>>> 8e560e42
  </goal>
  <goal name="VC sort.29" expl="postcondition" proved="true">
  <proof prover="2"><result status="valid" time="0.04"/></proof>
  </goal>
  <goal name="VC sort.30" expl="postcondition" proved="true">
  <proof prover="2"><result status="valid" time="0.04"/></proof>
  </goal>
  <goal name="VC sort.31" expl="out of loop bounds" proved="true">
  <proof prover="2"><result status="valid" time="0.04"/></proof>
  </goal>
 </transf>
 </goal>
</theory>
<theory name="SuffixSort_test" proved="true">
 <goal name="VC bench" expl="VC for bench" proved="true">
 <proof prover="2"><result status="valid" time="0.34"/></proof>
 </goal>
</theory>
<theory name="SuffixArray" proved="true">
 <goal name="VC suffixArray" expl="VC for suffixArray" proved="true">
 <proof prover="2"><result status="valid" time="0.04"/></proof>
 </goal>
 <goal name="VC select" expl="VC for select" proved="true">
 <proof prover="2"><result status="valid" time="0.04"/></proof>
 </goal>
 <goal name="permut_permutation" proved="true">
 <proof prover="1"><result status="valid" time="0.02"/></proof>
 </goal>
<<<<<<< HEAD
 <goal name="VC create" expl="VC for create" proved="true">
 <transf name="split_goal_wp" proved="true" >
  <goal name="VC create.0" expl="array creation size" proved="true">
  <proof prover="2"><result status="valid" time="0.03"/></proof>
  </goal>
  <goal name="VC create.1" expl="loop invariant init" proved="true">
  <proof prover="2"><result status="valid" time="0.02"/></proof>
  </goal>
  <goal name="VC create.2" expl="index in array bounds" proved="true">
  <proof prover="2"><result status="valid" time="0.03"/></proof>
  </goal>
  <goal name="VC create.3" expl="loop invariant preservation" proved="true">
  <proof prover="0"><result status="valid" time="0.02" steps="37"/></proof>
  </goal>
  <goal name="VC create.4" expl="precondition" proved="true">
  <proof prover="2"><result status="valid" time="0.05"/></proof>
  </goal>
  <goal name="VC create.5" expl="precondition" proved="true">
  <proof prover="2"><result status="valid" time="0.06"/></proof>
  </goal>
  <goal name="VC create.6" expl="precondition" proved="true">
  <proof prover="1"><result status="valid" time="0.06"/></proof>
  </goal>
  <goal name="VC create.7" expl="postcondition" proved="true">
  <proof prover="2"><result status="valid" time="0.02"/></proof>
  </goal>
  <goal name="VC create.8" expl="out of loop bounds" proved="true">
  <proof prover="2"><result status="valid" time="0.04"/></proof>
  </goal>
 </transf>
 </goal>
 <goal name="VC lcp" expl="VC for lcp" proved="true">
 <transf name="split_goal_wp" proved="true" >
  <goal name="VC lcp.0" expl="index in array bounds" proved="true">
  <proof prover="2"><result status="valid" time="0.05"/></proof>
  </goal>
  <goal name="VC lcp.1" expl="index in array bounds" proved="true">
  <proof prover="2"><result status="valid" time="0.04"/></proof>
  </goal>
  <goal name="VC lcp.2" expl="precondition" proved="true">
  <proof prover="2"><result status="valid" time="0.08"/></proof>
  </goal>
  <goal name="VC lcp.3" expl="precondition" proved="true">
  <proof prover="2"><result status="valid" time="0.07"/></proof>
  </goal>
  <goal name="VC lcp.4" expl="postcondition" proved="true">
  <proof prover="0"><result status="valid" time="0.02" steps="71"/></proof>
=======
 <goal name="WP_parameter create" expl="VC for create" proved="true">
 <transf name="split_goal_right" proved="true" >
  <goal name="WP_parameter create.0" expl="array creation size" proved="true">
  <proof prover="3"><result status="valid" time="0.01"/></proof>
  <proof prover="11"><result status="valid" time="0.01"/></proof>
  <proof prover="12"><result status="valid" time="0.01" steps="1"/></proof>
  <proof prover="13"><result status="valid" time="0.00"/></proof>
  <proof prover="14"><result status="valid" time="0.02"/></proof>
  <proof prover="15"><result status="valid" time="0.01"/></proof>
  </goal>
  <goal name="WP_parameter create.1" expl="precondition" proved="true">
  <proof prover="3"><result status="valid" time="0.01"/></proof>
  <proof prover="11"><result status="valid" time="0.01"/></proof>
  <proof prover="12"><result status="valid" time="0.01" steps="4"/></proof>
  <proof prover="13"><result status="valid" time="0.00"/></proof>
  <proof prover="14"><result status="valid" time="0.02"/></proof>
  <proof prover="15"><result status="valid" time="0.01"/></proof>
  </goal>
  <goal name="WP_parameter create.2" expl="precondition" proved="true">
  <proof prover="3"><result status="valid" time="0.02"/></proof>
  <proof prover="11"><result status="valid" time="0.20"/></proof>
  <proof prover="12"><result status="valid" time="0.01" steps="6"/></proof>
  <proof prover="13"><result status="valid" time="0.03"/></proof>
  <proof prover="14"><result status="valid" time="0.03"/></proof>
  <proof prover="15"><result status="valid" time="0.04"/></proof>
  </goal>
  <goal name="WP_parameter create.3" expl="type invariant" proved="true">
  <proof prover="3"><result status="valid" time="0.05"/></proof>
  <proof prover="12"><result status="valid" time="0.01" steps="19"/></proof>
  <proof prover="13"><result status="valid" time="0.05"/></proof>
  <proof prover="14"><result status="valid" time="0.02"/></proof>
  </goal>
  <goal name="WP_parameter create.4" expl="loop invariant init" proved="true">
  <proof prover="3"><result status="valid" time="0.02"/></proof>
  <proof prover="11"><result status="valid" time="0.04"/></proof>
  <proof prover="12"><result status="valid" time="0.01" steps="5"/></proof>
  <proof prover="13"><result status="valid" time="0.00"/></proof>
  <proof prover="14"><result status="valid" time="0.03"/></proof>
  <proof prover="15"><result status="valid" time="0.08"/></proof>
  </goal>
  <goal name="WP_parameter create.5" expl="type invariant" proved="true">
  <proof prover="3"><result status="valid" time="0.01"/></proof>
  <proof prover="11"><result status="valid" time="0.00"/></proof>
  <proof prover="12"><result status="valid" time="0.01" steps="6"/></proof>
  <proof prover="13"><result status="valid" time="0.02"/></proof>
  <proof prover="14"><result status="valid" time="0.03"/></proof>
  <proof prover="15"><result status="valid" time="0.00"/></proof>
  </goal>
  <goal name="WP_parameter create.6" expl="index in array bounds" proved="true">
  <proof prover="3"><result status="valid" time="0.01"/></proof>
  <proof prover="11"><result status="valid" time="0.52"/></proof>
  <proof prover="12"><result status="valid" time="0.00" steps="6"/></proof>
  <proof prover="13"><result status="valid" time="0.02"/></proof>
  <proof prover="14"><result status="valid" time="0.03"/></proof>
  <proof prover="15"><result status="valid" time="0.71"/></proof>
  </goal>
  <goal name="WP_parameter create.7" expl="loop invariant preservation" proved="true">
  <proof prover="3"><result status="valid" time="0.02"/></proof>
  <proof prover="12"><result status="valid" time="0.01" steps="11"/></proof>
  <proof prover="13"><result status="valid" time="0.03"/></proof>
  <proof prover="14"><result status="valid" time="0.05"/></proof>
  </goal>
  <goal name="WP_parameter create.8" expl="type invariant" proved="true">
  <proof prover="3"><result status="valid" time="0.01"/></proof>
  <proof prover="11"><result status="valid" time="0.00"/></proof>
  <proof prover="12"><result status="valid" time="0.02" steps="4"/></proof>
  <proof prover="13"><result status="valid" time="0.02"/></proof>
  <proof prover="14"><result status="valid" time="0.04"/></proof>
  <proof prover="15"><result status="valid" time="0.00"/></proof>
  </goal>
  <goal name="WP_parameter create.9" expl="precondition" proved="true">
  <proof prover="3"><result status="valid" time="0.05"/></proof>
  <proof prover="11"><result status="valid" time="0.01"/></proof>
  <proof prover="12"><result status="valid" time="0.01" steps="4"/></proof>
  <proof prover="13"><result status="valid" time="0.00"/></proof>
  <proof prover="14"><result status="valid" time="0.02"/></proof>
  <proof prover="15"><result status="valid" time="0.01"/></proof>
  </goal>
  <goal name="WP_parameter create.10" expl="precondition" proved="true">
  <proof prover="3"><result status="valid" time="0.02"/></proof>
  <proof prover="11"><result status="valid" time="0.24"/></proof>
  <proof prover="12"><result status="valid" time="0.01" steps="25"/></proof>
  <proof prover="13"><result status="valid" time="0.03"/></proof>
  <proof prover="14"><result status="valid" time="0.04"/></proof>
  </goal>
  <goal name="WP_parameter create.11" expl="type invariant" proved="true">
  <proof prover="3"><result status="valid" time="0.10"/></proof>
  <proof prover="11"><result status="valid" time="3.51"/></proof>
  <proof prover="12"><result status="valid" time="0.08" steps="76"/></proof>
  <proof prover="14"><result status="valid" time="0.06"/></proof>
  </goal>
 </transf>
 </goal>
 <goal name="WP_parameter lcp" expl="VC for lcp" proved="true">
 <transf name="split_goal_right" proved="true" >
  <goal name="WP_parameter lcp.0" expl="index in array bounds" proved="true">
  <proof prover="3"><result status="valid" time="0.03"/></proof>
  <proof prover="12"><result status="valid" time="0.01" steps="7"/></proof>
  <proof prover="13"><result status="valid" time="0.03"/></proof>
  <proof prover="14"><result status="valid" time="0.03"/></proof>
  </goal>
  <goal name="WP_parameter lcp.1" expl="index in array bounds" proved="true">
  <proof prover="3"><result status="valid" time="0.01"/></proof>
  <proof prover="12"><result status="valid" time="0.01" steps="8"/></proof>
  <proof prover="13"><result status="valid" time="0.03"/></proof>
  <proof prover="14"><result status="valid" time="0.03"/></proof>
  </goal>
  <goal name="WP_parameter lcp.2" expl="precondition" proved="true">
  <proof prover="3"><result status="valid" time="0.05"/></proof>
  <proof prover="11"><result status="valid" time="3.00"/></proof>
  <proof prover="12"><result status="valid" time="0.01" steps="17"/></proof>
  <proof prover="13"><result status="valid" time="0.06"/></proof>
  <proof prover="14"><result status="valid" time="0.02"/></proof>
  </goal>
  <goal name="WP_parameter lcp.3" expl="precondition" proved="true">
  <proof prover="3"><result status="valid" time="0.04"/></proof>
  <proof prover="12"><result status="valid" time="0.02" steps="17"/></proof>
  <proof prover="13"><result status="valid" time="0.06"/></proof>
  <proof prover="14"><result status="valid" time="0.02"/></proof>
  </goal>
  <goal name="WP_parameter lcp.4" expl="postcondition" proved="true">
  <proof prover="12"><result status="valid" time="0.03" steps="62"/></proof>
  <proof prover="14"><result status="valid" time="0.02"/></proof>
>>>>>>> 8e560e42
  </goal>
 </transf>
 </goal>
</theory>
<theory name="SuffixArray_test" proved="true">
 <goal name="VC bench" expl="VC for bench" proved="true">
 <proof prover="2"><result status="valid" time="0.05"/></proof>
 </goal>
</theory>
<theory name="LRS" proved="true">
 <goal name="lcp_sym" proved="true">
 <proof prover="0"><result status="valid" time="0.01" steps="33"/></proof>
 </goal>
 <goal name="le_le_common_prefix" proved="true">
 <proof prover="0"><result status="valid" time="0.05" steps="152"/></proof>
 </goal>
 <goal name="le_le_longest_common_prefix" proved="true">
 <proof prover="2"><result status="valid" time="0.04"/></proof>
 </goal>
<<<<<<< HEAD
 <goal name="VC lrs" expl="VC for lrs" proved="true">
 <transf name="split_goal_wp" proved="true" >
  <goal name="VC lrs.0" expl="loop invariant init" proved="true">
  <proof prover="2"><result status="valid" time="0.03"/></proof>
  </goal>
  <goal name="VC lrs.1" expl="loop invariant init" proved="true">
  <proof prover="2"><result status="valid" time="0.02"/></proof>
  </goal>
  <goal name="VC lrs.2" expl="loop invariant init" proved="true">
  <proof prover="2"><result status="valid" time="0.04"/></proof>
  </goal>
  <goal name="VC lrs.3" expl="loop invariant init" proved="true">
  <proof prover="2"><result status="valid" time="0.03"/></proof>
  </goal>
  <goal name="VC lrs.4" expl="precondition" proved="true">
  <proof prover="2"><result status="valid" time="0.04"/></proof>
  </goal>
  <goal name="VC lrs.5" expl="precondition" proved="true">
  <proof prover="2"><result status="valid" time="0.04"/></proof>
  </goal>
  <goal name="VC lrs.6" expl="precondition" proved="true">
  <proof prover="2"><result status="valid" time="0.04"/></proof>
  </goal>
  <goal name="VC lrs.7" expl="loop invariant preservation" proved="true">
  <proof prover="2"><result status="valid" time="0.08"/></proof>
  </goal>
  <goal name="VC lrs.8" expl="loop invariant preservation" proved="true">
  <proof prover="2"><result status="valid" time="0.08"/></proof>
  </goal>
  <goal name="VC lrs.9" expl="loop invariant preservation" proved="true">
  <proof prover="2"><result status="valid" time="0.08"/></proof>
  </goal>
  <goal name="VC lrs.10" expl="loop invariant preservation" proved="true">
  <proof prover="2"><result status="valid" time="0.34"/></proof>
  </goal>
  <goal name="VC lrs.11" expl="loop invariant preservation" proved="true">
  <proof prover="2"><result status="valid" time="0.03"/></proof>
  </goal>
  <goal name="VC lrs.12" expl="loop invariant preservation" proved="true">
  <proof prover="2"><result status="valid" time="0.03"/></proof>
  </goal>
  <goal name="VC lrs.13" expl="loop invariant preservation" proved="true">
  <proof prover="2"><result status="valid" time="0.04"/></proof>
  </goal>
  <goal name="VC lrs.14" expl="loop invariant preservation" proved="true">
  <proof prover="2"><result status="valid" time="0.36"/></proof>
  </goal>
  <goal name="VC lrs.15" expl="assertion" proved="true">
  <proof prover="2"><result status="valid" time="0.08"/></proof>
  </goal>
  <goal name="VC lrs.16" expl="assertion" proved="true">
=======
 <goal name="WP_parameter lrs" expl="VC for lrs" proved="true">
 <transf name="split_goal_right" proved="true" >
  <goal name="WP_parameter lrs.0" expl="assertion" proved="true">
  <proof prover="3"><result status="valid" time="0.02"/></proof>
  <proof prover="12"><result status="valid" time="0.02" steps="17"/></proof>
  <proof prover="13"><result status="valid" time="0.04"/></proof>
  <proof prover="14"><result status="valid" time="0.03"/></proof>
  </goal>
  <goal name="WP_parameter lrs.1" expl="assertion" proved="true">
  <proof prover="3"><result status="valid" time="0.02"/></proof>
  <proof prover="12"><result status="valid" time="0.02" steps="15"/></proof>
  <proof prover="13"><result status="valid" time="0.05"/></proof>
  <proof prover="14"><result status="valid" time="0.03"/></proof>
  </goal>
  <goal name="WP_parameter lrs.2" expl="postcondition" proved="true">
  <proof prover="3"><result status="valid" time="0.02"/></proof>
  <proof prover="11"><result status="valid" time="0.01"/></proof>
  <proof prover="12"><result status="valid" time="0.02" steps="13"/></proof>
  <proof prover="13"><result status="valid" time="0.04"/></proof>
  <proof prover="14"><result status="valid" time="0.03"/></proof>
  <proof prover="15"><result status="valid" time="0.02"/></proof>
  </goal>
  <goal name="WP_parameter lrs.3" expl="postcondition" proved="true">
  <proof prover="3"><result status="valid" time="0.04"/></proof>
  <proof prover="11"><result status="valid" time="0.01"/></proof>
  <proof prover="12"><result status="valid" time="0.02" steps="13"/></proof>
  <proof prover="13"><result status="valid" time="0.08"/></proof>
  <proof prover="14"><result status="valid" time="0.03"/></proof>
  <proof prover="15"><result status="valid" time="0.01"/></proof>
  </goal>
  <goal name="WP_parameter lrs.4" expl="postcondition" proved="true">
  <proof prover="3"><result status="valid" time="0.03"/></proof>
  <proof prover="12"><result status="valid" time="0.03" steps="32"/></proof>
  <proof prover="13"><result status="valid" time="0.04"/></proof>
  <proof prover="14"><result status="valid" time="0.08"/></proof>
  </goal>
  <goal name="WP_parameter lrs.5" expl="postcondition" proved="true">
  <proof prover="3"><result status="valid" time="0.03"/></proof>
  <proof prover="12"><result status="valid" time="0.03" steps="16"/></proof>
  <proof prover="13"><result status="valid" time="0.05"/></proof>
  <proof prover="14"><result status="valid" time="0.03"/></proof>
  </goal>
  <goal name="WP_parameter lrs.6" expl="loop invariant init" proved="true">
  <proof prover="3"><result status="valid" time="0.03"/></proof>
  <proof prover="11"><result status="valid" time="0.01"/></proof>
  <proof prover="12"><result status="valid" time="0.01" steps="13"/></proof>
  <proof prover="13"><result status="valid" time="0.08"/></proof>
  <proof prover="14"><result status="valid" time="0.03"/></proof>
  <proof prover="15"><result status="valid" time="0.01"/></proof>
  </goal>
  <goal name="WP_parameter lrs.7" expl="loop invariant init" proved="true">
  <proof prover="3"><result status="valid" time="0.02"/></proof>
  <proof prover="11"><result status="valid" time="0.01"/></proof>
  <proof prover="12"><result status="valid" time="0.02" steps="13"/></proof>
  <proof prover="13"><result status="valid" time="0.04"/></proof>
  <proof prover="14"><result status="valid" time="0.03"/></proof>
  <proof prover="15"><result status="valid" time="0.01"/></proof>
  </goal>
  <goal name="WP_parameter lrs.8" expl="loop invariant init" proved="true">
  <proof prover="3"><result status="valid" time="0.02"/></proof>
  <proof prover="12"><result status="valid" time="0.02" steps="32"/></proof>
  <proof prover="13"><result status="valid" time="0.04"/></proof>
  <proof prover="14"><result status="valid" time="0.07"/></proof>
  </goal>
  <goal name="WP_parameter lrs.9" expl="loop invariant init" proved="true">
  <proof prover="3"><result status="valid" time="0.03"/></proof>
  <proof prover="12"><result status="valid" time="0.02" steps="16"/></proof>
  <proof prover="13"><result status="valid" time="0.05"/></proof>
  <proof prover="14"><result status="valid" time="0.03"/></proof>
  </goal>
  <goal name="WP_parameter lrs.10" expl="precondition" proved="true">
  <proof prover="3"><result status="valid" time="0.02"/></proof>
  <proof prover="11"><result status="valid" time="2.93"/></proof>
  <proof prover="12"><result status="valid" time="0.01" steps="23"/></proof>
  <proof prover="13"><result status="valid" time="0.04"/></proof>
  <proof prover="14"><result status="valid" time="0.04"/></proof>
  <proof prover="15"><result status="valid" time="0.49"/></proof>
  </goal>
  <goal name="WP_parameter lrs.11" expl="precondition" proved="true">
  <proof prover="3"><result status="valid" time="0.02"/></proof>
  <proof prover="11"><result status="valid" time="0.01"/></proof>
  <proof prover="12"><result status="valid" time="0.02" steps="27"/></proof>
  <proof prover="13"><result status="valid" time="0.04"/></proof>
  <proof prover="14"><result status="valid" time="0.03"/></proof>
  <proof prover="15"><result status="valid" time="0.09"/></proof>
  </goal>
  <goal name="WP_parameter lrs.12" expl="precondition" proved="true">
  <proof prover="3"><result status="valid" time="0.04"/></proof>
  <proof prover="12"><result status="valid" time="0.02" steps="29"/></proof>
  <proof prover="13"><result status="valid" time="0.04"/></proof>
  <proof prover="14"><result status="valid" time="0.06"/></proof>
  </goal>
  <goal name="WP_parameter lrs.13" expl="loop invariant preservation" proved="true">
  <proof prover="3"><result status="valid" time="0.16"/></proof>
  <proof prover="11"><result status="valid" time="3.25"/></proof>
  <proof prover="12"><result status="valid" time="0.02" steps="45"/></proof>
  <proof prover="13"><result status="valid" time="0.05"/></proof>
  <proof prover="14"><result status="valid" time="0.04"/></proof>
  <proof prover="15"><result status="valid" time="0.31"/></proof>
  </goal>
  <goal name="WP_parameter lrs.14" expl="loop invariant preservation" proved="true">
  <proof prover="3"><result status="valid" time="0.17"/></proof>
  <proof prover="11"><result status="valid" time="3.34"/></proof>
  <proof prover="12"><result status="valid" time="0.03" steps="49"/></proof>
  <proof prover="13"><result status="valid" time="0.05"/></proof>
  <proof prover="14"><result status="valid" time="0.03"/></proof>
  <proof prover="15"><result status="valid" time="0.22"/></proof>
  </goal>
  <goal name="WP_parameter lrs.15" expl="loop invariant preservation" proved="true">
  <proof prover="3"><result status="valid" time="0.18"/></proof>
  <proof prover="12"><result status="valid" time="0.16" steps="173"/></proof>
  <proof prover="14"><result status="valid" time="0.03"/></proof>
  </goal>
  <goal name="WP_parameter lrs.16" expl="loop invariant preservation" proved="true">
  <proof prover="3"><result status="valid" time="3.69"/></proof>
  </goal>
  <goal name="WP_parameter lrs.17" expl="loop invariant preservation" proved="true">
  <proof prover="3"><result status="valid" time="0.04"/></proof>
  <proof prover="11"><result status="valid" time="0.01"/></proof>
  <proof prover="12"><result status="valid" time="0.00" steps="27"/></proof>
  <proof prover="13"><result status="valid" time="0.08"/></proof>
  <proof prover="14"><result status="valid" time="0.03"/></proof>
  <proof prover="15"><result status="valid" time="0.08"/></proof>
  </goal>
  <goal name="WP_parameter lrs.18" expl="loop invariant preservation" proved="true">
  <proof prover="3"><result status="valid" time="0.02"/></proof>
  <proof prover="11"><result status="valid" time="0.01"/></proof>
  <proof prover="12"><result status="valid" time="0.01" steps="27"/></proof>
  <proof prover="13"><result status="valid" time="0.05"/></proof>
  <proof prover="14"><result status="valid" time="0.03"/></proof>
  <proof prover="15"><result status="valid" time="0.08"/></proof>
  </goal>
  <goal name="WP_parameter lrs.19" expl="loop invariant preservation" proved="true">
  <proof prover="3"><result status="valid" time="0.02"/></proof>
  <proof prover="11"><result status="valid" time="0.05"/></proof>
  <proof prover="12"><result status="valid" time="0.03" steps="27"/></proof>
  <proof prover="14"><result status="valid" time="0.03"/></proof>
  <proof prover="15"><result status="valid" time="0.01"/></proof>
  </goal>
  <goal name="WP_parameter lrs.20" expl="loop invariant preservation" proved="true">
  <proof prover="3"><result status="valid" time="2.15"/></proof>
  <proof prover="14"><result status="valid" time="0.04"/></proof>
  </goal>
  <goal name="WP_parameter lrs.21" expl="assertion" proved="true">
  <proof prover="3"><result status="valid" time="0.15"/></proof>
  <proof prover="12"><result status="valid" time="0.03" steps="54"/></proof>
  <proof prover="14"><result status="valid" time="0.05"/></proof>
  <proof prover="15"><result status="valid" time="1.10"/></proof>
  </goal>
  <goal name="WP_parameter lrs.22" expl="assertion" proved="true">
>>>>>>> 8e560e42
  <transf name="introduce_premises" proved="true" >
   <goal name="VC lrs.16.0" expl="assertion" proved="true">
   <transf name="assert" proved="true" arg1="(surjective (suffixes sa).elts a.length)">
    <goal name="VC lrs.16.0.0" proved="true">
    <proof prover="2"><result status="valid" time="0.06"/></proof>
    </goal>
    <goal name="VC lrs.16.0.1" expl="assertion" proved="true">
    <transf name="unfold" proved="true" arg1="surjective" arg2="in" arg3="h">
     <goal name="VC lrs.16.0.1.0" expl="assertion" proved="true">
     <transf name="instantiate" proved="true" arg1="h" arg2="x">
      <goal name="VC lrs.16.0.1.0.0" expl="assertion" proved="true">
      <transf name="instantiate" proved="true" arg1="h" arg2="y">
       <goal name="VC lrs.16.0.1.0.0.0" expl="assertion" proved="true">
       <proof prover="2"><result status="valid" time="0.06"/></proof>
       </goal>
      </transf>
      </goal>
     </transf>
     </goal>
    </transf>
    </goal>
   </transf>
   </goal>
  </transf>
  </goal>
  <goal name="VC lrs.17" expl="postcondition" proved="true">
  <proof prover="2"><result status="valid" time="0.04"/></proof>
  </goal>
  <goal name="VC lrs.18" expl="postcondition" proved="true">
  <proof prover="2"><result status="valid" time="0.04"/></proof>
  </goal>
  <goal name="VC lrs.19" expl="postcondition" proved="true">
  <proof prover="2"><result status="valid" time="0.04"/></proof>
  </goal>
  <goal name="VC lrs.20" expl="postcondition" proved="true">
  <transf name="introduce_premises" proved="true" >
   <goal name="VC lrs.20.0" expl="postcondition" proved="true">
   <transf name="instantiate" proved="true" arg1="H7" arg2="x,y">
    <goal name="VC lrs.20.0.0" expl="postcondition" proved="true">
    <proof prover="2"><result status="valid" time="0.04"/></proof>
    </goal>
   </transf>
   </goal>
  </transf>
  </goal>
  <goal name="VC lrs.21" expl="out of loop bounds" proved="true">
  <proof prover="2"><result status="valid" time="0.03"/></proof>
  </goal>
 </transf>
 </goal>
</theory>
<theory name="LRS_test" proved="true">
 <goal name="VC bench" expl="VC for bench" proved="true">
 <proof prover="2"><result status="valid" time="0.04"/></proof>
 </goal>
</theory>
</file>
</why3session><|MERGE_RESOLUTION|>--- conflicted
+++ resolved
@@ -13,9 +13,8 @@
  <goal name="longest_common_prefix_succ" proved="true">
  <proof prover="0"><result status="valid" time="0.00" steps="28"/></proof>
  </goal>
-<<<<<<< HEAD
  <goal name="VC lcp" expl="VC for lcp" proved="true">
- <transf name="split_goal_wp" proved="true" >
+ <transf name="split_goal_right" proved="true" >
   <goal name="VC lcp.0" expl="loop invariant init" proved="true">
   <proof prover="2"><result status="valid" time="0.01"/></proof>
   </goal>
@@ -33,59 +32,6 @@
   </goal>
   <goal name="VC lcp.5" expl="postcondition" proved="true">
   <proof prover="1"><result status="valid" time="0.02"/></proof>
-=======
- <goal name="WP_parameter lcp" expl="VC for lcp" proved="true">
- <transf name="split_goal_right" proved="true" >
-  <goal name="WP_parameter lcp.0" expl="loop invariant init" proved="true">
-  <proof prover="3"><result status="valid" time="0.02"/></proof>
-  <proof prover="12"><result status="valid" time="0.02" steps="8"/></proof>
-  <proof prover="13"><result status="valid" time="0.02"/></proof>
-  <proof prover="14"><result status="valid" time="0.02"/></proof>
-  </goal>
-  <goal name="WP_parameter lcp.1" expl="index in array bounds" proved="true">
-  <proof prover="3"><result status="valid" time="0.03"/></proof>
-  <proof prover="11"><result status="valid" time="0.02"/></proof>
-  <proof prover="12"><result status="valid" time="0.02" steps="9"/></proof>
-  <proof prover="13"><result status="valid" time="0.02"/></proof>
-  <proof prover="14"><result status="valid" time="0.01"/></proof>
-  <proof prover="15"><result status="valid" time="0.02"/></proof>
-  </goal>
-  <goal name="WP_parameter lcp.2" expl="index in array bounds" proved="true">
-  <proof prover="3"><result status="valid" time="0.03"/></proof>
-  <proof prover="11"><result status="valid" time="0.02"/></proof>
-  <proof prover="12"><result status="valid" time="0.02" steps="10"/></proof>
-  <proof prover="13"><result status="valid" time="0.02"/></proof>
-  <proof prover="14"><result status="valid" time="0.00"/></proof>
-  <proof prover="15"><result status="valid" time="0.02"/></proof>
-  </goal>
-  <goal name="WP_parameter lcp.3" expl="loop invariant preservation" proved="true">
-  <proof prover="12"><result status="valid" time="0.01" steps="21"/></proof>
-  </goal>
-  <goal name="WP_parameter lcp.4" expl="loop variant decrease" proved="true">
-  <proof prover="3" timelimit="5" memlimit="4000"><result status="valid" time="0.02"/></proof>
-  <proof prover="11"><result status="valid" time="1.16"/></proof>
-  <proof prover="12" timelimit="5" memlimit="4000"><result status="valid" time="0.02" steps="12"/></proof>
-  <proof prover="13" timelimit="5" memlimit="4000"><result status="valid" time="0.01"/></proof>
-  <proof prover="14" timelimit="5" memlimit="4000"><result status="valid" time="0.02"/></proof>
-  <proof prover="15"><result status="valid" time="0.54"/></proof>
-  </goal>
-  <goal name="WP_parameter lcp.5" expl="postcondition" proved="true">
-  <proof prover="12" timelimit="20"><result status="valid" time="0.01" steps="26"/></proof>
-  </goal>
-  <goal name="WP_parameter lcp.6" expl="postcondition" proved="true">
-  <proof prover="3"><result status="valid" time="0.02"/></proof>
-  <proof prover="11"><result status="valid" time="1.03"/></proof>
-  <proof prover="12"><result status="valid" time="0.02" steps="17"/></proof>
-  <proof prover="14"><result status="valid" time="0.01"/></proof>
-  <proof prover="15"><result status="valid" time="0.06"/></proof>
-  </goal>
-  <goal name="WP_parameter lcp.7" expl="postcondition" proved="true">
-  <proof prover="3"><result status="valid" time="0.02"/></proof>
-  <proof prover="11"><result status="valid" time="0.95"/></proof>
-  <proof prover="12"><result status="valid" time="0.03" steps="15"/></proof>
-  <proof prover="14"><result status="valid" time="0.00"/></proof>
-  <proof prover="15"><result status="valid" time="0.11"/></proof>
->>>>>>> 8e560e42
   </goal>
  </transf>
  </goal>
@@ -96,9 +42,8 @@
  </goal>
 </theory>
 <theory name="SuffixSort" proved="true">
-<<<<<<< HEAD
  <goal name="VC compare" expl="VC for compare" proved="true">
- <transf name="split_goal_wp" proved="true" >
+ <transf name="split_goal_right" proved="true" >
   <goal name="VC compare.0" expl="precondition" proved="true">
   <proof prover="2"><result status="valid" time="0.01"/></proof>
   </goal>
@@ -128,159 +73,6 @@
   </goal>
   <goal name="VC compare.9" expl="postcondition" proved="true">
   <proof prover="0"><result status="valid" time="0.01" steps="44"/></proof>
-=======
- <goal name="WP_parameter compare" expl="VC for compare" proved="true">
- <transf name="split_goal_right" proved="true" >
-  <goal name="WP_parameter compare.0" expl="postcondition" proved="true">
-  <proof prover="3"><result status="valid" time="0.00"/></proof>
-  <proof prover="11"><result status="valid" time="0.00"/></proof>
-  <proof prover="12"><result status="valid" time="0.01" steps="6"/></proof>
-  <proof prover="13"><result status="valid" time="0.00"/></proof>
-  <proof prover="14"><result status="valid" time="0.00"/></proof>
-  <proof prover="15"><result status="valid" time="0.00"/></proof>
-  </goal>
-  <goal name="WP_parameter compare.1" expl="postcondition" proved="true">
-  <proof prover="3"><result status="valid" time="0.02"/></proof>
-  <proof prover="12"><result status="valid" time="0.01" steps="6"/></proof>
-  <proof prover="13"><result status="valid" time="0.00"/></proof>
-  <proof prover="14"><result status="valid" time="0.00"/></proof>
-  </goal>
-  <goal name="WP_parameter compare.2" expl="postcondition" proved="true">
-  <proof prover="3"><result status="valid" time="0.00"/></proof>
-  <proof prover="12"><result status="valid" time="0.02" steps="6"/></proof>
-  <proof prover="13"><result status="valid" time="0.00"/></proof>
-  <proof prover="14"><result status="valid" time="0.00"/></proof>
-  </goal>
-  <goal name="WP_parameter compare.3" expl="precondition" proved="true">
-  <proof prover="3"><result status="valid" time="0.02"/></proof>
-  <proof prover="11"><result status="valid" time="0.00"/></proof>
-  <proof prover="12"><result status="valid" time="0.02" steps="6"/></proof>
-  <proof prover="13"><result status="valid" time="0.02"/></proof>
-  <proof prover="14"><result status="valid" time="0.00"/></proof>
-  <proof prover="15"><result status="valid" time="0.00"/></proof>
-  </goal>
-  <goal name="WP_parameter compare.4" expl="precondition" proved="true">
-  <proof prover="3"><result status="valid" time="0.01"/></proof>
-  <proof prover="11"><result status="valid" time="0.00"/></proof>
-  <proof prover="12"><result status="valid" time="0.02" steps="6"/></proof>
-  <proof prover="13"><result status="valid" time="0.02"/></proof>
-  <proof prover="14"><result status="valid" time="0.00"/></proof>
-  <proof prover="15"><result status="valid" time="0.00"/></proof>
-  </goal>
-  <goal name="WP_parameter compare.5" expl="postcondition" proved="true">
-  <proof prover="3"><result status="valid" time="0.01"/></proof>
-  <proof prover="11"><result status="valid" time="0.00"/></proof>
-  <proof prover="12"><result status="valid" time="0.00" steps="8"/></proof>
-  <proof prover="13"><result status="valid" time="0.00"/></proof>
-  <proof prover="14"><result status="valid" time="0.00"/></proof>
-  <proof prover="15"><result status="valid" time="0.00"/></proof>
-  </goal>
-  <goal name="WP_parameter compare.6" expl="postcondition" proved="true">
-  <proof prover="3"><result status="valid" time="0.02"/></proof>
-  <proof prover="12"><result status="valid" time="0.02" steps="16"/></proof>
-  <proof prover="14"><result status="valid" time="0.02"/></proof>
-  <proof prover="15"><result status="valid" time="0.20"/></proof>
-  </goal>
-  <goal name="WP_parameter compare.7" expl="postcondition" proved="true">
-  <proof prover="3"><result status="valid" time="0.01"/></proof>
-  <proof prover="11"><result status="valid" time="0.05"/></proof>
-  <proof prover="12"><result status="valid" time="0.02" steps="8"/></proof>
-  <proof prover="13"><result status="valid" time="0.00"/></proof>
-  <proof prover="14"><result status="valid" time="0.00"/></proof>
-  <proof prover="15"><result status="valid" time="0.01"/></proof>
-  </goal>
-  <goal name="WP_parameter compare.8" expl="postcondition" proved="true">
-  <proof prover="3"><result status="valid" time="0.02"/></proof>
-  <proof prover="11"><result status="valid" time="0.00"/></proof>
-  <proof prover="12"><result status="valid" time="0.01" steps="9"/></proof>
-  <proof prover="13"><result status="valid" time="0.00"/></proof>
-  <proof prover="14"><result status="valid" time="0.00"/></proof>
-  <proof prover="15"><result status="valid" time="0.00"/></proof>
-  </goal>
-  <goal name="WP_parameter compare.9" expl="postcondition" proved="true">
-  <proof prover="3"><result status="valid" time="0.01"/></proof>
-  <proof prover="11"><result status="valid" time="0.02"/></proof>
-  <proof prover="12"><result status="valid" time="0.02" steps="9"/></proof>
-  <proof prover="13"><result status="valid" time="0.00"/></proof>
-  <proof prover="14"><result status="valid" time="0.00"/></proof>
-  <proof prover="15"><result status="valid" time="0.03"/></proof>
-  </goal>
-  <goal name="WP_parameter compare.10" expl="postcondition" proved="true">
-  <proof prover="12"><result status="valid" time="0.02" steps="27"/></proof>
-  </goal>
-  <goal name="WP_parameter compare.11" expl="index in array bounds" proved="true">
-  <proof prover="3"><result status="valid" time="0.02"/></proof>
-  <proof prover="12"><result status="valid" time="0.01" steps="15"/></proof>
-  <proof prover="13"><result status="valid" time="0.02"/></proof>
-  <proof prover="14"><result status="valid" time="0.01"/></proof>
-  <proof prover="15"><result status="valid" time="0.03"/></proof>
-  </goal>
-  <goal name="WP_parameter compare.12" expl="index in array bounds" proved="true">
-  <proof prover="3"><result status="valid" time="0.02"/></proof>
-  <proof prover="12"><result status="valid" time="0.02" steps="16"/></proof>
-  <proof prover="13"><result status="valid" time="0.02"/></proof>
-  <proof prover="14"><result status="valid" time="0.00"/></proof>
-  <proof prover="15"><result status="valid" time="0.02"/></proof>
-  </goal>
-  <goal name="WP_parameter compare.13" expl="postcondition" proved="true">
-  <proof prover="3"><result status="valid" time="0.02"/></proof>
-  <proof prover="11"><result status="valid" time="0.01"/></proof>
-  <proof prover="12"><result status="valid" time="0.00" steps="14"/></proof>
-  <proof prover="13"><result status="valid" time="0.00"/></proof>
-  <proof prover="14"><result status="valid" time="0.00"/></proof>
-  <proof prover="15"><result status="valid" time="0.00"/></proof>
-  </goal>
-  <goal name="WP_parameter compare.14" expl="postcondition" proved="true">
-  <proof prover="3"><result status="valid" time="0.03"/></proof>
-  <proof prover="12"><result status="valid" time="0.00" steps="25"/></proof>
-  <proof prover="14"><result status="valid" time="0.02"/></proof>
-  </goal>
-  <goal name="WP_parameter compare.15" expl="postcondition" proved="true">
-  <proof prover="3"><result status="valid" time="0.02"/></proof>
-  <proof prover="11"><result status="valid" time="0.02"/></proof>
-  <proof prover="12"><result status="valid" time="0.01" steps="14"/></proof>
-  <proof prover="13"><result status="valid" time="0.00"/></proof>
-  <proof prover="14"><result status="valid" time="0.00"/></proof>
-  <proof prover="15"><result status="valid" time="0.04"/></proof>
-  </goal>
-  <goal name="WP_parameter compare.16" expl="index in array bounds" proved="true">
-  <proof prover="3"><result status="valid" time="0.02"/></proof>
-  <proof prover="11"><result status="valid" time="0.00"/></proof>
-  <proof prover="12"><result status="valid" time="0.02" steps="14"/></proof>
-  <proof prover="13"><result status="valid" time="0.00"/></proof>
-  <proof prover="14"><result status="valid" time="0.00"/></proof>
-  <proof prover="15"><result status="valid" time="0.00"/></proof>
-  </goal>
-  <goal name="WP_parameter compare.17" expl="index in array bounds" proved="true">
-  <proof prover="3"><result status="valid" time="0.01"/></proof>
-  <proof prover="11"><result status="valid" time="0.00"/></proof>
-  <proof prover="12"><result status="valid" time="0.02" steps="14"/></proof>
-  <proof prover="13"><result status="valid" time="0.00"/></proof>
-  <proof prover="14"><result status="valid" time="0.01"/></proof>
-  <proof prover="15"><result status="valid" time="0.00"/></proof>
-  </goal>
-  <goal name="WP_parameter compare.18" expl="postcondition" proved="true">
-  <proof prover="3"><result status="valid" time="0.00"/></proof>
-  <proof prover="11"><result status="valid" time="0.00"/></proof>
-  <proof prover="12"><result status="valid" time="0.01" steps="15"/></proof>
-  <proof prover="13"><result status="valid" time="0.00"/></proof>
-  <proof prover="14"><result status="valid" time="0.00"/></proof>
-  <proof prover="15"><result status="valid" time="0.00"/></proof>
-  </goal>
-  <goal name="WP_parameter compare.19" expl="postcondition" proved="true">
-  <proof prover="3"><result status="valid" time="0.01"/></proof>
-  <proof prover="11"><result status="valid" time="0.02"/></proof>
-  <proof prover="12"><result status="valid" time="0.02" steps="15"/></proof>
-  <proof prover="13"><result status="valid" time="0.00"/></proof>
-  <proof prover="14"><result status="valid" time="0.01"/></proof>
-  <proof prover="15"><result status="valid" time="0.03"/></proof>
-  </goal>
-  <goal name="WP_parameter compare.20" expl="postcondition" proved="true">
-  <proof prover="12"><result status="valid" time="0.02" steps="33"/></proof>
-  </goal>
-  <goal name="WP_parameter compare.21" expl="unreachable point" proved="true">
-  <proof prover="12"><result status="valid" time="0.02" steps="27"/></proof>
->>>>>>> 8e560e42
   </goal>
  </transf>
  </goal>
@@ -290,9 +82,8 @@
  <goal name="le_trans" proved="true">
  <proof prover="0"><result status="valid" time="0.08" steps="246"/></proof>
  </goal>
-<<<<<<< HEAD
  <goal name="VC sort" expl="VC for sort" proved="true">
- <transf name="split_goal_wp" proved="true" >
+ <transf name="split_goal_right" proved="true" >
   <goal name="VC sort.0" expl="loop invariant init" proved="true">
   <proof prover="2"><result status="valid" time="0.04"/></proof>
   </goal>
@@ -379,176 +170,6 @@
   </goal>
   <goal name="VC sort.28" expl="loop invariant preservation" proved="true">
   <proof prover="2"><result status="valid" time="0.03"/></proof>
-=======
- <goal name="WP_parameter sort" expl="VC for sort" proved="true">
- <transf name="split_goal_right" proved="true" >
-  <goal name="WP_parameter sort.0" expl="postcondition" proved="true">
-  <proof prover="3"><result status="valid" time="0.01"/></proof>
-  <proof prover="12"><result status="valid" time="0.01" steps="9"/></proof>
-  <proof prover="13"><result status="valid" time="0.02"/></proof>
-  <proof prover="14"><result status="valid" time="0.02"/></proof>
-  </goal>
-  <goal name="WP_parameter sort.1" expl="postcondition" proved="true">
-  <proof prover="3"><result status="valid" time="0.02"/></proof>
-  <proof prover="11"><result status="valid" time="0.34"/></proof>
-  <proof prover="12"><result status="valid" time="0.01" steps="10"/></proof>
-  <proof prover="13"><result status="valid" time="0.03"/></proof>
-  <proof prover="14"><result status="valid" time="0.02"/></proof>
-  <proof prover="15"><result status="valid" time="0.31"/></proof>
-  </goal>
-  <goal name="WP_parameter sort.2" expl="loop invariant init" proved="true">
-  <proof prover="3"><result status="valid" time="0.02"/></proof>
-  <proof prover="11"><result status="valid" time="0.34"/></proof>
-  <proof prover="12"><result status="valid" time="0.01" steps="10"/></proof>
-  <proof prover="13"><result status="valid" time="0.02"/></proof>
-  <proof prover="14"><result status="valid" time="0.02"/></proof>
-  <proof prover="15"><result status="valid" time="0.46"/></proof>
-  </goal>
-  <goal name="WP_parameter sort.3" expl="loop invariant init" proved="true">
-  <proof prover="3"><result status="valid" time="0.02"/></proof>
-  <proof prover="12"><result status="valid" time="0.01" steps="9"/></proof>
-  <proof prover="13"><result status="valid" time="0.03"/></proof>
-  <proof prover="14"><result status="valid" time="0.02"/></proof>
-  </goal>
-  <goal name="WP_parameter sort.4" expl="loop invariant init" proved="true">
-  <proof prover="3"><result status="valid" time="0.00"/></proof>
-  <proof prover="11"><result status="valid" time="0.01"/></proof>
-  <proof prover="12"><result status="valid" time="0.01" steps="5"/></proof>
-  <proof prover="13"><result status="valid" time="0.02"/></proof>
-  <proof prover="14"><result status="valid" time="0.01"/></proof>
-  <proof prover="15"><result status="valid" time="0.01"/></proof>
-  </goal>
-  <goal name="WP_parameter sort.5" expl="loop invariant init" proved="true">
-  <proof prover="3"><result status="valid" time="0.02"/></proof>
-  <proof prover="11"><result status="valid" time="0.01"/></proof>
-  <proof prover="12"><result status="valid" time="0.01" steps="10"/></proof>
-  <proof prover="13"><result status="valid" time="0.02"/></proof>
-  <proof prover="14"><result status="valid" time="0.02"/></proof>
-  <proof prover="15"><result status="valid" time="0.01"/></proof>
-  </goal>
-  <goal name="WP_parameter sort.6" expl="loop invariant init" proved="true">
-  <proof prover="3"><result status="valid" time="0.01"/></proof>
-  <proof prover="11"><result status="valid" time="0.01"/></proof>
-  <proof prover="12"><result status="valid" time="0.01" steps="10"/></proof>
-  <proof prover="13"><result status="valid" time="0.04"/></proof>
-  <proof prover="14"><result status="valid" time="0.02"/></proof>
-  <proof prover="15"><result status="valid" time="0.01"/></proof>
-  </goal>
-  <goal name="WP_parameter sort.7" expl="loop invariant init" proved="true">
-  <proof prover="3"><result status="valid" time="0.01"/></proof>
-  <proof prover="11"><result status="valid" time="0.04"/></proof>
-  <proof prover="12"><result status="valid" time="0.01" steps="10"/></proof>
-  <proof prover="13"><result status="valid" time="0.03"/></proof>
-  <proof prover="14"><result status="valid" time="0.02"/></proof>
-  <proof prover="15"><result status="valid" time="0.08"/></proof>
-  </goal>
-  <goal name="WP_parameter sort.8" expl="loop invariant init" proved="true">
-  <proof prover="3"><result status="valid" time="0.01"/></proof>
-  <proof prover="11"><result status="valid" time="0.00"/></proof>
-  <proof prover="12"><result status="valid" time="0.01" steps="10"/></proof>
-  <proof prover="14"><result status="valid" time="0.02"/></proof>
-  <proof prover="15"><result status="valid" time="0.01"/></proof>
-  </goal>
-  <goal name="WP_parameter sort.9" expl="loop invariant init" proved="true">
-  <proof prover="3"><result status="valid" time="0.02"/></proof>
-  <proof prover="12"><result status="valid" time="0.02" steps="35"/></proof>
-  </goal>
-  <goal name="WP_parameter sort.10" expl="loop invariant init" proved="true">
-  <proof prover="3"><result status="valid" time="0.01"/></proof>
-  <proof prover="11"><result status="valid" time="0.12"/></proof>
-  <proof prover="12"><result status="valid" time="0.01" steps="13"/></proof>
-  <proof prover="13"><result status="valid" time="0.05"/></proof>
-  <proof prover="14"><result status="valid" time="0.01"/></proof>
-  <proof prover="15"><result status="valid" time="0.13"/></proof>
-  </goal>
-  <goal name="WP_parameter sort.11" expl="type invariant" proved="true">
-  <proof prover="3"><result status="valid" time="0.02"/></proof>
-  <proof prover="11"><result status="valid" time="0.00"/></proof>
-  <proof prover="12"><result status="valid" time="0.02" steps="17"/></proof>
-  <proof prover="13"><result status="valid" time="0.02"/></proof>
-  <proof prover="14"><result status="valid" time="0.02"/></proof>
-  <proof prover="15"><result status="valid" time="0.01"/></proof>
-  </goal>
-  <goal name="WP_parameter sort.12" expl="index in array bounds" proved="true">
-  <proof prover="3"><result status="valid" time="0.02"/></proof>
-  <proof prover="11"><result status="valid" time="1.04"/></proof>
-  <proof prover="12"><result status="valid" time="0.01" steps="17"/></proof>
-  <proof prover="13"><result status="valid" time="0.04"/></proof>
-  <proof prover="14"><result status="valid" time="0.02"/></proof>
-  </goal>
-  <goal name="WP_parameter sort.13" expl="index in array bounds" proved="true">
-  <proof prover="3"><result status="valid" time="0.02"/></proof>
-  <proof prover="12"><result status="valid" time="0.00" steps="18"/></proof>
-  <proof prover="13"><result status="valid" time="0.03"/></proof>
-  <proof prover="14"><result status="valid" time="0.02"/></proof>
-  </goal>
-  <goal name="WP_parameter sort.14" expl="precondition" proved="true">
-  <proof prover="3"><result status="valid" time="0.02"/></proof>
-  <proof prover="11"><result status="valid" time="0.22"/></proof>
-  <proof prover="12"><result status="valid" time="0.02" steps="29"/></proof>
-  <proof prover="13"><result status="valid" time="0.06"/></proof>
-  <proof prover="14"><result status="valid" time="0.03"/></proof>
-  </goal>
-  <goal name="WP_parameter sort.15" expl="precondition" proved="true">
-  <proof prover="3"><result status="valid" time="0.02"/></proof>
-  <proof prover="11"><result status="valid" time="0.21"/></proof>
-  <proof prover="12"><result status="valid" time="0.02" steps="29"/></proof>
-  <proof prover="13"><result status="valid" time="0.05"/></proof>
-  <proof prover="14"><result status="valid" time="0.02"/></proof>
-  <proof prover="15"><result status="valid" time="0.37"/></proof>
-  </goal>
-  <goal name="WP_parameter sort.16" expl="index in array bounds" proved="true">
-  <proof prover="3"><result status="valid" time="0.02"/></proof>
-  <proof prover="11"><result status="valid" time="0.00"/></proof>
-  <proof prover="12"><result status="valid" time="0.01" steps="25"/></proof>
-  <proof prover="13"><result status="valid" time="0.03"/></proof>
-  <proof prover="14"><result status="valid" time="0.02"/></proof>
-  <proof prover="15"><result status="valid" time="0.01"/></proof>
-  </goal>
-  <goal name="WP_parameter sort.17" expl="index in array bounds" proved="true">
-  <proof prover="3"><result status="valid" time="0.02"/></proof>
-  <proof prover="11"><result status="valid" time="0.01"/></proof>
-  <proof prover="12"><result status="valid" time="0.01" steps="25"/></proof>
-  <proof prover="13"><result status="valid" time="0.00"/></proof>
-  <proof prover="14"><result status="valid" time="0.02"/></proof>
-  <proof prover="15"><result status="valid" time="0.01"/></proof>
-  </goal>
-  <goal name="WP_parameter sort.18" expl="index in array bounds" proved="true">
-  <proof prover="3"><result status="valid" time="0.02"/></proof>
-  <proof prover="11"><result status="valid" time="0.01"/></proof>
-  <proof prover="12"><result status="valid" time="0.02" steps="25"/></proof>
-  <proof prover="13"><result status="valid" time="0.04"/></proof>
-  <proof prover="14"><result status="valid" time="0.02"/></proof>
-  <proof prover="15"><result status="valid" time="0.02"/></proof>
-  </goal>
-  <goal name="WP_parameter sort.19" expl="index in array bounds" proved="true">
-  <proof prover="3"><result status="valid" time="0.02"/></proof>
-  <proof prover="11"><result status="valid" time="0.01"/></proof>
-  <proof prover="12"><result status="valid" time="0.02" steps="26"/></proof>
-  <proof prover="13"><result status="valid" time="0.03"/></proof>
-  <proof prover="14"><result status="valid" time="0.02"/></proof>
-  <proof prover="15"><result status="valid" time="0.01"/></proof>
-  </goal>
-  <goal name="WP_parameter sort.20" expl="assertion" proved="true">
-  <proof prover="12"><result status="valid" time="0.04" steps="64"/></proof>
-  </goal>
-  <goal name="WP_parameter sort.21" expl="loop invariant preservation" proved="true">
-  <proof prover="3"><result status="valid" time="0.03"/></proof>
-  <proof prover="11"><result status="valid" time="0.22"/></proof>
-  <proof prover="12"><result status="valid" time="0.02" steps="29"/></proof>
-  <proof prover="13"><result status="valid" time="0.04"/></proof>
-  <proof prover="14"><result status="valid" time="0.02"/></proof>
-  <proof prover="15"><result status="valid" time="0.03"/></proof>
-  </goal>
-  <goal name="WP_parameter sort.22" expl="loop invariant preservation" proved="true">
-  <proof prover="3"><result status="valid" time="0.05"/></proof>
-  <proof prover="13"><result status="valid" time="0.81"/></proof>
-  <transf name="inline_goal" proved="true" >
-   <goal name="WP_parameter sort.22.0" expl="loop invariant preservation" proved="true">
-   <proof prover="12"><result status="valid" time="0.42" steps="150"/></proof>
-   </goal>
-  </transf>
->>>>>>> 8e560e42
   </goal>
   <goal name="VC sort.29" expl="postcondition" proved="true">
   <proof prover="2"><result status="valid" time="0.04"/></proof>
@@ -577,9 +198,8 @@
  <goal name="permut_permutation" proved="true">
  <proof prover="1"><result status="valid" time="0.02"/></proof>
  </goal>
-<<<<<<< HEAD
  <goal name="VC create" expl="VC for create" proved="true">
- <transf name="split_goal_wp" proved="true" >
+ <transf name="split_goal_right" proved="true" >
   <goal name="VC create.0" expl="array creation size" proved="true">
   <proof prover="2"><result status="valid" time="0.03"/></proof>
   </goal>
@@ -610,7 +230,7 @@
  </transf>
  </goal>
  <goal name="VC lcp" expl="VC for lcp" proved="true">
- <transf name="split_goal_wp" proved="true" >
+ <transf name="split_goal_right" proved="true" >
   <goal name="VC lcp.0" expl="index in array bounds" proved="true">
   <proof prover="2"><result status="valid" time="0.05"/></proof>
   </goal>
@@ -625,131 +245,6 @@
   </goal>
   <goal name="VC lcp.4" expl="postcondition" proved="true">
   <proof prover="0"><result status="valid" time="0.02" steps="71"/></proof>
-=======
- <goal name="WP_parameter create" expl="VC for create" proved="true">
- <transf name="split_goal_right" proved="true" >
-  <goal name="WP_parameter create.0" expl="array creation size" proved="true">
-  <proof prover="3"><result status="valid" time="0.01"/></proof>
-  <proof prover="11"><result status="valid" time="0.01"/></proof>
-  <proof prover="12"><result status="valid" time="0.01" steps="1"/></proof>
-  <proof prover="13"><result status="valid" time="0.00"/></proof>
-  <proof prover="14"><result status="valid" time="0.02"/></proof>
-  <proof prover="15"><result status="valid" time="0.01"/></proof>
-  </goal>
-  <goal name="WP_parameter create.1" expl="precondition" proved="true">
-  <proof prover="3"><result status="valid" time="0.01"/></proof>
-  <proof prover="11"><result status="valid" time="0.01"/></proof>
-  <proof prover="12"><result status="valid" time="0.01" steps="4"/></proof>
-  <proof prover="13"><result status="valid" time="0.00"/></proof>
-  <proof prover="14"><result status="valid" time="0.02"/></proof>
-  <proof prover="15"><result status="valid" time="0.01"/></proof>
-  </goal>
-  <goal name="WP_parameter create.2" expl="precondition" proved="true">
-  <proof prover="3"><result status="valid" time="0.02"/></proof>
-  <proof prover="11"><result status="valid" time="0.20"/></proof>
-  <proof prover="12"><result status="valid" time="0.01" steps="6"/></proof>
-  <proof prover="13"><result status="valid" time="0.03"/></proof>
-  <proof prover="14"><result status="valid" time="0.03"/></proof>
-  <proof prover="15"><result status="valid" time="0.04"/></proof>
-  </goal>
-  <goal name="WP_parameter create.3" expl="type invariant" proved="true">
-  <proof prover="3"><result status="valid" time="0.05"/></proof>
-  <proof prover="12"><result status="valid" time="0.01" steps="19"/></proof>
-  <proof prover="13"><result status="valid" time="0.05"/></proof>
-  <proof prover="14"><result status="valid" time="0.02"/></proof>
-  </goal>
-  <goal name="WP_parameter create.4" expl="loop invariant init" proved="true">
-  <proof prover="3"><result status="valid" time="0.02"/></proof>
-  <proof prover="11"><result status="valid" time="0.04"/></proof>
-  <proof prover="12"><result status="valid" time="0.01" steps="5"/></proof>
-  <proof prover="13"><result status="valid" time="0.00"/></proof>
-  <proof prover="14"><result status="valid" time="0.03"/></proof>
-  <proof prover="15"><result status="valid" time="0.08"/></proof>
-  </goal>
-  <goal name="WP_parameter create.5" expl="type invariant" proved="true">
-  <proof prover="3"><result status="valid" time="0.01"/></proof>
-  <proof prover="11"><result status="valid" time="0.00"/></proof>
-  <proof prover="12"><result status="valid" time="0.01" steps="6"/></proof>
-  <proof prover="13"><result status="valid" time="0.02"/></proof>
-  <proof prover="14"><result status="valid" time="0.03"/></proof>
-  <proof prover="15"><result status="valid" time="0.00"/></proof>
-  </goal>
-  <goal name="WP_parameter create.6" expl="index in array bounds" proved="true">
-  <proof prover="3"><result status="valid" time="0.01"/></proof>
-  <proof prover="11"><result status="valid" time="0.52"/></proof>
-  <proof prover="12"><result status="valid" time="0.00" steps="6"/></proof>
-  <proof prover="13"><result status="valid" time="0.02"/></proof>
-  <proof prover="14"><result status="valid" time="0.03"/></proof>
-  <proof prover="15"><result status="valid" time="0.71"/></proof>
-  </goal>
-  <goal name="WP_parameter create.7" expl="loop invariant preservation" proved="true">
-  <proof prover="3"><result status="valid" time="0.02"/></proof>
-  <proof prover="12"><result status="valid" time="0.01" steps="11"/></proof>
-  <proof prover="13"><result status="valid" time="0.03"/></proof>
-  <proof prover="14"><result status="valid" time="0.05"/></proof>
-  </goal>
-  <goal name="WP_parameter create.8" expl="type invariant" proved="true">
-  <proof prover="3"><result status="valid" time="0.01"/></proof>
-  <proof prover="11"><result status="valid" time="0.00"/></proof>
-  <proof prover="12"><result status="valid" time="0.02" steps="4"/></proof>
-  <proof prover="13"><result status="valid" time="0.02"/></proof>
-  <proof prover="14"><result status="valid" time="0.04"/></proof>
-  <proof prover="15"><result status="valid" time="0.00"/></proof>
-  </goal>
-  <goal name="WP_parameter create.9" expl="precondition" proved="true">
-  <proof prover="3"><result status="valid" time="0.05"/></proof>
-  <proof prover="11"><result status="valid" time="0.01"/></proof>
-  <proof prover="12"><result status="valid" time="0.01" steps="4"/></proof>
-  <proof prover="13"><result status="valid" time="0.00"/></proof>
-  <proof prover="14"><result status="valid" time="0.02"/></proof>
-  <proof prover="15"><result status="valid" time="0.01"/></proof>
-  </goal>
-  <goal name="WP_parameter create.10" expl="precondition" proved="true">
-  <proof prover="3"><result status="valid" time="0.02"/></proof>
-  <proof prover="11"><result status="valid" time="0.24"/></proof>
-  <proof prover="12"><result status="valid" time="0.01" steps="25"/></proof>
-  <proof prover="13"><result status="valid" time="0.03"/></proof>
-  <proof prover="14"><result status="valid" time="0.04"/></proof>
-  </goal>
-  <goal name="WP_parameter create.11" expl="type invariant" proved="true">
-  <proof prover="3"><result status="valid" time="0.10"/></proof>
-  <proof prover="11"><result status="valid" time="3.51"/></proof>
-  <proof prover="12"><result status="valid" time="0.08" steps="76"/></proof>
-  <proof prover="14"><result status="valid" time="0.06"/></proof>
-  </goal>
- </transf>
- </goal>
- <goal name="WP_parameter lcp" expl="VC for lcp" proved="true">
- <transf name="split_goal_right" proved="true" >
-  <goal name="WP_parameter lcp.0" expl="index in array bounds" proved="true">
-  <proof prover="3"><result status="valid" time="0.03"/></proof>
-  <proof prover="12"><result status="valid" time="0.01" steps="7"/></proof>
-  <proof prover="13"><result status="valid" time="0.03"/></proof>
-  <proof prover="14"><result status="valid" time="0.03"/></proof>
-  </goal>
-  <goal name="WP_parameter lcp.1" expl="index in array bounds" proved="true">
-  <proof prover="3"><result status="valid" time="0.01"/></proof>
-  <proof prover="12"><result status="valid" time="0.01" steps="8"/></proof>
-  <proof prover="13"><result status="valid" time="0.03"/></proof>
-  <proof prover="14"><result status="valid" time="0.03"/></proof>
-  </goal>
-  <goal name="WP_parameter lcp.2" expl="precondition" proved="true">
-  <proof prover="3"><result status="valid" time="0.05"/></proof>
-  <proof prover="11"><result status="valid" time="3.00"/></proof>
-  <proof prover="12"><result status="valid" time="0.01" steps="17"/></proof>
-  <proof prover="13"><result status="valid" time="0.06"/></proof>
-  <proof prover="14"><result status="valid" time="0.02"/></proof>
-  </goal>
-  <goal name="WP_parameter lcp.3" expl="precondition" proved="true">
-  <proof prover="3"><result status="valid" time="0.04"/></proof>
-  <proof prover="12"><result status="valid" time="0.02" steps="17"/></proof>
-  <proof prover="13"><result status="valid" time="0.06"/></proof>
-  <proof prover="14"><result status="valid" time="0.02"/></proof>
-  </goal>
-  <goal name="WP_parameter lcp.4" expl="postcondition" proved="true">
-  <proof prover="12"><result status="valid" time="0.03" steps="62"/></proof>
-  <proof prover="14"><result status="valid" time="0.02"/></proof>
->>>>>>> 8e560e42
   </goal>
  </transf>
  </goal>
@@ -769,9 +264,8 @@
  <goal name="le_le_longest_common_prefix" proved="true">
  <proof prover="2"><result status="valid" time="0.04"/></proof>
  </goal>
-<<<<<<< HEAD
  <goal name="VC lrs" expl="VC for lrs" proved="true">
- <transf name="split_goal_wp" proved="true" >
+ <transf name="split_goal_right" proved="true" >
   <goal name="VC lrs.0" expl="loop invariant init" proved="true">
   <proof prover="2"><result status="valid" time="0.03"/></proof>
   </goal>
@@ -821,158 +315,6 @@
   <proof prover="2"><result status="valid" time="0.08"/></proof>
   </goal>
   <goal name="VC lrs.16" expl="assertion" proved="true">
-=======
- <goal name="WP_parameter lrs" expl="VC for lrs" proved="true">
- <transf name="split_goal_right" proved="true" >
-  <goal name="WP_parameter lrs.0" expl="assertion" proved="true">
-  <proof prover="3"><result status="valid" time="0.02"/></proof>
-  <proof prover="12"><result status="valid" time="0.02" steps="17"/></proof>
-  <proof prover="13"><result status="valid" time="0.04"/></proof>
-  <proof prover="14"><result status="valid" time="0.03"/></proof>
-  </goal>
-  <goal name="WP_parameter lrs.1" expl="assertion" proved="true">
-  <proof prover="3"><result status="valid" time="0.02"/></proof>
-  <proof prover="12"><result status="valid" time="0.02" steps="15"/></proof>
-  <proof prover="13"><result status="valid" time="0.05"/></proof>
-  <proof prover="14"><result status="valid" time="0.03"/></proof>
-  </goal>
-  <goal name="WP_parameter lrs.2" expl="postcondition" proved="true">
-  <proof prover="3"><result status="valid" time="0.02"/></proof>
-  <proof prover="11"><result status="valid" time="0.01"/></proof>
-  <proof prover="12"><result status="valid" time="0.02" steps="13"/></proof>
-  <proof prover="13"><result status="valid" time="0.04"/></proof>
-  <proof prover="14"><result status="valid" time="0.03"/></proof>
-  <proof prover="15"><result status="valid" time="0.02"/></proof>
-  </goal>
-  <goal name="WP_parameter lrs.3" expl="postcondition" proved="true">
-  <proof prover="3"><result status="valid" time="0.04"/></proof>
-  <proof prover="11"><result status="valid" time="0.01"/></proof>
-  <proof prover="12"><result status="valid" time="0.02" steps="13"/></proof>
-  <proof prover="13"><result status="valid" time="0.08"/></proof>
-  <proof prover="14"><result status="valid" time="0.03"/></proof>
-  <proof prover="15"><result status="valid" time="0.01"/></proof>
-  </goal>
-  <goal name="WP_parameter lrs.4" expl="postcondition" proved="true">
-  <proof prover="3"><result status="valid" time="0.03"/></proof>
-  <proof prover="12"><result status="valid" time="0.03" steps="32"/></proof>
-  <proof prover="13"><result status="valid" time="0.04"/></proof>
-  <proof prover="14"><result status="valid" time="0.08"/></proof>
-  </goal>
-  <goal name="WP_parameter lrs.5" expl="postcondition" proved="true">
-  <proof prover="3"><result status="valid" time="0.03"/></proof>
-  <proof prover="12"><result status="valid" time="0.03" steps="16"/></proof>
-  <proof prover="13"><result status="valid" time="0.05"/></proof>
-  <proof prover="14"><result status="valid" time="0.03"/></proof>
-  </goal>
-  <goal name="WP_parameter lrs.6" expl="loop invariant init" proved="true">
-  <proof prover="3"><result status="valid" time="0.03"/></proof>
-  <proof prover="11"><result status="valid" time="0.01"/></proof>
-  <proof prover="12"><result status="valid" time="0.01" steps="13"/></proof>
-  <proof prover="13"><result status="valid" time="0.08"/></proof>
-  <proof prover="14"><result status="valid" time="0.03"/></proof>
-  <proof prover="15"><result status="valid" time="0.01"/></proof>
-  </goal>
-  <goal name="WP_parameter lrs.7" expl="loop invariant init" proved="true">
-  <proof prover="3"><result status="valid" time="0.02"/></proof>
-  <proof prover="11"><result status="valid" time="0.01"/></proof>
-  <proof prover="12"><result status="valid" time="0.02" steps="13"/></proof>
-  <proof prover="13"><result status="valid" time="0.04"/></proof>
-  <proof prover="14"><result status="valid" time="0.03"/></proof>
-  <proof prover="15"><result status="valid" time="0.01"/></proof>
-  </goal>
-  <goal name="WP_parameter lrs.8" expl="loop invariant init" proved="true">
-  <proof prover="3"><result status="valid" time="0.02"/></proof>
-  <proof prover="12"><result status="valid" time="0.02" steps="32"/></proof>
-  <proof prover="13"><result status="valid" time="0.04"/></proof>
-  <proof prover="14"><result status="valid" time="0.07"/></proof>
-  </goal>
-  <goal name="WP_parameter lrs.9" expl="loop invariant init" proved="true">
-  <proof prover="3"><result status="valid" time="0.03"/></proof>
-  <proof prover="12"><result status="valid" time="0.02" steps="16"/></proof>
-  <proof prover="13"><result status="valid" time="0.05"/></proof>
-  <proof prover="14"><result status="valid" time="0.03"/></proof>
-  </goal>
-  <goal name="WP_parameter lrs.10" expl="precondition" proved="true">
-  <proof prover="3"><result status="valid" time="0.02"/></proof>
-  <proof prover="11"><result status="valid" time="2.93"/></proof>
-  <proof prover="12"><result status="valid" time="0.01" steps="23"/></proof>
-  <proof prover="13"><result status="valid" time="0.04"/></proof>
-  <proof prover="14"><result status="valid" time="0.04"/></proof>
-  <proof prover="15"><result status="valid" time="0.49"/></proof>
-  </goal>
-  <goal name="WP_parameter lrs.11" expl="precondition" proved="true">
-  <proof prover="3"><result status="valid" time="0.02"/></proof>
-  <proof prover="11"><result status="valid" time="0.01"/></proof>
-  <proof prover="12"><result status="valid" time="0.02" steps="27"/></proof>
-  <proof prover="13"><result status="valid" time="0.04"/></proof>
-  <proof prover="14"><result status="valid" time="0.03"/></proof>
-  <proof prover="15"><result status="valid" time="0.09"/></proof>
-  </goal>
-  <goal name="WP_parameter lrs.12" expl="precondition" proved="true">
-  <proof prover="3"><result status="valid" time="0.04"/></proof>
-  <proof prover="12"><result status="valid" time="0.02" steps="29"/></proof>
-  <proof prover="13"><result status="valid" time="0.04"/></proof>
-  <proof prover="14"><result status="valid" time="0.06"/></proof>
-  </goal>
-  <goal name="WP_parameter lrs.13" expl="loop invariant preservation" proved="true">
-  <proof prover="3"><result status="valid" time="0.16"/></proof>
-  <proof prover="11"><result status="valid" time="3.25"/></proof>
-  <proof prover="12"><result status="valid" time="0.02" steps="45"/></proof>
-  <proof prover="13"><result status="valid" time="0.05"/></proof>
-  <proof prover="14"><result status="valid" time="0.04"/></proof>
-  <proof prover="15"><result status="valid" time="0.31"/></proof>
-  </goal>
-  <goal name="WP_parameter lrs.14" expl="loop invariant preservation" proved="true">
-  <proof prover="3"><result status="valid" time="0.17"/></proof>
-  <proof prover="11"><result status="valid" time="3.34"/></proof>
-  <proof prover="12"><result status="valid" time="0.03" steps="49"/></proof>
-  <proof prover="13"><result status="valid" time="0.05"/></proof>
-  <proof prover="14"><result status="valid" time="0.03"/></proof>
-  <proof prover="15"><result status="valid" time="0.22"/></proof>
-  </goal>
-  <goal name="WP_parameter lrs.15" expl="loop invariant preservation" proved="true">
-  <proof prover="3"><result status="valid" time="0.18"/></proof>
-  <proof prover="12"><result status="valid" time="0.16" steps="173"/></proof>
-  <proof prover="14"><result status="valid" time="0.03"/></proof>
-  </goal>
-  <goal name="WP_parameter lrs.16" expl="loop invariant preservation" proved="true">
-  <proof prover="3"><result status="valid" time="3.69"/></proof>
-  </goal>
-  <goal name="WP_parameter lrs.17" expl="loop invariant preservation" proved="true">
-  <proof prover="3"><result status="valid" time="0.04"/></proof>
-  <proof prover="11"><result status="valid" time="0.01"/></proof>
-  <proof prover="12"><result status="valid" time="0.00" steps="27"/></proof>
-  <proof prover="13"><result status="valid" time="0.08"/></proof>
-  <proof prover="14"><result status="valid" time="0.03"/></proof>
-  <proof prover="15"><result status="valid" time="0.08"/></proof>
-  </goal>
-  <goal name="WP_parameter lrs.18" expl="loop invariant preservation" proved="true">
-  <proof prover="3"><result status="valid" time="0.02"/></proof>
-  <proof prover="11"><result status="valid" time="0.01"/></proof>
-  <proof prover="12"><result status="valid" time="0.01" steps="27"/></proof>
-  <proof prover="13"><result status="valid" time="0.05"/></proof>
-  <proof prover="14"><result status="valid" time="0.03"/></proof>
-  <proof prover="15"><result status="valid" time="0.08"/></proof>
-  </goal>
-  <goal name="WP_parameter lrs.19" expl="loop invariant preservation" proved="true">
-  <proof prover="3"><result status="valid" time="0.02"/></proof>
-  <proof prover="11"><result status="valid" time="0.05"/></proof>
-  <proof prover="12"><result status="valid" time="0.03" steps="27"/></proof>
-  <proof prover="14"><result status="valid" time="0.03"/></proof>
-  <proof prover="15"><result status="valid" time="0.01"/></proof>
-  </goal>
-  <goal name="WP_parameter lrs.20" expl="loop invariant preservation" proved="true">
-  <proof prover="3"><result status="valid" time="2.15"/></proof>
-  <proof prover="14"><result status="valid" time="0.04"/></proof>
-  </goal>
-  <goal name="WP_parameter lrs.21" expl="assertion" proved="true">
-  <proof prover="3"><result status="valid" time="0.15"/></proof>
-  <proof prover="12"><result status="valid" time="0.03" steps="54"/></proof>
-  <proof prover="14"><result status="valid" time="0.05"/></proof>
-  <proof prover="15"><result status="valid" time="1.10"/></proof>
-  </goal>
-  <goal name="WP_parameter lrs.22" expl="assertion" proved="true">
->>>>>>> 8e560e42
   <transf name="introduce_premises" proved="true" >
    <goal name="VC lrs.16.0" expl="assertion" proved="true">
    <transf name="assert" proved="true" arg1="(surjective (suffixes sa).elts a.length)">
