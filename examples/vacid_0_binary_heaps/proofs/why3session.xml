--- conflicted
+++ resolved
@@ -7,53 +7,13 @@
 <prover id="3" name="Alt-Ergo" version="1.01" timelimit="5" steplimit="0" memlimit="1000"/>
 <prover id="4" name="Z3" version="4.5.0" timelimit="1" steplimit="0" memlimit="1000"/>
 <prover id="5" name="CVC4" version="1.4" timelimit="5" steplimit="0" memlimit="1000"/>
-<<<<<<< HEAD
 <prover id="6" name="Coq" version="8.7.1" timelimit="5" steplimit="0" memlimit="1000"/>
 <file name="../heapsort.mlw" proved="true">
 <theory name="HeapSort" proved="true" sum="b24b0ba972d2009dd0e19718fd0706ed">
  <goal name="VC min_of_sorted" expl="VC for min_of_sorted" proved="true">
- <transf name="split_goal_wp" proved="true" >
+ <transf name="split_goal_right" proved="true" >
   <goal name="VC min_of_sorted.0" expl="variant decrease" proved="true">
   <proof prover="0"><result status="valid" time="0.03"/></proof>
-=======
-<file name="../heapsort.mlw">
-<theory name="HeapSort">
- <goal name="Min_of_sorted" expl="">
- <proof prover="0" edited="heapsort_WP_HeapSort_Min_of_sorted_1.v"><result status="valid" time="0.52"/></proof>
- </goal>
- <goal name="WP_parameter heapSort" expl="VC for heapSort">
- <transf name="split_goal_right">
-  <goal name="WP_parameter heapSort.1" expl="precondition">
-  <proof prover="3"><result status="valid" time="0.00" steps="1"/></proof>
-  </goal>
-  <goal name="WP_parameter heapSort.2" expl="postcondition">
-  <proof prover="3"><result status="valid" time="0.00" steps="4"/></proof>
-  </goal>
-  <goal name="WP_parameter heapSort.3" expl="loop invariant init">
-  <transf name="split_goal_right">
-   <goal name="WP_parameter heapSort.3.1" expl="VC for heapSort">
-   <proof prover="3"><result status="valid" time="0.00" steps="3"/></proof>
-   </goal>
-   <goal name="WP_parameter heapSort.3.2" expl="VC for heapSort">
-   <proof prover="3"><result status="valid" time="0.00" steps="3"/></proof>
-   </goal>
-   <goal name="WP_parameter heapSort.3.3" expl="VC for heapSort">
-   <proof prover="3"><result status="valid" time="0.00" steps="3"/></proof>
-   </goal>
-   <goal name="WP_parameter heapSort.3.4" expl="VC for heapSort">
-   <proof prover="3"><result status="valid" time="0.00" steps="3"/></proof>
-   </goal>
-   <goal name="WP_parameter heapSort.3.5" expl="VC for heapSort">
-   <proof prover="3"><result status="valid" time="0.00" steps="3"/></proof>
-   </goal>
-   <goal name="WP_parameter heapSort.3.6" expl="VC for heapSort">
-   <proof prover="3"><result status="valid" time="0.00" steps="3"/></proof>
-   </goal>
-  </transf>
-  </goal>
-  <goal name="WP_parameter heapSort.4" expl="precondition">
-  <proof prover="3"><result status="valid" time="0.00" steps="3"/></proof>
->>>>>>> 8e560e42
   </goal>
   <goal name="VC min_of_sorted.1" expl="precondition" proved="true">
   <proof prover="0"><result status="valid" time="0.02"/></proof>
@@ -67,7 +27,7 @@
  </transf>
  </goal>
  <goal name="VC heapSort" expl="VC for heapSort" proved="true">
- <transf name="split_goal_wp" proved="true" >
+ <transf name="split_goal_right" proved="true" >
   <goal name="VC heapSort.0" expl="precondition" proved="true">
   <proof prover="0"><result status="valid" time="0.01"/></proof>
   </goal>
@@ -77,17 +37,10 @@
   <goal name="VC heapSort.2" expl="index in array bounds" proved="true">
   <proof prover="0"><result status="valid" time="0.01"/></proof>
   </goal>
-<<<<<<< HEAD
   <goal name="VC heapSort.3" expl="loop invariant preservation" proved="true">
-  <transf name="split_goal_wp" proved="true" >
+  <transf name="split_goal_right" proved="true" >
    <goal name="VC heapSort.3.0" expl="VC for heapSort" proved="true">
    <proof prover="0"><result status="valid" time="0.02"/></proof>
-=======
-  <goal name="WP_parameter heapSort.13" expl="loop invariant preservation">
-  <transf name="split_goal_right">
-   <goal name="WP_parameter heapSort.13.1" expl="VC for heapSort">
-   <proof prover="3"><result status="valid" time="0.00" steps="9"/></proof>
->>>>>>> 8e560e42
    </goal>
    <goal name="VC heapSort.3.1" expl="VC for heapSort" proved="true">
    <proof prover="0"><result status="valid" time="0.02"/></proof>
@@ -112,20 +65,10 @@
   <goal name="VC heapSort.7" expl="assertion" proved="true">
   <proof prover="2" timelimit="1"><result status="valid" time="0.03" steps="110"/></proof>
   </goal>
-<<<<<<< HEAD
   <goal name="VC heapSort.8" expl="loop invariant preservation" proved="true">
-  <transf name="split_goal_wp" proved="true" >
+  <transf name="split_goal_right" proved="true" >
    <goal name="VC heapSort.8.0" expl="VC for heapSort" proved="true">
    <proof prover="0"><result status="valid" time="0.02"/></proof>
-=======
-  <goal name="WP_parameter heapSort.19" expl="assertion">
-  <proof prover="3"><result status="valid" time="0.03" steps="95"/></proof>
-  </goal>
-  <goal name="WP_parameter heapSort.20" expl="loop invariant preservation">
-  <transf name="split_goal_right">
-   <goal name="WP_parameter heapSort.20.1" expl="VC for heapSort">
-   <proof prover="3"><result status="valid" time="0.01" steps="18"/></proof>
->>>>>>> 8e560e42
    </goal>
    <goal name="VC heapSort.8.1" expl="VC for heapSort" proved="true">
    <proof prover="0"><result status="valid" time="0.02"/></proof>
@@ -208,7 +151,7 @@
  <proof prover="2"><result status="valid" time="0.01" steps="11"/></proof>
  </goal>
  <goal name="VC is_heap_relation" expl="VC for is_heap_relation" proved="true">
- <transf name="split_goal_wp" proved="true" >
+ <transf name="split_goal_right" proved="true" >
   <goal name="VC is_heap_relation.0" expl="variant decrease" proved="true">
   <proof prover="2"><result status="valid" time="0.00" steps="8"/></proof>
   </goal>
@@ -238,20 +181,12 @@
  </goal>
 </theory>
 </file>
-<<<<<<< HEAD
 <file name="../test_harness.mlw" proved="true">
 <theory name="TestHarness" proved="true" sum="45070028561c41a332fde761f12fd18d">
  <goal name="VC testHarness" expl="VC for testHarness" proved="true">
- <transf name="split_goal_wp" proved="true" >
+ <transf name="split_goal_right" proved="true" >
   <goal name="VC testHarness.0" expl="array creation size" proved="true">
   <proof prover="2"><result status="valid" time="0.01" steps="1"/></proof>
-=======
-<file name="../test_harness.mlw">
-<theory name="TestHarness">
- <goal name="WP_parameter testHarness" expl="VC for testHarness">
- <transf name="split_goal_right">
-  <goal name="WP_parameter testHarness.1" expl="array creation size">
->>>>>>> 8e560e42
   <proof prover="3"><result status="valid" time="0.00" steps="0"/></proof>
   </goal>
   <goal name="VC testHarness.1" expl="index in array bounds" proved="true">
@@ -311,7 +246,7 @@
  <proof prover="6" edited="elements_Elements_Occ_elements_1.v"><result status="valid" time="0.38"/></proof>
  </goal>
  <goal name="VC elements_set_outside" expl="VC for elements_set_outside" proved="true">
- <transf name="split_goal_wp" proved="true" >
+ <transf name="split_goal_right" proved="true" >
   <goal name="VC elements_set_outside.0" expl="variant decrease" proved="true">
   <proof prover="2"><result status="valid" time="0.00" steps="3"/></proof>
   </goal>
@@ -335,7 +270,7 @@
 <file name="../heap_implem.mlw" proved="true">
 <theory name="Implementation" proved="true" sum="0eae515d4d680526289e3239fb2beb41">
  <goal name="VC is_heap_min" expl="VC for is_heap_min" proved="true">
- <transf name="split_goal_wp" proved="true" >
+ <transf name="split_goal_right" proved="true" >
   <goal name="VC is_heap_min.0" expl="variant decrease" proved="true">
   <proof prover="2"><result status="valid" time="0.01" steps="4"/></proof>
   </goal>
@@ -354,16 +289,10 @@
  <proof prover="2"><result status="valid" time="0.01" steps="8"/></proof>
  <proof prover="3"><result status="valid" time="0.01" steps="8"/></proof>
  </goal>
-<<<<<<< HEAD
  <goal name="VC insert" expl="VC for insert" proved="true">
- <transf name="split_goal_wp" proved="true" >
+ <transf name="split_goal_right" proved="true" >
   <goal name="VC insert.0" expl="loop invariant init" proved="true">
   <proof prover="2"><result status="valid" time="0.01" steps="21"/></proof>
-=======
- <goal name="WP_parameter insert" expl="VC for insert">
- <transf name="split_goal_right">
-  <goal name="WP_parameter insert.1" expl="loop invariant init">
->>>>>>> 8e560e42
   <proof prover="3"><result status="valid" time="0.01" steps="11"/></proof>
   </goal>
   <goal name="VC insert.1" expl="precondition" proved="true">
@@ -373,22 +302,15 @@
   <proof prover="2"><result status="valid" time="0.26" steps="358"/></proof>
   <proof prover="3"><result status="valid" time="0.36" steps="254"/></proof>
   </goal>
-<<<<<<< HEAD
   <goal name="VC insert.3" expl="assertion" proved="true">
   <proof prover="2"><result status="valid" time="0.04" steps="75"/></proof>
   <proof prover="3"><result status="valid" time="0.02" steps="79"/></proof>
   </goal>
   <goal name="VC insert.4" expl="postcondition" proved="true">
-  <transf name="split_goal_wp" proved="true" >
+  <transf name="split_goal_right" proved="true" >
    <goal name="VC insert.4.0" expl="VC for insert" proved="true">
    <proof prover="2"><result status="valid" time="0.02" steps="32"/></proof>
    <proof prover="3"><result status="valid" time="0.02" steps="31"/></proof>
-=======
-  <goal name="WP_parameter insert.4" expl="postcondition">
-  <transf name="split_goal_right">
-   <goal name="WP_parameter insert.4.1" expl="VC for insert">
-   <proof prover="3"><result status="valid" time="0.02" steps="29"/></proof>
->>>>>>> 8e560e42
    </goal>
    <goal name="VC insert.4.1" expl="VC for insert" proved="true">
    <proof prover="2"><result status="valid" time="0.16" steps="229"/></proof>
@@ -396,22 +318,15 @@
    </goal>
   </transf>
   </goal>
-<<<<<<< HEAD
   <goal name="VC insert.5" expl="loop variant decrease" proved="true">
   <proof prover="2"><result status="valid" time="0.02" steps="24"/></proof>
   <proof prover="3"><result status="valid" time="0.02" steps="43"/></proof>
   </goal>
   <goal name="VC insert.6" expl="loop invariant preservation" proved="true">
-  <transf name="split_goal_wp" proved="true" >
+  <transf name="split_goal_right" proved="true" >
    <goal name="VC insert.6.0" expl="VC for insert" proved="true">
    <proof prover="2"><result status="valid" time="0.02" steps="30"/></proof>
    <proof prover="3"><result status="valid" time="0.02" steps="29"/></proof>
-=======
-  <goal name="WP_parameter insert.5" expl="loop invariant preservation">
-  <transf name="split_goal_right">
-   <goal name="WP_parameter insert.5.1" expl="VC for insert">
-   <proof prover="3"><result status="valid" time="0.02" steps="21"/></proof>
->>>>>>> 8e560e42
    </goal>
    <goal name="VC insert.6.1" expl="VC for insert" proved="true">
    <proof prover="2"><result status="valid" time="0.02" steps="36"/></proof>
@@ -447,18 +362,11 @@
   <proof prover="2"><result status="valid" time="0.02" steps="64"/></proof>
   <proof prover="3"><result status="valid" time="0.02" steps="116"/></proof>
   </goal>
-<<<<<<< HEAD
   <goal name="VC insert.9" expl="postcondition" proved="true">
-  <transf name="split_goal_wp" proved="true" >
+  <transf name="split_goal_right" proved="true" >
    <goal name="VC insert.9.0" expl="VC for insert" proved="true">
    <proof prover="2"><result status="valid" time="0.05" steps="175"/></proof>
    <proof prover="3"><result status="valid" time="0.02" steps="118"/></proof>
-=======
-  <goal name="WP_parameter insert.9" expl="postcondition">
-  <transf name="split_goal_right">
-   <goal name="WP_parameter insert.9.1" expl="VC for insert">
-   <proof prover="3"><result status="valid" time="0.02" steps="47"/></proof>
->>>>>>> 8e560e42
    </goal>
    <goal name="VC insert.9.1" expl="VC for insert" proved="true">
    <proof prover="2"><result status="valid" time="0.02" steps="27"/></proof>
@@ -468,34 +376,21 @@
   </goal>
  </transf>
  </goal>
-<<<<<<< HEAD
  <goal name="VC extractMin" expl="VC for extractMin" proved="true">
- <transf name="split_goal_wp" proved="true" >
+ <transf name="split_goal_right" proved="true" >
   <goal name="VC extractMin.0" expl="assertion" proved="true">
   <proof prover="2"><result status="valid" time="0.01" steps="8"/></proof>
-=======
- <goal name="WP_parameter extractMin" expl="VC for extractMin">
- <transf name="split_goal_right">
-  <goal name="WP_parameter extractMin.1" expl="assertion">
->>>>>>> 8e560e42
   <proof prover="3"><result status="valid" time="0.01" steps="7"/></proof>
   </goal>
   <goal name="VC extractMin.1" expl="assertion" proved="true">
   <proof prover="2"><result status="valid" time="0.17" steps="418"/></proof>
   <proof prover="3"><result status="valid" time="0.16" steps="286"/></proof>
   </goal>
-<<<<<<< HEAD
   <goal name="VC extractMin.2" expl="loop invariant init" proved="true">
-  <transf name="split_goal_wp" proved="true" >
+  <transf name="split_goal_right" proved="true" >
    <goal name="VC extractMin.2.0" expl="VC for extractMin" proved="true">
    <proof prover="2"><result status="valid" time="0.00" steps="6"/></proof>
    <proof prover="3"><result status="valid" time="0.00" steps="5"/></proof>
-=======
-  <goal name="WP_parameter extractMin.3" expl="loop invariant init">
-  <transf name="split_goal_right">
-   <goal name="WP_parameter extractMin.3.1" expl="VC for extractMin">
-   <proof prover="3"><result status="valid" time="0.00" steps="3"/></proof>
->>>>>>> 8e560e42
    </goal>
    <goal name="VC extractMin.2.1" expl="VC for extractMin" proved="true">
    <proof prover="2"><result status="valid" time="0.01" steps="1"/></proof>
@@ -531,18 +426,11 @@
   <proof prover="2"><result status="valid" time="1.02" steps="1083"/></proof>
   <proof prover="3"><result status="valid" time="0.48" steps="359"/></proof>
   </goal>
-<<<<<<< HEAD
   <goal name="VC extractMin.7" expl="postcondition" proved="true">
-  <transf name="split_goal_wp" proved="true" >
+  <transf name="split_goal_right" proved="true" >
    <goal name="VC extractMin.7.0" expl="VC for extractMin" proved="true">
    <proof prover="2"><result status="valid" time="0.01" steps="12"/></proof>
    <proof prover="3"><result status="valid" time="0.02" steps="11"/></proof>
-=======
-  <goal name="WP_parameter extractMin.7" expl="postcondition">
-  <transf name="split_goal_right">
-   <goal name="WP_parameter extractMin.7.1" expl="VC for extractMin">
-   <proof prover="3"><result status="valid" time="0.02" steps="16"/></proof>
->>>>>>> 8e560e42
    </goal>
    <goal name="VC extractMin.7.1" expl="VC for extractMin" proved="true">
    <proof prover="2"><result status="valid" time="0.01" steps="12"/></proof>
@@ -566,18 +454,11 @@
   <proof prover="2"><result status="valid" time="2.48" steps="1513"/></proof>
   <proof prover="3"><result status="valid" time="3.26" steps="766"/></proof>
   </goal>
-<<<<<<< HEAD
   <goal name="VC extractMin.11" expl="postcondition" proved="true">
-  <transf name="split_goal_wp" proved="true" >
+  <transf name="split_goal_right" proved="true" >
    <goal name="VC extractMin.11.0" expl="VC for extractMin" proved="true">
    <proof prover="2"><result status="valid" time="0.02" steps="27"/></proof>
    <proof prover="3"><result status="valid" time="0.02" steps="26"/></proof>
-=======
-  <goal name="WP_parameter extractMin.12" expl="postcondition">
-  <transf name="split_goal_right">
-   <goal name="WP_parameter extractMin.12.1" expl="VC for extractMin">
-   <proof prover="3"><result status="valid" time="0.02" steps="20"/></proof>
->>>>>>> 8e560e42
    </goal>
    <goal name="VC extractMin.11.1" expl="VC for extractMin" proved="true">
    <proof prover="2"><result status="valid" time="0.03" steps="57"/></proof>
@@ -589,18 +470,11 @@
    </goal>
   </transf>
   </goal>
-<<<<<<< HEAD
   <goal name="VC extractMin.12" expl="postcondition" proved="true">
-  <transf name="split_goal_wp" proved="true" >
+  <transf name="split_goal_right" proved="true" >
    <goal name="VC extractMin.12.0" expl="VC for extractMin" proved="true">
    <proof prover="2"><result status="valid" time="0.02" steps="19"/></proof>
    <proof prover="3"><result status="valid" time="0.01" steps="18"/></proof>
-=======
-  <goal name="WP_parameter extractMin.13" expl="postcondition">
-  <transf name="split_goal_right">
-   <goal name="WP_parameter extractMin.13.1" expl="VC for extractMin">
-   <proof prover="3"><result status="valid" time="0.02" steps="13"/></proof>
->>>>>>> 8e560e42
    </goal>
    <goal name="VC extractMin.12.1" expl="VC for extractMin" proved="true">
    <proof prover="2"><result status="valid" time="0.01" steps="19"/></proof>
@@ -612,22 +486,15 @@
    </goal>
   </transf>
   </goal>
-<<<<<<< HEAD
   <goal name="VC extractMin.13" expl="loop variant decrease" proved="true">
   <proof prover="2"><result status="valid" time="0.01" steps="22"/></proof>
   <proof prover="3"><result status="valid" time="0.02" steps="21"/></proof>
   </goal>
   <goal name="VC extractMin.14" expl="loop invariant preservation" proved="true">
-  <transf name="split_goal_wp" proved="true" >
+  <transf name="split_goal_right" proved="true" >
    <goal name="VC extractMin.14.0" expl="VC for extractMin" proved="true">
    <proof prover="2"><result status="valid" time="0.02" steps="22"/></proof>
    <proof prover="3"><result status="valid" time="0.02" steps="21"/></proof>
-=======
-  <goal name="WP_parameter extractMin.14" expl="loop invariant preservation">
-  <transf name="split_goal_right">
-   <goal name="WP_parameter extractMin.14.1" expl="VC for extractMin">
-   <proof prover="3"><result status="valid" time="0.02" steps="15"/></proof>
->>>>>>> 8e560e42
    </goal>
    <goal name="VC extractMin.14.1" expl="VC for extractMin" proved="true">
    <proof prover="2"><result status="valid" time="0.02" steps="23"/></proof>
@@ -663,18 +530,11 @@
   <proof prover="2"><result status="valid" time="2.28" steps="1502"/></proof>
   <proof prover="3"><result status="valid" time="2.77" steps="761"/></proof>
   </goal>
-<<<<<<< HEAD
   <goal name="VC extractMin.18" expl="postcondition" proved="true">
-  <transf name="split_goal_wp" proved="true" >
+  <transf name="split_goal_right" proved="true" >
    <goal name="VC extractMin.18.0" expl="VC for extractMin" proved="true">
    <proof prover="2"><result status="valid" time="0.02" steps="25"/></proof>
    <proof prover="3"><result status="valid" time="0.02" steps="24"/></proof>
-=======
-  <goal name="WP_parameter extractMin.19" expl="postcondition">
-  <transf name="split_goal_right">
-   <goal name="WP_parameter extractMin.19.1" expl="VC for extractMin">
-   <proof prover="3"><result status="valid" time="0.02" steps="19"/></proof>
->>>>>>> 8e560e42
    </goal>
    <goal name="VC extractMin.18.1" expl="VC for extractMin" proved="true">
    <proof prover="2"><result status="valid" time="0.02" steps="54"/></proof>
@@ -690,22 +550,15 @@
   <proof prover="2"><result status="valid" time="0.02" steps="17"/></proof>
   <proof prover="3"><result status="valid" time="0.01" steps="16"/></proof>
   </goal>
-<<<<<<< HEAD
   <goal name="VC extractMin.20" expl="loop variant decrease" proved="true">
   <proof prover="2"><result status="valid" time="0.02" steps="20"/></proof>
   <proof prover="3"><result status="valid" time="0.02" steps="19"/></proof>
   </goal>
   <goal name="VC extractMin.21" expl="loop invariant preservation" proved="true">
-  <transf name="split_goal_wp" proved="true" >
+  <transf name="split_goal_right" proved="true" >
    <goal name="VC extractMin.21.0" expl="VC for extractMin" proved="true">
    <proof prover="2"><result status="valid" time="0.02" steps="20"/></proof>
    <proof prover="3"><result status="valid" time="0.02" steps="19"/></proof>
-=======
-  <goal name="WP_parameter extractMin.21" expl="loop invariant preservation">
-  <transf name="split_goal_right">
-   <goal name="WP_parameter extractMin.21.1" expl="VC for extractMin">
-   <proof prover="3"><result status="valid" time="0.02" steps="14"/></proof>
->>>>>>> 8e560e42
    </goal>
    <goal name="VC extractMin.21.1" expl="VC for extractMin" proved="true">
    <proof prover="2"><result status="valid" time="0.02" steps="21"/></proof>
@@ -741,21 +594,11 @@
   <proof prover="2"><result status="valid" time="1.63" steps="1299"/></proof>
   <proof prover="3"><result status="valid" time="2.42" steps="801"/></proof>
   </goal>
-<<<<<<< HEAD
   <goal name="VC extractMin.25" expl="postcondition" proved="true">
-  <transf name="split_goal_wp" proved="true" >
+  <transf name="split_goal_right" proved="true" >
    <goal name="VC extractMin.25.0" expl="VC for extractMin" proved="true">
    <proof prover="2"><result status="valid" time="0.01" steps="23"/></proof>
    <proof prover="3"><result status="valid" time="0.01" steps="22"/></proof>
-=======
-  <goal name="WP_parameter extractMin.25" expl="assertion">
-  <proof prover="3"><result status="valid" time="1.03" steps="469"/></proof>
-  </goal>
-  <goal name="WP_parameter extractMin.26" expl="postcondition">
-  <transf name="split_goal_right">
-   <goal name="WP_parameter extractMin.26.1" expl="VC for extractMin">
-   <proof prover="3"><result status="valid" time="0.02" steps="18"/></proof>
->>>>>>> 8e560e42
    </goal>
    <goal name="VC extractMin.25.1" expl="VC for extractMin" proved="true">
    <proof prover="2"><result status="valid" time="0.03" steps="51"/></proof>
@@ -767,7 +610,6 @@
    </goal>
   </transf>
   </goal>
-<<<<<<< HEAD
   <goal name="VC extractMin.26" expl="postcondition" proved="true">
   <proof prover="2"><result status="valid" time="0.01" steps="15"/></proof>
   <proof prover="3"><result status="valid" time="0.01" steps="14"/></proof>
@@ -777,29 +619,10 @@
   <proof prover="3"><result status="valid" time="0.01" steps="17"/></proof>
   </goal>
   <goal name="VC extractMin.28" expl="loop invariant preservation" proved="true">
-  <transf name="split_goal_wp" proved="true" >
+  <transf name="split_goal_right" proved="true" >
    <goal name="VC extractMin.28.0" expl="VC for extractMin" proved="true">
    <proof prover="2"><result status="valid" time="0.01" steps="18"/></proof>
    <proof prover="3"><result status="valid" time="0.02" steps="17"/></proof>
-=======
-  <goal name="WP_parameter extractMin.27" expl="postcondition">
-  <transf name="split_goal_right">
-   <goal name="WP_parameter extractMin.27.1" expl="VC for extractMin">
-   <proof prover="3"><result status="valid" time="0.01" steps="11"/></proof>
-   </goal>
-   <goal name="WP_parameter extractMin.27.2" expl="VC for extractMin">
-   <proof prover="3"><result status="valid" time="0.01" steps="11"/></proof>
-   </goal>
-   <goal name="WP_parameter extractMin.27.3" expl="VC for extractMin">
-   <proof prover="3"><result status="valid" time="0.02" steps="11"/></proof>
-   </goal>
-  </transf>
-  </goal>
-  <goal name="WP_parameter extractMin.28" expl="loop invariant preservation">
-  <transf name="split_goal_right">
-   <goal name="WP_parameter extractMin.28.1" expl="VC for extractMin">
-   <proof prover="3"><result status="valid" time="0.02" steps="13"/></proof>
->>>>>>> 8e560e42
    </goal>
    <goal name="VC extractMin.28.1" expl="VC for extractMin" proved="true">
    <proof prover="2"><result status="valid" time="0.01" steps="19"/></proof>
@@ -840,7 +663,7 @@
   <proof prover="3"><result status="valid" time="0.02" steps="10"/></proof>
   </goal>
   <goal name="VC extractMin.33" expl="postcondition" proved="true">
-  <transf name="split_goal_wp" proved="true" >
+  <transf name="split_goal_right" proved="true" >
    <goal name="VC extractMin.33.0" expl="VC for extractMin" proved="true">
    <proof prover="2"><result status="valid" time="0.01" steps="11"/></proof>
    <proof prover="3"><result status="valid" time="0.02" steps="10"/></proof>
@@ -855,18 +678,11 @@
    </goal>
   </transf>
   </goal>
-<<<<<<< HEAD
   <goal name="VC extractMin.34" expl="postcondition" proved="true">
-  <transf name="split_goal_wp" proved="true" >
+  <transf name="split_goal_right" proved="true" >
    <goal name="VC extractMin.34.0" expl="VC for extractMin" proved="true">
    <proof prover="2"><result status="valid" time="0.01" steps="15"/></proof>
    <proof prover="3"><result status="valid" time="0.02" steps="14"/></proof>
-=======
-  <goal name="WP_parameter extractMin.35" expl="postcondition">
-  <transf name="split_goal_right">
-   <goal name="WP_parameter extractMin.35.1" expl="VC for extractMin">
-   <proof prover="3"><result status="valid" time="0.01" steps="12"/></proof>
->>>>>>> 8e560e42
    </goal>
    <goal name="VC extractMin.34.1" expl="VC for extractMin" proved="true">
    <proof prover="2"><result status="valid" time="0.01" steps="26"/></proof>
