(********************************************************************)
(*                                                                  *)
(*  The Why3 Verification Platform   /   The Why3 Development Team  *)
(*  Copyright 2010-2018   --   Inria - CNRS - Paris-Sud University  *)
(*                                                                  *)
(*  This software is distributed under the terms of the GNU Lesser  *)
(*  General Public License version 2.1, with the special exception  *)
(*  on linking described in file LICENSE.                           *)
(*                                                                  *)
(********************************************************************)

open Format
open Pp
open Stdlib
open Ident
open Ty
open Term
open Decl
open Theory
open Task

let why3_keywords =
  ["theory"; "type"; "constant"; "function"; "predicate"; "inductive";
   "axiom"; "lemma"; "goal"; "use"; "clone"; "prop"; "meta";
<<<<<<< HEAD
   "scope"; "import"; "export"; "end";
   "forall"; "exists"; "not"; "true"; "false"; "if"; "then"; "else";
   "let"; "in"; "match"; "with"; "as"; "epsilon" ]

let label_coercion = create_label "coercion"

=======
   "namespace"; "import"; "export"; "end";
   "forall"; "exists"; "not"; "true"; "false"; "if"; "then"; "else";
   "let"; "in"; "match"; "with"; "as"; "epsilon" ]

>>>>>>> bbb8f44b
let debug_print_labels =
  Debug.register_info_flag
    "print_labels"
    ~desc:"Print@ labels@ of@ identifiers@ and@ expressions."

let debug_print_locs = Debug.register_info_flag "print_locs"
  ~desc:"Print@ locations@ of@ identifiers@ and@ expressions."

<<<<<<< HEAD
let debug_print_coercions = Debug.register_info_flag "print_coercions"
  ~desc:"Print@ coercions@ in@ logical@ formulas."

=======
>>>>>>> bbb8f44b
let meta_introduced_hypotheses =
  register_meta
    ~desc:"marks beginning of hypotheses introduced by introduce_premises"
    "introduced_premises" []

let create iprinter aprinter tprinter pprinter do_forget_all =
  (module (struct

let forget_tvs () =
  (* we always forget type variables between each declaration *)
  (* if do_forget_all then *) forget_all aprinter

let forget_all () =
  if do_forget_all then forget_all iprinter;
  if do_forget_all then forget_all aprinter;
  if do_forget_all then forget_all tprinter;
  if do_forget_all then forget_all pprinter

let print_label fmt l = fprintf fmt "[@%s]" l.lab_string
let print_labels = print_iter1 Slab.iter space print_label

let print_loc fmt l =
  let (f,l,b,e) = Loc.get l in
  fprintf fmt "#\"%s\" %d %d %d#" f l b e

let print_id_labels fmt id =
  if Debug.test_flag debug_print_labels &&
      not (Slab.is_empty id.id_label) then
    fprintf fmt "@ %a" print_labels id.id_label;
  if Debug.test_flag debug_print_locs then
    Opt.iter (fprintf fmt "@ %a" print_loc) id.id_loc

(* type variables always start with a quote *)
let print_tv fmt tv =
  fprintf fmt "'%s" (id_unique aprinter tv.tv_name)

(* logic variables always start with a lower case letter *)
let print_vs fmt vs =
  let sanitizer = Strings.uncapitalize in
  pp_print_string fmt (id_unique iprinter ~sanitizer vs.vs_name)

let forget_var vs = forget_id iprinter vs.vs_name

(* pretty-print infix and prefix logic symbols *)

let extract_op s =
  (*let s = ls.ls_name.id_string in*)
<<<<<<< HEAD
  try Some (Strings.remove_prefix "infix " s) with Not_found ->
  try Some (Strings.remove_prefix "prefix " s) with Not_found ->
=======
  let len = String.length s in
  if len < 7 then None else
  let inf = String.sub s 0 6 in
  if inf = "infix "  then Some (String.sub s 6 (len - 6)) else
  let prf = String.sub s 0 7 in
  if prf = "prefix " then Some (String.sub s 7 (len - 7)) else
>>>>>>> bbb8f44b
  None

let tight_op s =
  s <> "" && (let c = String.get s 0 in c = '!' || c = '?')

let escape_op s =
  let s = if Strings.has_prefix "*" s then " " ^ s else s in
  let s = if Strings.has_suffix "*" s then s ^ " " else s in
  s

(* theory names always start with an upper case letter *)
let print_th fmt th =
  let sanitizer = Strings.capitalize in
  fprintf fmt "%s" (id_unique iprinter ~sanitizer th.th_name)

let print_ts fmt ts =
  fprintf fmt "%s" (id_unique tprinter ts.ts_name)

<<<<<<< HEAD
let print_ls fmt ({ls_name = {id_string = nm}} as ls) =
  if nm = "mixfix []" then pp_print_string fmt "([])" else
  if nm = "mixfix [<-]" then pp_print_string fmt "([<-])" else
  if nm = "mixfix [_..]" then pp_print_string fmt "([_..])" else
  if nm = "mixfix [.._]" then pp_print_string fmt "([.._])" else
  if nm = "mixfix [_.._]" then pp_print_string fmt "([_.._])" else
=======
let print_ls fmt ls =
  if ls.ls_name.id_string = "mixfix []" then fprintf fmt "([])" else
  if ls.ls_name.id_string = "mixfix [<-]" then fprintf fmt "([<-])" else
>>>>>>> bbb8f44b
  let s = id_unique iprinter ls.ls_name in
  match extract_op s with
  | Some s -> fprintf fmt "(%s)" (escape_op s)
  | None   -> fprintf fmt "%s" s

let print_cs fmt ls =
  let sanitizer = Strings.capitalize in
  fprintf fmt "%s" (id_unique iprinter ~sanitizer ls.ls_name)

let print_pr fmt pr =
  fprintf fmt "%s" (id_unique pprinter pr.pr_name)

(** Types *)

let protect_on x s = if x then "(" ^^ s ^^ ")" else s

let rec print_ty_node pri fmt ty = match ty.ty_node with
  | Tyvar v -> print_tv fmt v
  | Tyapp (ts, [t1;t2]) when ts_equal ts Ty.ts_func ->
      fprintf fmt (protect_on (pri > 0) "%a@ ->@ %a")
        (print_ty_node 1) t1 (print_ty_node 0) t2
  | Tyapp (ts, []) when is_ts_tuple ts ->
      fprintf fmt "unit"
  | Tyapp (ts, tl) when is_ts_tuple ts ->
      fprintf fmt "(%a)" (print_list comma (print_ty_node 0)) tl
  | Tyapp (ts, []) -> print_ts fmt ts
  | Tyapp (ts, tl) -> fprintf fmt (protect_on (pri > 1) "%a@ %a")
      print_ts ts (print_list space (print_ty_node 2)) tl

let print_ty fmt ty = print_ty_node 0 fmt ty

let print_vsty fmt v =
  fprintf fmt "%a%a:@,%a" print_vs v
    print_id_labels v.vs_name print_ty v.vs_ty

let print_tv_arg fmt tv = fprintf fmt "@ %a" print_tv tv
let print_ty_arg fmt ty = fprintf fmt "@ %a" (print_ty_node 2) ty
let print_vs_arg fmt vs = fprintf fmt "@ (%a)" print_vsty vs

(* can the type of a value be derived from the type of the arguments? *)
let unambig_fs fs =
  let rec lookup v ty = match ty.ty_node with
    | Tyvar u when tv_equal u v -> true
    | _ -> ty_any (lookup v) ty
  in
  let lookup v = List.exists (lookup v) fs.ls_args in
  let rec inspect ty = match ty.ty_node with
    | Tyvar u when not (lookup u) -> false
    | _ -> ty_all inspect ty
  in
  Opt.fold (fun _ -> inspect) true fs.ls_value

(** Patterns, terms, and formulas *)

let rec print_pat_node pri fmt p = match p.pat_node with
  | Pwild ->
      fprintf fmt "_"
  | Pvar v ->
      print_vs fmt v; print_id_labels fmt v.vs_name
  | Pas (p, v) ->
      fprintf fmt (protect_on (pri > 1) "%a as %a%a")
        (print_pat_node 1) p print_vs v print_id_labels v.vs_name
  | Por (p, q) ->
      fprintf fmt (protect_on (pri > 0) "%a | %a")
        (print_pat_node 0) p (print_pat_node 0) q
  | Papp (cs, pl) when is_fs_tuple cs ->
      fprintf fmt (protect_on (pri > 0) "%a")
        (print_list comma (print_pat_node 1)) pl
  | Papp (cs, []) ->
      print_cs fmt cs
  | Papp (cs, pl) ->
      fprintf fmt (protect_on (pri > 1) "%a@ %a")
        print_cs cs (print_list space (print_pat_node 2)) pl

let print_pat = print_pat_node 0

let print_quant fmt = function
  | Tforall -> fprintf fmt "forall"
  | Texists -> fprintf fmt "exists"

let print_binop ~asym fmt = function
  | Tand when asym -> fprintf fmt "&&"
  | Tor when asym -> fprintf fmt "||"
  | Tand -> fprintf fmt "/\\"
  | Tor -> fprintf fmt "\\/"
  | Timplies -> fprintf fmt "->"
  | Tiff -> fprintf fmt "<->"

let prio_binop = function
  | Tand -> 4
  | Tor -> 3
  | Timplies -> 1
  | Tiff -> 1


let rec print_term fmt t = print_lterm 0 fmt t

and print_lterm pri fmt t =
  let print_tlab pri fmt t =
    if Debug.test_flag debug_print_labels && not (Slab.is_empty t.t_label)
    then fprintf fmt (protect_on (pri > 0) "@[<hov 0>%a@ %a@]")
      print_labels t.t_label (print_tnode 0) t
    else print_tnode pri fmt t in
  let print_tloc pri fmt t =
    if Debug.test_flag debug_print_locs && t.t_loc <> None
    then fprintf fmt (protect_on (pri > 0) "@[<hov 0>%a@ %a@]")
      (print_option print_loc) t.t_loc (print_tlab 0) t
    else print_tlab pri fmt t in
  print_tloc pri fmt t

and print_app pri ls fmt tl =
  let s = id_unique iprinter ls.ls_name in
  match extract_op s, tl with
  | _, [] ->
      print_ls fmt ls
  | Some s, [t1] when tight_op s ->
      fprintf fmt (protect_on (pri > 8) "@[%s%a@]")
        s (print_lterm 8) t1
  | Some s, [t1] ->
      fprintf fmt (protect_on (pri > 5) "@[%s %a@]")
        s (print_lterm 6) t1
  | Some s, [t1;t2] ->
      fprintf fmt (protect_on (pri > 5) "@[%a@ %s %a@]")
        (print_lterm 6) t1 s (print_lterm 6) t2
  | _, [t1;t2] when ls.ls_name.id_string = "mixfix []" ->
      fprintf fmt (protect_on (pri > 7) "@[%a@,[%a]@]")
        (print_lterm 7) t1 print_term t2
  | _, [t1;t2;t3] when ls.ls_name.id_string = "mixfix [<-]" ->
      fprintf fmt (protect_on (pri > 7) "@[%a@,[%a <-@ %a]@]")
<<<<<<< HEAD
        (print_lterm 7) t1 (print_lterm 6) t2 (print_lterm 6) t3
  | _, [t1;t2] when ls.ls_name.id_string = "mixfix [_..]" ->
      fprintf fmt (protect_on (pri > 7) "%a[%a..]")
        (print_lterm 7) t1 print_term t2
  | _, [t1;t2] when ls.ls_name.id_string = "mixfix [.._]" ->
      fprintf fmt (protect_on (pri > 7) "%a[..%a]")
        (print_lterm 7) t1 print_term t2
  | _, [t1;t2;t3] when ls.ls_name.id_string = "mixfix [_.._]" ->
      fprintf fmt (protect_on (pri > 7) "%a[%a..%a]")
=======
>>>>>>> bbb8f44b
        (print_lterm 7) t1 (print_lterm 6) t2 (print_lterm 6) t3
  | _, tl ->
      fprintf fmt (protect_on (pri > 6) "@[%a@ %a@]")
        print_ls ls (print_list space (print_lterm 7)) tl

and print_tnode pri fmt t = match t.t_node with
  | Tvar v ->
      print_vs fmt v
  | Tconst c ->
<<<<<<< HEAD
      Number.print_constant fmt c
  | Tapp (_, [t1]) when Slab.mem label_coercion t.t_label &&
                        Debug.test_noflag debug_print_coercions ->
      print_lterm pri fmt (t_label t1.t_label t1)
=======
     begin
       match t.t_ty with
       | Some {ty_node = Tyapp (ts,[])}
            when ts_equal ts ts_int || ts_equal ts ts_real ->
          Number.print_constant fmt c
       | Some ty -> fprintf fmt "(%a:%a)" Number.print_constant c
                            print_ty ty
       | None -> assert false
     end
>>>>>>> bbb8f44b
  | Tapp (fs, tl) when is_fs_tuple fs ->
      fprintf fmt "(%a)" (print_list comma print_term) tl
  | Tapp (fs, tl) when unambig_fs fs ->
      print_app pri fs fmt tl
  | Tapp (fs, tl) ->
      fprintf fmt (protect_on (pri > 0) "@[%a:@ %a@]")
        (print_app 5 fs) tl print_ty (t_type t)
  | Tif (f,t1,t2) ->
      fprintf fmt (protect_on (pri > 0) "@[if %a@ then %a@ else %a@]")
        print_term f print_term t1 print_term t2
  | Tlet (t1,tb) ->
      let v,t2 = t_open_bound tb in
      fprintf fmt (protect_on (pri > 0)
                              "@[@[<hv 0>let %a%a =@;<1 2>%a@;<1 0>in@]@ %a@]")
        print_vs v print_id_labels v.vs_name (print_lterm 5) t1 print_term t2;
      forget_var v
  | Tcase (t1,bl) ->
      fprintf fmt "match @[%a@] with@\n@[<hov>%a@]@\nend"
        print_term t1 (print_list newline print_tbranch) bl
  | Teps fb ->
      let vl,tl,e = t_open_lambda t in
      if vl = [] then begin
        let v,f = t_open_bound fb in
        fprintf fmt (protect_on (pri > 0) "epsilon %a.@ %a")
          print_vsty v print_term f;
        forget_var v
      end else begin
        fprintf fmt (protect_on (pri > 0) "@[<hov 1>fun%a%a ->@ %a@]")
          (print_list nothing print_vs_arg) vl print_tl tl print_term e;
        List.iter forget_var vl
      end
  | Tquant (q,fq) ->
      let vl,tl,f = t_open_quant fq in
      fprintf fmt (protect_on (pri > 0) "@[<hov 1>%a %a%a.@ %a@]") print_quant q
        (print_list comma print_vsty) vl print_tl tl print_term f;
      List.iter forget_var vl
  | Ttrue ->
      fprintf fmt "true"
  | Tfalse ->
      fprintf fmt "false"
  | Tbinop (Tand,f1,{ t_node = Tbinop (Tor,f2,{ t_node = Ttrue }) })
    when Slab.mem Term.asym_split f2.t_label ->
      fprintf fmt (protect_on (pri > 1) "@[<hov 1>%a so@ %a@]")
        (print_lterm 2) f1 (print_lterm 1) f2
  | Tbinop (Timplies,{ t_node = Tbinop (Tor,f2,{ t_node = Ttrue }) },f1)
    when Slab.mem Term.asym_split f2.t_label ->
      fprintf fmt (protect_on (pri > 1) "@[<hov 1>%a by@ %a@]")
        (print_lterm 2) f1 (print_lterm 1) f2
  | Tbinop (b,f1,f2) ->
      let asym = Slab.mem Term.asym_split f1.t_label in
      let p = prio_binop b in
      fprintf fmt (protect_on (pri > p) "@[%a %a@ %a@]")
        (print_lterm (p + 1)) f1 (print_binop ~asym) b (print_lterm p) f2
  | Tnot f ->
      fprintf fmt (protect_on (pri > 5) "not %a") (print_lterm 5) f

and print_tbranch fmt br =
  let p,t = t_open_branch br in
  fprintf fmt "@[<hov 4>| %a ->@ %a@]" print_pat p print_term t;
  Svs.iter forget_var p.pat_vars

and print_tl fmt tl =
  if tl = [] then () else fprintf fmt "@ [%a]"
    (print_list alt (print_list comma print_term)) tl

(** Declarations *)

let print_constr fmt (cs,pjl) =
  let add_pj pj ty pjl = (pj,ty)::pjl in
  let print_pj fmt (pj,ty) = match pj with
    | Some ls -> fprintf fmt "@ (%a:@,%a)" print_ls ls print_ty ty
    | None -> print_ty_arg fmt ty
  in
  fprintf fmt "@[<hov 4>| %a%a%a@]" print_cs cs
    print_id_labels cs.ls_name
    (print_list nothing print_pj)
    (List.fold_right2 add_pj pjl cs.ls_args [])

let print_ty_decl fmt ts =
  let print_def fmt = function
    | NoDef -> ()
    | Alias ty -> fprintf fmt " =@ %a" print_ty ty
    | Range _  -> fprintf fmt " =@ <range ...>" (* TODO *)
    | Float _  -> fprintf fmt " =@ <float ...>" (* TODO *)
  in
  fprintf fmt "@[<hov 2>type %a%a%a%a@]"
    print_ts ts print_id_labels ts.ts_name
    (print_list nothing print_tv_arg) ts.ts_args
    print_def ts.ts_def;
  forget_tvs ()

let print_data_decl fst fmt (ts,csl) =
  fprintf fmt "@[<hov 2>%s %a%a%a =@\n@[<hov>%a@]@]"
    (if fst then "type" else "with") print_ts ts
    print_id_labels ts.ts_name
    (print_list nothing print_tv_arg) ts.ts_args
    (print_list newline print_constr) csl;
  forget_tvs ()

let print_ls_type fmt = fprintf fmt " :@ %a" print_ty

let ls_kind ls =
  if ls.ls_value = None then "predicate"
  else if ls.ls_args = [] then "constant" else "function"

let print_param_decl fmt ls =
  fprintf fmt "@[<hov 2>%s %a%a%a%a@]"
    (ls_kind ls) print_ls ls
    print_id_labels ls.ls_name
    (print_list nothing print_ty_arg) ls.ls_args
    (print_option print_ls_type) ls.ls_value;
  forget_tvs ()

let print_logic_decl fst fmt (ls,ld) =
  let vl,e = open_ls_defn ld in
  fprintf fmt "@[<hov 2>%s %a%a%a%a =@ %a@]"
    (if fst then ls_kind ls else "with") print_ls ls
    print_id_labels ls.ls_name
    (print_list nothing print_vs_arg) vl
    (print_option print_ls_type) ls.ls_value print_term e;
  List.iter forget_var vl;
  forget_tvs ()

let print_ind fmt (pr,f) =
  fprintf fmt "@[<hov 4>| %a%a :@ %a@]"
    print_pr pr print_id_labels pr.pr_name print_term f

let ind_sign = function
  | Ind   -> "inductive"
  | Coind -> "coinductive"

let print_ind_decl s fst fmt (ps,bl) =
  fprintf fmt "@[<hov 2>%s %a%a%a =@ @[<hov>%a@]@]"
    (if fst then ind_sign s else "with") print_ls ps
    print_id_labels ps.ls_name
    (print_list nothing print_ty_arg) ps.ls_args
    (print_list newline print_ind) bl;
  forget_tvs ()

let sprint_pkind = function
  | Paxiom -> "axiom"
  | Plemma -> "lemma"
  | Pgoal  -> "goal"

let print_pkind fmt k = pp_print_string fmt (sprint_pkind k)

let print_prop_decl fmt (k,pr,f) =
  fprintf fmt "@[<hov 2>%a %a%a :@ %a@]" print_pkind k
    print_pr pr print_id_labels pr.pr_name print_term f;
  forget_tvs ()

let print_list_next sep print fmt = function
  | [] -> ()
  | [x] -> print true fmt x
  | x :: r -> print true fmt x; sep fmt ();
      print_list sep (print false) fmt r

let print_decl fmt d = match d.d_node with
  | Dtype ts  -> print_ty_decl fmt ts
  | Ddata tl  -> print_list_next newline print_data_decl fmt tl
  | Dparam ls -> print_param_decl fmt ls
  | Dlogic ll -> print_list_next newline print_logic_decl fmt ll
  | Dind (s, il) -> print_list_next newline (print_ind_decl s) fmt il
  | Dprop p   -> print_prop_decl fmt p

let print_next_data_decl  = print_data_decl false
let print_data_decl       = print_data_decl true
let print_next_logic_decl = print_logic_decl false
let print_logic_decl      = print_logic_decl true
let print_next_ind_decl   = print_ind_decl Ind false
let print_ind_decl fmt s  = print_ind_decl s true fmt

let print_inst_ty fmt (ts1,ty2) =
  fprintf fmt "type %a%a = %a" print_ts ts1
    (print_list_pre space print_tv) ts1.ts_args
    print_ty ty2; forget_tvs ()

let print_inst_ts fmt (ts1,ts2) =
  fprintf fmt "type %a = %a" print_ts ts1 print_ts ts2

let print_inst_ls fmt (ls1,ls2) =
  fprintf fmt "%s %a = %a" (ls_kind ls1) print_ls ls1 print_ls ls2

let print_inst_pr fmt (pr1,pr2) =
  fprintf fmt "prop %a = %a" print_pr pr1 print_pr pr2

let print_meta_arg_type fmt = function
  | MTty       -> fprintf fmt "[type]"
  | MTtysymbol -> fprintf fmt "[type symbol]"
  | MTlsymbol  -> fprintf fmt "[function/predicate symbol]"
  | MTprsymbol -> fprintf fmt "[proposition]"
  | MTstring   -> fprintf fmt "[string]"
  | MTint      -> fprintf fmt "[integer]"

let print_meta_arg fmt = function
  | MAty ty -> fprintf fmt "type %a" print_ty ty; forget_tvs ()
  | MAts ts -> fprintf fmt "type %a" print_ts ts
  | MAls ls -> fprintf fmt "%s %a" (ls_kind ls) print_ls ls
  | MApr pr -> fprintf fmt "prop %a" print_pr pr
  | MAstr s -> fprintf fmt "\"%s\"" s
  | MAint i -> fprintf fmt "%d" i

let print_qt fmt th =
  if th.th_path = [] then print_th fmt th else
  fprintf fmt "%a.%a"
    (print_list (constant_string ".") string) th.th_path
    print_th th

let print_tdecl fmt td = match td.td_node with
  | Decl d ->
      print_decl fmt d
  | Use th ->
      fprintf fmt "@[<hov 2>(* use %a *)@]" print_qt th
  | Clone (th,sm) ->
      let tm = Mts.fold (fun x y a -> (x,y)::a) sm.sm_ts [] in
      let ym = Mts.fold (fun x y a -> (x,y)::a) sm.sm_ty [] in
      let lm = Mls.fold (fun x y a -> (x,y)::a) sm.sm_ls [] in
      let pm = Mpr.fold (fun x y a -> (x,y)::a) sm.sm_pr [] in
      fprintf fmt "@[<hov 2>(* clone %a with %a%a%a%a *)@]"
        print_qt th (print_list_suf comma print_inst_ts) tm
                    (print_list_suf comma print_inst_ty) ym
                    (print_list_suf comma print_inst_ls) lm
                    (print_list_suf comma print_inst_pr) pm
  | Meta (m,al) ->
      fprintf fmt "@[<hov 2>(* meta %s %a *)@]"
        m.meta_name (print_list comma print_meta_arg) al

let print_theory fmt th =
  fprintf fmt "@[<hov 2>theory %a%a@\n%a@]@\nend@."
    print_th th print_id_labels th.th_name
    (print_list newline2 print_tdecl) th.th_decls

let print_task fmt task =
  forget_all ();
  fprintf fmt "@[<hov 2>theory Task@\n%a@]@\nend@."
    (print_list newline2 print_tdecl) (task_tdecls task)

module NsTree = struct
  type t =
    | Namespace of string * namespace * known_map
    | Leaf      of string

  let contents ns kn =
    let add_ns s ns acc = Namespace (s, ns, kn) :: acc in
    let add_pr s p  acc =
      let k, _ = find_prop_decl kn p in
      Leaf (sprint_pkind k ^ " " ^ s) :: acc in
    let add_ls s ls acc =
      if s = "infix ="  && ls_equal ls ps_equ then acc else
        Leaf (ls_kind ls ^ " " ^ s) :: acc
    in
    let add_ts s ts acc =
      if s = "int"  && ts_equal ts ts_int  then acc else
      if s = "real" && ts_equal ts ts_real then acc else
        Leaf ("type " ^ s) :: acc
    in
    let acc = Mstr.fold add_ns ns.ns_ns []  in
    let acc = Mstr.fold add_pr ns.ns_pr acc in
    let acc = Mstr.fold add_ls ns.ns_ls acc in
    let acc = Mstr.fold add_ts ns.ns_ts acc in acc

  let decomp = function
    | Namespace (s,ns,kn) -> s, contents ns kn
    | Leaf s              -> s, []
end

let print_namespace fmt name th =
  let module P = Print_tree.Make(NsTree) in
  fprintf fmt "@[<hov>%a@]@." P.print
    (NsTree.Namespace (name, th.th_export, th.th_known))


(* print task under the form of a sequent, with only local context, for the IDE *)

(*
let print_goal fmt d =
   match d.d_node with
   | Dprop (Pgoal,_pr,f) -> fprintf fmt "@[%a@]@\n" print_term f
   | _ -> assert false
*)

let local_decls task symbmap =
  let rec skip t = function
<<<<<<< HEAD
    | { td_node = Use th } :: rest
=======
    | { td_node = Clone (th,_) } :: rest
>>>>>>> bbb8f44b
      when id_equal t.th_name th.th_name -> rest
    | _ :: rest -> skip t rest
    | [] -> []
  in
  let rec filter ((b,acc1,acc2) as acc) = function
    | { td_node = Meta (m,_) } :: rest
         when meta_equal m meta_introduced_hypotheses ->
       filter (true, acc2 @ acc1, []) rest
    | { td_node = Decl d } :: rest ->
        let id = Sid.choose d.d_news in
        (try filter acc (skip (Mid.find id symbmap) rest)
         with Not_found ->
              filter (b,acc1,d::acc2) rest)
    | _ :: rest -> filter acc rest
    | [] -> if b then List.rev acc1, List.rev acc2
            else match acc1,acc2 with
            | [], g::r -> List.rev r, [g]
            | _ -> assert false
  in
  filter (false,[],[]) (task_tdecls task)

let print_sequent fmt task =
  let ut = Task.used_symbols (Task.used_theories task) in
  let (ld1,ld2) = local_decls task ut in
  let rec aux fmt l =
    match l with
      | [] -> ()
      | d :: r ->
         fprintf fmt "@[%a@]@\n@\n" print_decl d;
         aux fmt r
  in
  fprintf fmt "--------------------------- Local Context ---------------------------@\n@\n";
  fprintf fmt "@[<v 0>%a@]" aux ld1;
  fprintf fmt "------------------------------- Goal --------------------------------@\n@\n";
  fprintf fmt "@[<v 0>%a@]" aux ld2;



            end) : Pretty_sig.Printer) (* end of the first class module *)



module LegacyPrinter =
  (val (let iprinter,aprinter,tprinter,pprinter =
    let same = fun x -> x in
    create_ident_printer why3_keywords ~sanitizer:same,
    create_ident_printer why3_keywords ~sanitizer:same,
    create_ident_printer why3_keywords ~sanitizer:same,
    create_ident_printer why3_keywords ~sanitizer:same
  in
  create iprinter aprinter tprinter pprinter true))

include LegacyPrinter


(* Exception reporting *)

let () = Exn_printer.register
  begin fun fmt exn -> match exn with
  | Ty.TypeMismatch (t1,t2) ->
      fprintf fmt "Type mismatch between %a and %a"
        print_ty t1 print_ty t2
  | Ty.BadTypeArity ({ts_args = []} as ts, _) ->
      fprintf fmt "Type symbol %a expects no arguments" print_ts ts
  | Ty.BadTypeArity (ts, app_arg) ->
      let i = List.length ts.ts_args in
      fprintf fmt "Type symbol %a expects %i argument%s but is applied to %i"
        print_ts ts i (if i = 1 then "" else "s") app_arg
  | Ty.DuplicateTypeVar tv ->
      fprintf fmt "Type variable %a is used twice" print_tv tv
  | Ty.UnboundTypeVar tv ->
      fprintf fmt "Unbound type variable: %a" print_tv tv
  | Ty.UnexpectedProp ->
      fprintf fmt "Unexpected propositional type"
  | Ty.EmptyRange ->
      fprintf fmt "Empty integer range"
  | Ty.BadFloatSpec ->
      fprintf fmt "Invalid floating point format"
  | Ty.IllegalTypeParameters ->
      fprintf fmt "This type cannot have type parameters"
  | Term.BadArity ({ls_args = []} as ls, _) ->
      fprintf fmt "%s %a expects no arguments"
        (if ls.ls_value = None then "Predicate" else "Function") print_ls ls
  | Term.BadArity (ls, app_arg) ->
      let i = List.length ls.ls_args in
      fprintf fmt "%s %a expects %i argument%s but is applied to %i"
        (if ls.ls_value = None then "Predicate" else "Function")
        print_ls ls i (if i = 1 then "" else "s") app_arg
  | Term.EmptyCase ->
      fprintf fmt "Empty match expression"
  | Term.DuplicateVar vs ->
      fprintf fmt "Variable %a is used twice" print_vsty vs
  | Term.UncoveredVar vs ->
      fprintf fmt "Variable %a uncovered in \"or\"-pattern" print_vsty vs
  | Term.FunctionSymbolExpected ls ->
      fprintf fmt "Not a function symbol: %a" print_ls ls
  | Term.PredicateSymbolExpected ls ->
      fprintf fmt "Not a predicate symbol: %a" print_ls ls
  | Term.ConstructorExpected ls ->
      fprintf fmt "%s %a is not a constructor"
        (if ls.ls_value = None then "Predicate" else "Function") print_ls ls
  | Term.TermExpected t ->
      fprintf fmt "Not a term: %a" print_term t
  | Term.FmlaExpected t ->
      fprintf fmt "Not a formula: %a" print_term t
  | Term.InvalidIntegerLiteralType ty ->
      fprintf fmt "Cannot cast an integer literal to type %a" print_ty ty
  | Term.InvalidRealLiteralType ty ->
      fprintf fmt "Cannot cast a real literal to type %a" print_ty ty
  | Pattern.ConstructorExpected (ls,ty) ->
      fprintf fmt "%s %a is not a constructor of type %a"
        (if ls.ls_value = None then "Predicate" else "Function") print_ls ls
        print_ty ty
  | Pattern.NonExhaustive pl ->
      fprintf fmt "Pattern not covered by a match:@\n  @[%a@]"
        print_pat (List.hd pl)
  | Decl.BadConstructor ls ->
      fprintf fmt "Bad constructor: %a" print_ls ls
  | Decl.BadRecordField ls ->
      fprintf fmt "Not a record field: %a" print_ls ls
  | Decl.RecordFieldMissing ls ->
      fprintf fmt "Field %a is missing" print_ls ls
  | Decl.DuplicateRecordField ls ->
      fprintf fmt "Field %a is used twice in the same constructor" print_ls ls
  | Decl.IllegalTypeAlias ts ->
      fprintf fmt
        "Type symbol %a is a type alias and cannot be declared as algebraic"
        print_ts ts
  | Decl.NonFoundedTypeDecl ts ->
      fprintf fmt "Cannot construct a value of type %a" print_ts ts
  | Decl.NonPositiveTypeDecl (_ts, ls, ty) ->
      fprintf fmt "Constructor %a \
          contains a non strictly positive occurrence of type %a"
        print_ls ls print_ty ty
  | Decl.InvalidIndDecl (_ls, pr) ->
      fprintf fmt "Ill-formed inductive clause %a"
        print_pr pr
  | Decl.NonPositiveIndDecl (_ls, pr, ls1) ->
      fprintf fmt "Inductive clause %a contains \
          a non strictly positive occurrence of symbol %a"
        print_pr pr print_ls ls1
  | Decl.BadLogicDecl (ls1,ls2) ->
      fprintf fmt "Ill-formed definition: symbols %a and %a are different"
        print_ls ls1 print_ls ls2
  | Decl.UnboundVar vs ->
      fprintf fmt "Unbound variable: %a" print_vsty vs
  | Decl.ClashIdent id ->
      fprintf fmt "Ident %s is defined twice" id.id_string
  | Decl.EmptyDecl ->
      fprintf fmt "Empty declaration"
  | Decl.EmptyAlgDecl ts ->
      fprintf fmt "Algebraic type %a has no constructors" print_ts ts
  | Decl.EmptyIndDecl ls ->
      fprintf fmt "Inductive predicate %a has no constructors" print_ls ls
  | Decl.KnownIdent id ->
      fprintf fmt "Ident %s is already declared" id.id_string
  | Decl.UnknownIdent id ->
      fprintf fmt "Ident %s is not yet declared" id.id_string
  | Decl.RedeclaredIdent id ->
      fprintf fmt "Ident %s is already declared, with a different declaration"
        id.id_string
  | Decl.NoTerminationProof ls ->
      fprintf fmt "Cannot prove the termination of %a" print_ls ls
  | _ -> raise exn
  end<|MERGE_RESOLUTION|>--- conflicted
+++ resolved
@@ -22,19 +22,12 @@
 let why3_keywords =
   ["theory"; "type"; "constant"; "function"; "predicate"; "inductive";
    "axiom"; "lemma"; "goal"; "use"; "clone"; "prop"; "meta";
-<<<<<<< HEAD
    "scope"; "import"; "export"; "end";
    "forall"; "exists"; "not"; "true"; "false"; "if"; "then"; "else";
    "let"; "in"; "match"; "with"; "as"; "epsilon" ]
 
 let label_coercion = create_label "coercion"
 
-=======
-   "namespace"; "import"; "export"; "end";
-   "forall"; "exists"; "not"; "true"; "false"; "if"; "then"; "else";
-   "let"; "in"; "match"; "with"; "as"; "epsilon" ]
-
->>>>>>> bbb8f44b
 let debug_print_labels =
   Debug.register_info_flag
     "print_labels"
@@ -43,12 +36,9 @@
 let debug_print_locs = Debug.register_info_flag "print_locs"
   ~desc:"Print@ locations@ of@ identifiers@ and@ expressions."
 
-<<<<<<< HEAD
 let debug_print_coercions = Debug.register_info_flag "print_coercions"
   ~desc:"Print@ coercions@ in@ logical@ formulas."
 
-=======
->>>>>>> bbb8f44b
 let meta_introduced_hypotheses =
   register_meta
     ~desc:"marks beginning of hypotheses introduced by introduce_premises"
@@ -96,17 +86,8 @@
 
 let extract_op s =
   (*let s = ls.ls_name.id_string in*)
-<<<<<<< HEAD
   try Some (Strings.remove_prefix "infix " s) with Not_found ->
   try Some (Strings.remove_prefix "prefix " s) with Not_found ->
-=======
-  let len = String.length s in
-  if len < 7 then None else
-  let inf = String.sub s 0 6 in
-  if inf = "infix "  then Some (String.sub s 6 (len - 6)) else
-  let prf = String.sub s 0 7 in
-  if prf = "prefix " then Some (String.sub s 7 (len - 7)) else
->>>>>>> bbb8f44b
   None
 
 let tight_op s =
@@ -125,18 +106,12 @@
 let print_ts fmt ts =
   fprintf fmt "%s" (id_unique tprinter ts.ts_name)
 
-<<<<<<< HEAD
 let print_ls fmt ({ls_name = {id_string = nm}} as ls) =
   if nm = "mixfix []" then pp_print_string fmt "([])" else
   if nm = "mixfix [<-]" then pp_print_string fmt "([<-])" else
   if nm = "mixfix [_..]" then pp_print_string fmt "([_..])" else
   if nm = "mixfix [.._]" then pp_print_string fmt "([.._])" else
   if nm = "mixfix [_.._]" then pp_print_string fmt "([_.._])" else
-=======
-let print_ls fmt ls =
-  if ls.ls_name.id_string = "mixfix []" then fprintf fmt "([])" else
-  if ls.ls_name.id_string = "mixfix [<-]" then fprintf fmt "([<-])" else
->>>>>>> bbb8f44b
   let s = id_unique iprinter ls.ls_name in
   match extract_op s with
   | Some s -> fprintf fmt "(%s)" (escape_op s)
@@ -266,7 +241,6 @@
         (print_lterm 7) t1 print_term t2
   | _, [t1;t2;t3] when ls.ls_name.id_string = "mixfix [<-]" ->
       fprintf fmt (protect_on (pri > 7) "@[%a@,[%a <-@ %a]@]")
-<<<<<<< HEAD
         (print_lterm 7) t1 (print_lterm 6) t2 (print_lterm 6) t3
   | _, [t1;t2] when ls.ls_name.id_string = "mixfix [_..]" ->
       fprintf fmt (protect_on (pri > 7) "%a[%a..]")
@@ -276,8 +250,6 @@
         (print_lterm 7) t1 print_term t2
   | _, [t1;t2;t3] when ls.ls_name.id_string = "mixfix [_.._]" ->
       fprintf fmt (protect_on (pri > 7) "%a[%a..%a]")
-=======
->>>>>>> bbb8f44b
         (print_lterm 7) t1 (print_lterm 6) t2 (print_lterm 6) t3
   | _, tl ->
       fprintf fmt (protect_on (pri > 6) "@[%a@ %a@]")
@@ -287,12 +259,6 @@
   | Tvar v ->
       print_vs fmt v
   | Tconst c ->
-<<<<<<< HEAD
-      Number.print_constant fmt c
-  | Tapp (_, [t1]) when Slab.mem label_coercion t.t_label &&
-                        Debug.test_noflag debug_print_coercions ->
-      print_lterm pri fmt (t_label t1.t_label t1)
-=======
      begin
        match t.t_ty with
        | Some {ty_node = Tyapp (ts,[])}
@@ -302,7 +268,9 @@
                             print_ty ty
        | None -> assert false
      end
->>>>>>> bbb8f44b
+  | Tapp (_, [t1]) when Slab.mem label_coercion t.t_label &&
+                        Debug.test_noflag debug_print_coercions ->
+      print_lterm pri fmt (t_label t1.t_label t1)
   | Tapp (fs, tl) when is_fs_tuple fs ->
       fprintf fmt "(%a)" (print_list comma print_term) tl
   | Tapp (fs, tl) when unambig_fs fs ->
@@ -586,11 +554,7 @@
 
 let local_decls task symbmap =
   let rec skip t = function
-<<<<<<< HEAD
     | { td_node = Use th } :: rest
-=======
-    | { td_node = Clone (th,_) } :: rest
->>>>>>> bbb8f44b
       when id_equal t.th_name th.th_name -> rest
     | _ :: rest -> skip t rest
     | [] -> []
