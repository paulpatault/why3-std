--- conflicted
+++ resolved
@@ -126,13 +126,10 @@
   mutable info_in_goal : bool;
   info_vc_term : vc_term_info;
   info_printer : ident_printer;
-<<<<<<< HEAD
   mutable list_projs : Stdlib.Sstr.t;
   meta_model_projection : Sls.t;
   mutable list_records : ((string * string) list) Stdlib.Mstr.t;
-=======
   info_cntexample_need_push : bool;
->>>>>>> 83d52488
 }
 
 let debug_print_term message t =
@@ -616,16 +613,12 @@
     info_in_goal = false;
     info_vc_term = vc_info;
     info_printer = ident_printer ();
-<<<<<<< HEAD
     list_projs = Stdlib.Sstr.empty;
     meta_model_projection = Task.on_tagged_ls meta_projection task;
     list_records = Stdlib.Mstr.empty;
-  } in
-=======
     info_cntexample_need_push = need_push;
     }
   in
->>>>>>> 83d52488
   print_prelude fmt args.prelude;
   set_produce_models fmt cntexample;
   print_th_prelude task fmt args.th_prelude;
