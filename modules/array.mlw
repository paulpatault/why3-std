--- conflicted
+++ resolved
@@ -83,45 +83,37 @@
     ensures  { forall i:int.
       ofs2 <= i < ofs2 + len -> a2[i] = a1[ofs1 + i - ofs2] }
 
-<<<<<<< HEAD
-  val self_blit (a: array 'a) (ofs1: int) (ofs2: int) (len: int) : unit
-=======
-  let self_blit (a: array ~'a) (ofs1: int) (ofs2: int) (len: int) : unit
->>>>>>> b6e9cdb8
+  let self_blit (a: array 'a) (ofs1: int) (ofs2: int) (len: int) : unit
     writes {a}
     requires { 0 <= ofs1 /\ 0 <= len /\ ofs1 + len <= length a }
     requires { 0 <= ofs2 /\             ofs2 + len <= length a }
     ensures  { forall i:int.
       (0 <= i < ofs2 \/ ofs2 + len <= i < length a) -> a[i] = old a[i] }
     ensures  { forall i:int.
-<<<<<<< HEAD
       ofs2 <= i < ofs2 + len -> a[i] = old a[ofs1 + i - ofs2] }
-
-  val ghost function ([<-]) (a: array 'a) (i: int) (v: 'a): array 'a
-    ensures { result.length = a.length }
-    ensures { result.elts = a.elts[i <- v] }
-=======
-      ofs2 <= i < ofs2 + len -> a[i] = (old a)[ofs1 + i - ofs2] }
-  = 'Init:
+  = label Init in
     if ofs1 <= ofs2 then (* from right to left *)
       for k = len - 1 downto 0 do
         invariant  { forall i:int.
           (0 <= i <= ofs2 + k \/ ofs2 + len <= i < length a) ->
-          a[i] = (at a 'Init)[i] }
+          a[i] = (a at Init)[i] }
         invariant  { forall i:int.
-          ofs2 + k < i < ofs2 + len -> a[i] = (at a 'Init)[ofs1 + i - ofs2] }
+          ofs2 + k < i < ofs2 + len -> a[i] = (a at Init)[ofs1 + i - ofs2] }
         a[ofs2 + k] <- a[ofs1 + k]
       done
     else (* from left to right *)
       for k = 0 to len - 1 do
         invariant  { forall i:int.
           (0 <= i < ofs2 \/ ofs2 + k <= i < length a) ->
-          a[i] = (at a 'Init)[i] }
+          a[i] = (a at Init)[i] }
         invariant  { forall i:int.
-          ofs2 <= i < ofs2 + k -> a[i] = (at a 'Init)[ofs1 + i - ofs2] }
+          ofs2 <= i < ofs2 + k -> a[i] = (a at Init)[ofs1 + i - ofs2] }
         a[ofs2 + k] <- a[ofs1 + k]
       done
->>>>>>> b6e9cdb8
+
+  val ghost function ([<-]) (a: array 'a) (i: int) (v: 'a): array 'a
+    ensures { result.length = a.length }
+    ensures { result.elts = a.elts[i <- v] }
 
   (*** TODO?
      - concat : 'a array list -> 'a array
@@ -320,21 +312,10 @@
   use import Array
   use import list.List
 
-<<<<<<< HEAD
   let rec function to_list (a: array 'a) (l u: int) : list 'a
     requires { l >= 0 /\ u <= a.length }
     variant  { u - l }
   = if u <= l then Nil else Cons a[l] (to_list a (l+1) u)
-=======
-  function to_list (a: array 'a) (l u: int) : list 'a
-
-  axiom to_list_empty:
-    forall a: array 'a, l u: int. u <= l ->
-    to_list a l u = Nil
-
-  axiom to_list_cons:
-    forall a: array 'a, l u: int. l < u ->
-    to_list a l u = Cons a[l] (to_list a (l+1) u)
 
   use import list.Append
 
@@ -343,11 +324,6 @@
     variant  { m - l }
     ensures  { to_list a l m ++ to_list a m u = to_list a l u }
   = if l < m then to_list_append a (l+1) m u
-
-  val to_list (a: array 'a) (l u: int) : list 'a
-    requires { 0 <= l && u <= length a }
-    ensures  { result = to_list a l u }
->>>>>>> b6e9cdb8
 
 end
 
