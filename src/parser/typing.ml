(********************************************************************)
(*                                                                  *)
(*  The Why3 Verification Platform   /   The Why3 Development Team  *)
(*  Copyright 2010-2017   --   INRIA - CNRS - Paris-Sud University  *)
(*                                                                  *)
(*  This software is distributed under the terms of the GNU Lesser  *)
(*  General Public License version 2.1, with the special exception  *)
(*  on linking described in file LICENSE.                           *)
(*                                                                  *)
(********************************************************************)

open Stdlib
open Ident
open Ptree
open Ty
open Term
open Decl
open Theory
open Dterm
open Ity
open Expr
open Pdecl
open Pmodule

(** debug flags *)

let debug_parse_only = Debug.register_flag "parse_only"
  ~desc:"Stop@ after@ parsing."

let debug_type_only  = Debug.register_flag "type_only"
  ~desc:"Stop@ after@ type-checking."

(** symbol lookup *)

let rec qloc = function
  | Qdot (p, id) -> Loc.join (qloc p) id.id_loc
  | Qident id    -> id.id_loc

let qloc_last = function
  | Qdot (_, id) | Qident id -> id.id_loc

let rec print_qualid fmt = function
  | Qdot (p, id) -> Format.fprintf fmt "%a.%s" print_qualid p id.id_str
  | Qident id    -> Format.fprintf fmt "%s" id.id_str

let string_list_of_qualid q =
  let rec sloq acc = function
    | Qdot (p, id) -> sloq (id.id_str :: acc) p
    | Qident id -> id.id_str :: acc in
  sloq [] q

exception UnboundSymbol of qualid

let find_qualid get_id find ns q =
  let sl = string_list_of_qualid q in
  let r = try find ns sl with Not_found ->
    Loc.error ~loc:(qloc q) (UnboundSymbol q) in
  if Debug.test_flag Glob.flag then Glob.use (qloc_last q) (get_id r);
  r

let find_prop_ns     ns q = find_qualid (fun pr -> pr.pr_name) ns_find_pr ns q
let find_tysymbol_ns ns q = find_qualid (fun ts -> ts.ts_name) ns_find_ts ns q
let find_lsymbol_ns  ns q = find_qualid (fun ls -> ls.ls_name) ns_find_ls ns q

let find_fsymbol_ns ns q =
  let ls = find_lsymbol_ns ns q in
  if ls.ls_value <> None then ls else
    Loc.error ~loc:(qloc q) (FunctionSymbolExpected ls)

let find_psymbol_ns ns q =
  let ls = find_lsymbol_ns ns q in
  if ls.ls_value = None then ls else
    Loc.error ~loc:(qloc q) (PredicateSymbolExpected ls)

let find_tysymbol tuc q = find_tysymbol_ns (Theory.get_namespace tuc) q
let find_lsymbol  tuc q = find_lsymbol_ns  (Theory.get_namespace tuc) q
let find_fsymbol  tuc q = find_fsymbol_ns  (Theory.get_namespace tuc) q
let find_psymbol  tuc q = find_psymbol_ns  (Theory.get_namespace tuc) q
let find_prop     tuc q = find_prop_ns     (Theory.get_namespace tuc) q

let find_prop_of_kind k tuc q =
  let pr = find_prop tuc q in
  match (Mid.find pr.pr_name tuc.uc_known).d_node with
  | Dind _ when k = Paxiom -> pr
  | Dprop (l,_,_) when l = k -> pr
  | _ -> Loc.errorm ~loc:(qloc q) "proposition %a is not %s"
      print_qualid q (match k with
        | Plemma -> "a lemma" | Paxiom -> "an axiom" | Pgoal -> "a goal")

let find_itysymbol_ns ns q =
  find_qualid (fun s -> s.its_ts.ts_name) Pmodule.ns_find_its ns q

let find_xsymbol_ns ns q =
  find_qualid (fun s -> s.xs_name) Pmodule.ns_find_xs ns q

let find_prog_symbol_ns ns p =
  let get_id_ps = function
    | PV pv -> pv.pv_vs.vs_name
    | RS rs -> rs.rs_name
      (* FIXME: this is incorrect, but we cannot
        know the correct symbol at this stage *)
    | OO ss -> (Srs.choose ss).rs_name in
  find_qualid get_id_ps ns_find_prog_symbol ns p

let get_namespace muc = List.hd muc.Pmodule.muc_import

let find_xsymbol     muc q = find_xsymbol_ns     (get_namespace muc) q
let find_itysymbol   muc q = find_itysymbol_ns   (get_namespace muc) q
let find_prog_symbol muc q = find_prog_symbol_ns (get_namespace muc) q

let find_rsymbol muc q = match find_prog_symbol muc q with RS rs -> rs
  | _ -> Loc.errorm ~loc:(qloc q) "program symbol expected"

(** Parsing types *)

let ty_of_pty tuc pty =
  let rec get_ty = function
    | PTtyvar {id_str = x} ->
        ty_var (tv_of_string x)
    | PTtyapp (q, tyl) ->
        let s = find_tysymbol tuc q in
        let tyl = List.map get_ty tyl in
        Loc.try2 ~loc:(qloc q) ty_app s tyl
    | PTtuple tyl ->
        let s = its_tuple (List.length tyl) in
        ty_app s.its_ts (List.map get_ty tyl)
    | PTarrow (ty1, ty2) ->
        ty_func (get_ty ty1) (get_ty ty2)
    | PTpure ty | PTparen ty ->
        get_ty ty
  in
  get_ty pty

let dty_of_pty tuc pty =
  Dterm.dty_of_ty (ty_of_pty tuc pty)

let dty_of_opt tuc = function
  | Some pty -> dty_of_pty tuc pty
  | None -> Dterm.dty_fresh ()

let ity_of_pty muc pty =
  let rec get_ity = function
    | PTtyvar {id_str = x} ->
        ity_var (tv_of_string x)
    | PTtyapp (q, tyl) ->
        let s = find_itysymbol muc q in
        let tyl = List.map get_ity tyl in
        Loc.try3 ~loc:(qloc q) ity_app s tyl []
    | PTtuple tyl ->
        ity_tuple (List.map get_ity tyl)
    | PTarrow (ty1, ty2) ->
        ity_func (get_ity ty1) (get_ity ty2)
    | PTpure ty ->
        ity_purify (get_ity ty)
    | PTparen ty ->
        get_ity ty
  in
  get_ity pty

let dity_of_pty muc pty =
  Dexpr.dity_of_ity (ity_of_pty muc pty)

let dity_of_opt muc = function
  | Some pty -> dity_of_pty muc pty
  | None -> Dexpr.dity_fresh ()

(** typing using destructive type variables

    parsed trees        intermediate trees       typed trees
      (Ptree)                (Dterm)               (Term)
   -----------------------------------------------------------
     ppure_type  ---dty--->   dty       ---ty--->    ty
      lexpr      --dterm-->   dterm     --term-->    term
*)

(** Typing patterns, terms, and formulas *)

let create_user_id {id_str = n; id_lab = label; id_loc = loc} =
  let get_labels (label, loc) = function
    | Lstr lab -> Slab.add lab label, loc | Lpos loc -> label, loc in
  let label,loc = List.fold_left get_labels (Slab.empty,loc) label in
  id_user ~label n loc

let parse_record ~loc tuc get_val fl =
  let fl = List.map (fun (q,e) -> find_lsymbol tuc q, e) fl in
  let cs,pjl,flm = Loc.try2 ~loc parse_record tuc.uc_known fl in
  let get_val pj = get_val cs pj (Mls.find_opt pj flm) in
  cs, List.map get_val pjl

let rec dpattern tuc { pat_desc = desc; pat_loc = loc } =
  Dterm.dpattern ~loc (match desc with
    | Ptree.Pwild -> DPwild
    | Ptree.Pvar (x, false) -> DPvar (create_user_id x)
    | Ptree.Papp (q, pl) ->
        let pl = List.map (dpattern tuc) pl in
        DPapp (find_lsymbol tuc q, pl)
    | Ptree.Ptuple pl ->
        let pl = List.map (dpattern tuc) pl in
        DPapp (fs_tuple (List.length pl), pl)
    | Ptree.Prec fl ->
        let get_val _ _ = function
          | Some p -> dpattern tuc p
          | None -> Dterm.dpattern DPwild in
        let cs,fl = parse_record ~loc tuc get_val fl in
        DPapp (cs,fl)
    | Ptree.Pas (p, x, false) -> DPas (dpattern tuc p, create_user_id x)
    | Ptree.Por (p, q) -> DPor (dpattern tuc p, dpattern tuc q)
    | Ptree.Pcast (p, ty) -> DPcast (dpattern tuc p, dty_of_pty tuc ty)
    | Ptree.Pvar (_, true) | Ptree.Pas (_, _, true) -> Loc.errorm ~loc
        "ghost variables are only allowed in programs")

let quant_var tuc (loc, id, gh, ty) =
  if gh then Loc.errorm ~loc "ghost variables are only allowed in programs";
  Opt.map create_user_id id, dty_of_opt tuc ty, Some loc

let loc_cutoff loc13 loc23 loc2 =
  let f,l,b,e = Loc.get loc13 in
  let _,_,_,w = Loc.get loc23 in
  let _,_,_,m = Loc.get loc2 in
  Loc.user_position f l b (e - (w - m))

let is_reusable dt = match dt.dt_node with
  | DTvar _ | DTgvar _ | DTconst _ | DTtrue | DTfalse -> true
  | DTapp (_,[]) -> true
  | _ -> false

let mk_var tuc n dt =
  let dty = match dt.dt_dty with
    | None -> dty_of_ty ty_bool
    | Some dty -> dty in
  Dterm.dterm tuc ?loc:dt.dt_loc (DTvar (n, dty))

let mk_let tuc ~loc n dt node =
  DTlet (dt, id_user n loc, Dterm.dterm tuc ~loc node)

let mk_closure tuc loc ls =
  let mk dt = Dterm.dterm tuc ~loc dt in
  let mk_v i _ =
    Some (id_user ("y" ^ string_of_int i) loc), dty_fresh (), None in
  let mk_t (id, dty, _) = mk (DTvar ((Opt.get id).pre_name, dty)) in
  let vl = Lists.mapi mk_v ls.ls_args in
  DTquant (DTlambda, vl, [], mk (DTapp (ls, List.map mk_t vl)))

let rec dterm tuc gvars at denv {term_desc = desc; term_loc = loc} =
  let func_app e el =
    List.fold_left (fun e1 (loc, e2) ->
      DTfapp (Dterm.dterm tuc ~loc e1, e2)) e el
  in
  let rec apply_ls loc ls al l el = match l, el with
    | (_::l), (e::el) -> apply_ls loc ls (e::al) l el
    | [], _ -> func_app (DTapp (ls, List.rev_map snd al)) el
    | _, [] -> func_app (mk_closure tuc loc ls) (List.rev_append al el)
  in
  let qualid_app q el = match gvars at q with
    | Some v -> func_app (DTgvar v.pv_vs) el
    | None ->
        let ls = find_lsymbol tuc q in
        apply_ls (qloc q) ls [] ls.ls_args el
  in
  let qualid_app q el = match q with
    | Qident {id_str = n} ->
        (match denv_get_opt denv n with
        | Some d -> func_app d el
        | None -> qualid_app q el)
    | _ -> qualid_app q el
  in
  let rec unfold_app e1 e2 el = match e1.term_desc with
    | Ptree.Tapply (e11,e12) ->
        let e12 = dterm tuc gvars at denv e12 in
        unfold_app e11 e12 ((e1.term_loc, e2)::el)
    | Ptree.Tident q ->
        qualid_app q ((e1.term_loc, e2)::el)
    | _ ->
        func_app (DTfapp (dterm tuc gvars at denv e1, e2)) el
  in
  Dterm.dterm tuc ~loc (match desc with
  | Ptree.Tident q ->
      qualid_app q []
  | Ptree.Tidapp (q, tl) ->
      let tl = List.map (dterm tuc gvars at denv) tl in
      DTapp (find_lsymbol tuc q, tl)
  | Ptree.Tapply (e1, e2) ->
      unfold_app e1 (dterm tuc gvars at denv e2) []
  | Ptree.Ttuple tl ->
      let tl = List.map (dterm tuc gvars at denv) tl in
      DTapp (fs_tuple (List.length tl), tl)
  | Ptree.Tinfix (e1, op1, e23)
  | Ptree.Tinnfix (e1, op1, e23) ->
      let apply loc de1 op de2 =
        if op.id_str = "infix <>" then
          let op = { op with id_str = "infix =" } in
          let ls = find_lsymbol tuc (Qident op) in
          DTnot (Dterm.dterm tuc ~loc (DTapp (ls, [de1;de2])))
        else
          DTapp (find_lsymbol tuc (Qident op), [de1;de2]) in
      let rec chain loc de1 op1 = function
        | { term_desc = Ptree.Tinfix (e2, op2, e3); term_loc = loc23 } ->
            let de2 = dterm tuc gvars at denv e2 in
            let loc12 = loc_cutoff loc loc23 e2.term_loc in
            let de12 = Dterm.dterm tuc ~loc:loc12 (apply loc12 de1 op1 de2) in
            let de23 = Dterm.dterm tuc ~loc:loc23 (chain loc23 de2 op2 e3) in
            DTbinop (DTand, de12, de23)
        | e23 ->
            apply loc de1 op1 (dterm tuc gvars at denv e23) in
      chain loc (dterm tuc gvars at denv e1) op1 e23
  | Ptree.Tconst (Number.ConstInt _ as c) ->
      DTconst (c, dty_int)
  | Ptree.Tconst (Number.ConstReal _ as c) ->
      DTconst (c, dty_real)
  | Ptree.Tlet (x, e1, e2) ->
      let id = create_user_id x in
      let e1 = dterm tuc gvars at denv e1 in
      let denv = denv_add_let denv e1 id in
      let e2 = dterm tuc gvars at denv e2 in
      DTlet (e1, id, e2)
  | Ptree.Tmatch (e1, bl) ->
      let e1 = dterm tuc gvars at denv e1 in
      let branch (p, e) =
        let p = dpattern tuc p in
        let denv = denv_add_pat denv p in
        p, dterm tuc gvars at denv e in
      DTcase (e1, List.map branch bl)
  | Ptree.Tif (e1, e2, e3) ->
      let e1 = dterm tuc gvars at denv e1 in
      let e2 = dterm tuc gvars at denv e2 in
      let e3 = dterm tuc gvars at denv e3 in
      DTif (e1, e2, e3)
  | Ptree.Ttrue ->
      DTtrue
  | Ptree.Tfalse ->
      DTfalse
  | Ptree.Tnot e1 ->
      DTnot (dterm tuc gvars at denv e1)
  | Ptree.Tbinop (e1, Dterm.DTiff, e23)
  | Ptree.Tbinnop (e1, Dterm.DTiff, e23) ->
      let rec chain loc de1 = function
        | { term_desc = Ptree.Tbinop (e2, DTiff, e3); term_loc = loc23 } ->
            let de2 = dterm tuc gvars at denv e2 in
            let loc12 = loc_cutoff loc loc23 e2.term_loc in
            let de12 = Dterm.dterm tuc ~loc:loc12 (DTbinop (DTiff, de1, de2)) in
            let de23 = Dterm.dterm tuc ~loc:loc23 (chain loc23 de2 e3) in
            DTbinop (DTand, de12, de23)
        | { term_desc = Ptree.Tbinop (_, DTimplies, _); term_loc = loc23 } ->
            Loc.errorm ~loc:loc23 "An unparenthesized implication cannot be \
              placed at the right hand side of an equivalence"
        | e23 ->
            DTbinop (DTiff, de1, (dterm tuc gvars at denv e23)) in
      chain loc (dterm tuc gvars at denv e1) e23
  | Ptree.Tbinop (e1, op, e2)
  | Ptree.Tbinnop (e1, op, e2) ->
      let e1 = dterm tuc gvars at denv e1 in
      let e2 = dterm tuc gvars at denv e2 in
      DTbinop (op, e1, e2)
  | Ptree.Tquant (q, uqu, trl, e1) ->
      let qvl = List.map (quant_var tuc) uqu in
      let denv = denv_add_quant denv qvl in
      let dterm e = dterm tuc gvars at denv e in
      let trl = List.map (List.map dterm) trl in
      let e1 = dterm e1 in
      DTquant (q, qvl, trl, e1)
  | Ptree.Trecord fl ->
      let get_val _cs pj = function
        | Some e -> dterm tuc gvars at denv e
        | None -> Loc.error ~loc (RecordFieldMissing pj) in
      let cs, fl = parse_record ~loc tuc get_val fl in
      DTapp (cs, fl)
  | Ptree.Tupdate (e1, fl) ->
      let e1 = dterm tuc gvars at denv e1 in
      let re = is_reusable e1 in
      let v = if re then e1 else mk_var tuc "q " e1 in
      let get_val _ pj = function
        | Some e -> dterm tuc gvars at denv e
        | None -> Dterm.dterm tuc ~loc (DTapp (pj,[v])) in
      let cs, fl = parse_record ~loc tuc get_val fl in
      let d = DTapp (cs, fl) in
      if re then d else mk_let tuc ~loc "q " e1 d
  | Ptree.Tat (e1, l) ->
      DTlabel (dterm tuc gvars (Some l.id_str) denv e1, Slab.empty)
  | Ptree.Tscope (q, e1) ->
      let tuc = Theory.open_scope tuc "dummy" in
      let tuc = Theory.import_scope tuc (string_list_of_qualid q) in
      DTlabel (dterm tuc gvars at denv e1, Slab.empty)
  | Ptree.Tnamed (Lpos uloc, e1) ->
      DTuloc (dterm tuc gvars at denv e1, uloc)
  | Ptree.Tnamed (Lstr lab, e1) ->
      DTlabel (dterm tuc gvars at denv e1, Slab.singleton lab)
  | Ptree.Tcast ({term_desc = Ptree.Tconst c}, pty) ->
      DTconst (c, dty_of_pty tuc pty)
  | Ptree.Tcast (e1, pty) ->
      let d1 = dterm tuc gvars at denv e1 in
      DTcast (d1, dty_of_pty tuc pty))

(** typing program expressions *)

open Dexpr

(* records *)

let find_record_field muc q =
  match find_prog_symbol muc q with RS ({rs_field = Some _} as s) -> s
  | _ -> Loc.errorm ~loc:(qloc q) "Not a record field: %a" print_qualid q

let find_record_field2 muc (q,e) = find_record_field muc q, e

let parse_record muc fll =
  (* we assume that every rsymbol in fll was resolved
     using find_record_field, so they are all fields *)
  let ls_of_rs rs = match rs.rs_logic with
    | RLls ls -> ls | _ -> assert false in
  let rs = match fll with
    | (rs, _)::_ -> rs
    | [] -> raise EmptyRecord in
  let its = match rs.rs_cty.cty_args with
    | [{pv_ity = {ity_node = (Ityreg {reg_its = s} | Ityapp (s,_,_))}}] -> s
    | _ -> raise (BadRecordField (ls_of_rs rs)) in
  let itd = find_its_defn muc.muc_known its in
  let check v s = match s.rs_field with
    | Some u -> pv_equal v u
    | _ -> false in
  let cs = match itd.itd_constructors with
    | [cs] when Lists.equal check cs.rs_cty.cty_args itd.itd_fields -> cs
    | _ -> raise (BadRecordField (ls_of_rs rs)) in
  let pjs = Srs.of_list itd.itd_fields in
  let flm = List.fold_left (fun m (pj,v) -> if Srs.mem pj pjs then
    Mrs.add_new (DuplicateRecordField (ls_of_rs pj)) pj v m
    else raise (BadRecordField (ls_of_rs pj))) Mrs.empty fll in
  cs, itd.itd_fields, flm

let parse_record ~loc muc get_val fl =
  let fl = List.map (find_record_field2 muc) fl in
  let cs,pjl,flm = Loc.try2 ~loc parse_record muc fl in
  let get_val pj = get_val cs pj (Mrs.find_opt pj flm) in
  cs, List.map get_val pjl

(* patterns *)

let rec dpattern muc { pat_desc = desc; pat_loc = loc } =
  Dexpr.dpattern ~loc (match desc with
    | Ptree.Pwild -> DPwild
    | Ptree.Pvar (x, gh) -> DPvar (create_user_id x, gh)
    | Ptree.Papp (q, pl) ->
        DPapp (find_rsymbol muc q, List.map (fun p -> dpattern muc p) pl)
    | Ptree.Prec fl ->
        let get_val _ _ = function
          | Some p -> dpattern muc p
          | None -> Dexpr.dpattern DPwild in
        let cs,fl = parse_record ~loc muc get_val fl in
        DPapp (cs,fl)
    | Ptree.Ptuple pl ->
        DPapp (rs_tuple (List.length pl), List.map (dpattern muc) pl)
    | Ptree.Pcast (p, pty) -> DPcast (dpattern muc p, dity_of_pty muc pty)
    | Ptree.Pas (p, x, gh) -> DPas (dpattern muc p, create_user_id x, gh)
    | Ptree.Por (p, q) -> DPor (dpattern muc p, dpattern muc q))

(* specifications *)

let find_global_pv muc q = try match find_prog_symbol muc q with
  | PV v -> Some v | _ -> None with _ -> None

let find_local_pv muc lvm q = match q with
  | Qdot _ -> find_global_pv muc q
  | Qident id -> let ovs = Mstr.find_opt id.id_str lvm in
      if ovs = None then find_global_pv muc q else ovs

let mk_gvars muc lvm old = fun at q ->
  match find_local_pv muc lvm q, at with
  | Some v, Some l -> Some (old v l)
  | v, _ -> v

let type_term muc lvm old t =
  let gvars = mk_gvars muc lvm old in
  let t = dterm muc.muc_theory gvars None Dterm.denv_empty t in
  Dterm.term ~strict:true ~keep_loc:true t

let type_fmla muc lvm old f =
  let gvars = mk_gvars muc lvm old in
  let f = dterm muc.muc_theory gvars None Dterm.denv_empty f in
  Dterm.fmla ~strict:true ~keep_loc:true f

let dpre muc pl lvm old =
  let dpre f = type_fmla muc lvm old f in
  List.map dpre pl

let dpost muc ql lvm old ity =
  let dpost (loc,pfl) = match pfl with
    | [{ pat_desc = Ptree.Pwild | Ptree.Ptuple [] }, f] ->
        let v = create_pvsymbol (id_fresh "result") ity in
        v, Loc.try3 ~loc type_fmla muc lvm old f
    | [{ pat_desc = Ptree.Pvar (id,false) }, f] ->
        let v = create_pvsymbol (create_user_id id) ity in
        let lvm = Mstr.add id.id_str v lvm in
        v, Loc.try3 ~loc type_fmla muc lvm old f
    | _ ->
        let v = create_pvsymbol (id_fresh "result") ity in
        let i = { id_str = "(null)"; id_loc = loc; id_lab = [] } in
        let t = { term_desc = Tident (Qident i); term_loc = loc } in
        let f = { term_desc = Tmatch (t, pfl); term_loc = loc } in
        let lvm = Mstr.add "(null)" v lvm in
        v, Loc.try3 ~loc type_fmla muc lvm old f in
  List.map dpost ql

let dxpost muc ql lvm xsm old =
  let add_exn (q,pf) m =
    let xs = match q with
      | Qident i ->
          begin try Mstr.find i.id_str xsm with
          | Not_found -> find_xsymbol muc q end
      | _ -> find_xsymbol muc q in
    Mxs.change (fun l -> match pf, l with
      | Some pf, Some l -> Some (pf :: l)
      | Some pf, None   -> Some (pf :: [])
      | None,    None   -> Some []
      | None,    Some _ -> l) xs m in
  let mk_xpost loc xs pfl =
    if pfl = [] then [] else
    dpost muc [loc,pfl] lvm old xs.xs_ity in
  let exn_map (loc,xpfl) =
    let m = List.fold_right add_exn xpfl Mxs.empty in
    Mxs.mapi (fun xs pfl -> mk_xpost loc xs pfl) m in
  let add_map ql m =
    Mxs.union (fun _ l r -> Some (l @ r)) (exn_map ql) m in
  List.fold_right add_map ql Mxs.empty

let dreads muc rl lvm =
  let dreads q = match find_local_pv muc lvm q with Some v -> v
    | None -> Loc.errorm ~loc:(qloc q) "Not a variable: %a" print_qualid q in
  List.map dreads rl

let dwrites muc wl lvm =
  let old _ _ = Loc.errorm
    "`at' and `old' cannot be used in the `writes' clause" in
  let dwrites t = type_term muc lvm old t in
  List.map dwrites wl

let dalias muc al lvm ity =
  let old _ _ = Loc.errorm
      "`at' and `old' cannot be used in the `alias' clause" in
  let dalias (t1,t2) =
    (type_term muc lvm old t1,
     (* result only allowed on the right *)
     let v = create_pvsymbol (id_fresh "result") ity in
     let lvm = Mstr.add "result" v lvm in
     type_term muc lvm old t2) in
  List.map dalias al


let find_variant_ls muc q = match find_lsymbol muc.muc_theory q with
  | { ls_args = [u;v]; ls_value = None } as ls when ty_equal u v -> ls
  | s -> Loc.errorm ~loc:(qloc q) "Not an order relation: %a" Pretty.print_ls s

let dvariant muc varl lvm _xsm old =
  let dvar t = type_term muc lvm old t in
  let dvar (t,q) = dvar t, Opt.map (find_variant_ls muc) q in
  List.map dvar varl

let dspec muc sp lvm xsm old ity = {
  ds_pre     = dpre muc sp.sp_pre lvm old;
  ds_post    = dpost muc sp.sp_post lvm old ity;
  ds_xpost   = dxpost muc sp.sp_xpost lvm xsm old;
  ds_reads   = dreads muc sp.sp_reads lvm;
  ds_writes  = dwrites muc sp.sp_writes lvm;
  ds_alias   = dalias muc sp.sp_alias lvm ity;
  ds_checkrw = sp.sp_checkrw;
  ds_diverge = sp.sp_diverge; }

let dassert muc f lvm _xsm old = type_fmla muc lvm old f

let dinvariant muc f lvm _xsm old = dpre muc f lvm old

(* abstract values *)

let dparam muc (_,id,gh,pty) =
  Opt.map create_user_id id, gh, dity_of_pty muc pty

let dbinder muc (_,id,gh,opt) =
  Opt.map create_user_id id, gh, dity_of_opt muc opt

(* expressions *)

let is_reusable de = match de.de_node with
  | DEvar _ | DEsym _ -> true | _ -> false

let mk_var n de =
  Dexpr.dexpr ?loc:de.de_loc (DEvar (n, de.de_dvty))

let mk_let ~loc n de node =
  let de1 = Dexpr.dexpr ~loc node in
  DElet ((id_user n loc, false, RKnone, de), de1)

let update_any kind e = match e.expr_desc with
  | Ptree.Eany (pl, _, pty, msk, sp) ->
      { e with expr_desc = Ptree.Eany (pl, kind, pty, msk, sp) }
  | _ -> e

let local_kind = function
  | RKfunc | RKpred -> RKlocal
  | k -> k

let rec dexpr muc denv {expr_desc = desc; expr_loc = loc} =
  let expr_app loc e el =
    List.fold_left (fun e1 e2 ->
      DEapp (Dexpr.dexpr ~loc e1, e2)) e el
  in
  let qualid_app loc q el =
    let e = try DEsym (find_prog_symbol muc q) with
      | _ -> DEls (find_lsymbol muc.muc_theory q) in
    expr_app loc e el
  in
  let qualid_app loc q el = match q with
    | Qident {id_str = n} ->
        (match denv_get_opt denv n with
        | Some d -> expr_app loc d el
        | None -> qualid_app loc q el)
    | _ -> qualid_app loc q el
  in
  let find_dxsymbol q = match q with
    | Qident {id_str = n} ->
        (try denv_get_exn denv n with _
        -> DEgexn (find_xsymbol muc q))
    | _ -> DEgexn (find_xsymbol muc q)
  in
  Dexpr.dexpr ~loc begin match desc with
  | Ptree.Eident q ->
      qualid_app loc q []
  | Ptree.Eidapp (q, el) ->
      qualid_app loc q (List.map (dexpr muc denv) el)
  | Ptree.Eapply (e1, e2) ->
      DEapp (dexpr muc denv e1, dexpr muc denv e2)
  | Ptree.Etuple el ->
      let e = DEsym (RS (rs_tuple (List.length el))) in
      expr_app loc e (List.map (dexpr muc denv) el)
  | Ptree.Einfix (e1, op1, e23)
  | Ptree.Einnfix (e1, op1, e23) ->
      let apply loc de1 op de2 =
        if op.id_str = "infix <>" then
          let oq = Qident { op with id_str = "infix =" } in
          let dt = qualid_app op.id_loc oq [de1;de2] in
          DEnot (Dexpr.dexpr ~loc dt)
        else
          qualid_app op.id_loc (Qident op) [de1;de2] in
      let rec chain n1 n2 loc de1 op1 = function
        | { expr_desc = Ptree.Einfix (e2, op2, e3); expr_loc = loc23 } ->
            let de2 = dexpr muc denv e2 in
            let re = is_reusable de2 in
            let v = if re then de2 else mk_var n1 de2 in
            let loc12 = loc_cutoff loc loc23 e2.expr_loc in
            let de12 = Dexpr.dexpr ~loc:loc12 (apply loc12 de1 op1 v) in
            let de23 = Dexpr.dexpr ~loc:loc23 (chain n2 n1 loc23 v op2 e3) in
            let d = DEand (de12, de23) in
            if re then d else mk_let ~loc n1 de2 d
        | e23 ->
            apply loc de1 op1 (dexpr muc denv e23) in
      chain "q1 " "q2 " loc (dexpr muc denv e1) op1 e23
  | Ptree.Econst (Number.ConstInt _ as c) -> DEconst(c, dity_int)
  | Ptree.Econst (Number.ConstReal _ as c) -> DEconst(c, dity_real)
  | Ptree.Erecord fl ->
      let ls_of_rs rs = match rs.rs_logic with
        | RLls ls -> ls | _ -> assert false in
      let get_val _cs pj = function
        | None -> Loc.error ~loc (Decl.RecordFieldMissing (ls_of_rs pj))
        | Some e -> dexpr muc denv e in
      let cs,fl = parse_record ~loc muc get_val fl in
      expr_app loc (DEsym (RS cs)) fl
  | Ptree.Eupdate (e1, fl) ->
      let e1 = dexpr muc denv e1 in
      let re = is_reusable e1 in
      let v = if re then e1 else mk_var "q " e1 in
      let get_val _ pj = function
        | None ->
            let pj = Dexpr.dexpr ~loc (DEsym (RS pj)) in
            Dexpr.dexpr ~loc (DEapp (pj, v))
        | Some e -> dexpr muc denv e in
      let cs,fl = parse_record ~loc muc get_val fl in
      let d = expr_app loc (DEsym (RS cs)) fl in
      if re then d else mk_let ~loc "q " e1 d
  | Ptree.Elet (id, gh, kind, e1, e2) ->
      let e1 = update_any kind e1 in
      let kind = local_kind kind in
      let ld = create_user_id id, gh, kind, dexpr muc denv e1 in
      DElet (ld, dexpr muc (denv_add_let denv ld) e2)
  | Ptree.Erec (fdl, e1) ->
      let update_kind (id, gh, k, bl, pty, msk, sp, e) =
        id, gh, local_kind k, bl, pty, msk, sp, e in
      let fdl = List.map update_kind fdl in
      let denv, rd = drec_defn muc denv fdl in
      DErec (rd, dexpr muc denv e1)
  | Ptree.Efun (bl, pty, msk, sp, e) ->
      let bl = List.map (dbinder muc) bl in
<<<<<<< HEAD
      let e = match pty with
        | Some pty -> { e with expr_desc = Ecast (e, pty) }
        | None -> e in
      let ds = match (sp.sp_variant, sp.sp_alias) with
        | (({term_loc = loc},_)::_,_) ->
          Loc.errorm ~loc "unexpected 'variant' clause"
        | (_,({term_loc = loc},_)::_) ->
          Loc.errorm ~loc "unexpected 'alias' clause"
=======
      let ds = match sp.sp_variant with
        | ({term_loc = loc},_)::_ ->
            Loc.errorm ~loc "unexpected 'variant' clause"
>>>>>>> 54e5a079
        | _ -> dspec muc sp in
      let dity = dity_of_opt muc pty in
      let denv = denv_add_args denv bl in
      let denv = if bl = [] then denv else
        denv_add_exn denv old_mark_id dity in
      DEfun (bl, dity, msk, ds, dexpr muc denv e)
  | Ptree.Eany (pl, kind, pty, msk, sp) ->
      let pl = List.map (dparam muc) pl in
      let ds = match sp.sp_variant with
        | ({term_loc = loc},_)::_ ->
            Loc.errorm ~loc "unexpected 'variant' clause"
        | _ -> dspec muc sp in
      let ity = match kind, pty with
        | _, Some pty -> ity_of_pty muc pty
        | RKlemma, None -> ity_unit
        | RKpred, None -> ity_bool
        | _ -> Loc.errorm ~loc "cannot determine the type of the result" in
      DEany (pl, dity_of_ity ity, msk, ds)
  | Ptree.Ematch (e1, bl) ->
      let e1 = dexpr muc denv e1 in
      let branch (pp, e) =
        let pp = dpattern muc pp in
        let denv = denv_add_pat denv pp in
        pp, dexpr muc denv e in
      DEcase (e1, List.map branch bl)
  | Ptree.Eif (e1, e2, e3) ->
      let e1 = dexpr muc denv e1 in
      let e2 = dexpr muc denv e2 in
      let e3 = dexpr muc denv e3 in
      DEif (e1, e2, e3)
  | Ptree.Enot e1 ->
      DEnot (dexpr muc denv e1)
  | Ptree.Eand (e1, e2) ->
      DEand (dexpr muc denv e1, dexpr muc denv e2)
  | Ptree.Eor (e1, e2) ->
      DEor (dexpr muc denv e1, dexpr muc denv e2)
  | Ptree.Etrue -> DEtrue
  | Ptree.Efalse -> DEfalse
  | Ptree.Esequence (e1, e2) ->
      let e1 = { e1 with expr_desc = Ecast (e1, PTtuple []) } in
      let e1 = dexpr muc denv e1 in
      let e2 = dexpr muc denv e2 in
      DElet ((id_user "_" loc, false, RKnone, e1), e2)
  | Ptree.Ewhile (e1, inv, var, e2) ->
      let e1 = dexpr muc denv e1 in
      let e2 = dexpr muc denv e2 in
      let inv = dinvariant muc inv in
      let var = dvariant muc var in
      DEwhile (e1, inv, var, e2)
  | Ptree.Efor (id, efrom, dir, eto, inv, e1) ->
      let efrom = dexpr muc denv efrom in
      let eto = dexpr muc denv eto in
      let inv = dinvariant muc inv in
      let id = create_user_id id in
      let denv = denv_add_for_index denv id efrom.de_dvty in
      DEfor (id, efrom, dir, eto, inv, dexpr muc denv e1)
  | Ptree.Eassign asl ->
      let mk_assign (e1,q,e2) =
        dexpr muc denv e1, find_record_field muc q, dexpr muc denv e2 in
      DEassign (List.map mk_assign asl)
  | Ptree.Eraise (q, e1) ->
      let xs = find_dxsymbol q in
      let mb_unit = match xs with
        | DEgexn xs -> ity_equal xs.xs_ity ity_unit
        | DElexn _ -> true in
      let e1 = match e1 with
        | Some e1 -> dexpr muc denv e1
        | None when mb_unit -> Dexpr.dexpr ~loc (DEsym (RS rs_void))
        | _ -> Loc.errorm ~loc "exception argument expected" in
      DEraise (xs, e1)
  | Ptree.Etry (e1, cl) ->
      let e1 = dexpr muc denv e1 in
      let branch (q, pp, e) =
        let xs = find_dxsymbol q in
        let mb_unit = match xs with
          | DEgexn xs -> ity_equal xs.xs_ity ity_unit
          | DElexn _ -> true in
        let pp = match pp with
          | Some pp -> dpattern muc pp
          | None when mb_unit -> Dexpr.dpattern ~loc (DPapp (rs_void, []))
          | _ -> Loc.errorm ~loc "exception argument expected" in
        let denv = denv_add_pat denv pp in
        let e = dexpr muc denv e in
        xs, pp, e in
      DEtry (e1, List.map branch cl)
  | Ptree.Eghost e1 ->
      DEghost (dexpr muc denv e1)
  | Ptree.Eexn (id, pty, mask, e1) ->
      let id = create_user_id id in
      let dity = dity_of_pty muc pty in
      let denv = denv_add_exn denv id dity in
      DEexn (id, dity, mask, dexpr muc denv e1)
  | Ptree.Eabsurd ->
      DEabsurd
  | Ptree.Epure t ->
      let get_term lvm _xsm old = type_term muc lvm old t in
      let gvars _at q = try match find_prog_symbol muc q with
        | PV v -> Some v | _ -> None with _ -> None in
      let get_dty pure_denv =
        let dt = dterm muc.muc_theory gvars None pure_denv t in
        match dt.dt_dty with Some dty -> dty | None -> dty_bool in
      DEpure (get_term, denv_pure denv get_dty)
  | Ptree.Eassert (ak, f) ->
      DEassert (ak, dassert muc f)
  | Ptree.Emark (id, e1) ->
      let dity = dity_fresh () in
      let id = create_user_id id in
      let denv = denv_add_exn denv id dity in
      DEmark (id, dity, dexpr muc denv e1)
  | Ptree.Escope (q, e1) ->
      let muc = open_scope muc "dummy" in
      let muc = import_scope muc (string_list_of_qualid q) in
      DElabel (dexpr muc denv e1, Slab.empty)
  | Ptree.Enamed (Lpos uloc, e1) ->
      DEuloc (dexpr muc denv e1, uloc)
  | Ptree.Enamed (Lstr lab, e1) ->
      DElabel (dexpr muc denv e1, Slab.singleton lab)
  | Ptree.Ecast ({expr_desc = Ptree.Econst c}, pty) ->
      DEconst (c, dity_of_pty muc pty)
  | Ptree.Ecast (e1, pty) ->
      let d1 = dexpr muc denv e1 in
      DEcast (d1, dity_of_pty muc pty)
  end

and drec_defn muc denv fdl =
  let prep (id, gh, kind, bl, pty, msk, sp, e) =
    let bl = List.map (dbinder muc) bl in
    let dity = dity_of_opt muc pty in
    let pre denv =
      let denv = denv_add_args denv bl in
      let denv = denv_add_exn denv old_mark_id dity in
      let dv = dvariant muc sp.sp_variant in
      dspec muc sp, dv, dexpr muc denv e in
    create_user_id id, gh, kind, bl, dity, msk, pre in
  Dexpr.drec_defn denv (List.map prep fdl)

(** Typing declarations *)

open Pdecl
open Pmodule

let add_pdecl ~vc muc d =
  if Debug.test_flag Glob.flag then Sid.iter Glob.def d.pd_news;
  add_pdecl ~vc muc d

let add_decl muc d = add_pdecl ~vc:false muc (create_pure_decl d)

let type_pure muc lvm denv e =
  let gvars at q = match at, q with
    | Some _, _ -> Loc.errorm ~loc:(qloc q)
        "`at' and `old' can only be used in program annotations"
    | None, Qident x -> Mstr.find_opt x.id_str lvm
    | None, Qdot _ -> None in
  dterm muc.muc_theory gvars None denv e

let type_term_pure muc lvm denv e =
  Dterm.term ~strict:true ~keep_loc:true (type_pure muc lvm denv e)

let type_fmla_pure muc lvm denv e =
  Dterm.fmla ~strict:true ~keep_loc:true (type_pure muc lvm denv e)

let check_public ~loc d name =
  if d.td_vis <> Public || d.td_mut then
    Loc.errorm ~loc "%s types cannot be abstract, private, or mutable" name;
  if d.td_inv <> [] then
    Loc.errorm ~loc "%s types cannot have invariants" name

let add_types muc tdl =
  let add m ({td_ident = {id_str = x}; td_loc = loc} as d) =
    Mstr.add_new (Loc.Located (loc, ClashSymbol x)) x d m in
  let def = List.fold_left add Mstr.empty tdl in
  let hts = Hstr.create 5 in
  let htd = Hstr.create 5 in
  let rec visit ~alias ~alg x d = if not (Hstr.mem htd x) then
    let id = create_user_id d.td_ident and loc = d.td_loc in
    let args = List.map (fun id -> tv_of_string id.id_str) d.td_params in
    match d.td_def with
    | TDalias pty ->
        check_public ~loc d "Alias";
        let alias = Sstr.add x alias in
        let ity = parse ~loc ~alias ~alg pty in
        if not (Hstr.mem htd x) then
          let itd = create_alias_decl id args ity in
          Hstr.add hts x itd.itd_its; Hstr.add htd x itd
    | TDalgebraic csl ->
        check_public ~loc d "Algebraic";
        let hfd = Hstr.create 5 in
        let alias = Sstr.empty in
        let alg = Mstr.add x (id,args) alg in
        let get_pj nms (_, id, ghost, pty) = match id with
          | Some ({id_str = nm} as id) ->
              let exn = Loc.Located (id.id_loc, Loc.Message ("Field " ^
                nm ^ " is used more than once in the same constructor")) in
              let nms = Sstr.add_new exn nm nms in
              let ity = parse ~loc ~alias ~alg pty in
              let v = try Hstr.find hfd nm with Not_found ->
                let v = create_pvsymbol (create_user_id id) ~ghost ity in
                Hstr.add hfd nm v;
                v in
              if not (ity_equal v.pv_ity ity && ghost = v.pv_ghost) then
                Loc.errorm ~loc "Conflicting definitions for field %s" nm;
              nms, (true, v)
          | None ->
              let ity = parse ~loc ~alias ~alg pty in
              nms, (false, create_pvsymbol (id_fresh "a") ~ghost ity) in
        let get_cs oms (_, id, pjl) =
          let nms, pjl = Lists.map_fold_left get_pj Sstr.empty pjl in
          if Sstr.equal oms nms then create_user_id id, pjl else
            let df = Sstr.union (Sstr.diff oms nms) (Sstr.diff nms oms) in
            Loc.errorm ~loc "Field %s is missing in some constructors"
              (Sstr.choose df) in
        let csl = match csl with
          | (_, id, pjl)::csl ->
              let oms, pjl = Lists.map_fold_left get_pj Sstr.empty pjl in
              (create_user_id id, pjl) :: List.map (get_cs oms) csl
          | [] -> assert false in
(*      if not (Hstr.mem htd x) then *)
        begin match try Some (Hstr.find hts x) with Not_found -> None with
        | Some s ->
            Hstr.add htd x (create_rec_variant_decl s csl)
        | None ->
            let itd = create_plain_variant_decl id args csl in
            Hstr.add hts x itd.itd_its; Hstr.add htd x itd end
    | TDrecord fl ->
        let alias = Sstr.empty in
        let alg = Mstr.add x (id,args) alg in
        let get_fd nms fd =
          let {id_str = nm; id_loc = loc} = fd.f_ident in
          let exn = Loc.Located (loc, Loc.Message ("Field " ^
            nm ^ " is used more than once in a record")) in
          let nms = Sstr.add_new exn nm nms in
          let id = create_user_id fd.f_ident in
          let ity = parse ~loc ~alias ~alg fd.f_pty in
          let ghost = d.td_vis = Abstract || fd.f_ghost in
          nms, (fd.f_mutable, create_pvsymbol id ~ghost ity) in
        let _,fl = Lists.map_fold_left get_fd Sstr.empty fl in
(*      if not (Hstr.mem htd x) then *)
        begin match try Some (Hstr.find hts x) with Not_found -> None with
        | Some s ->
            check_public ~loc d "Recursive";
            let get_fd (mut, fd) = if mut then Loc.errorm ~loc
              "Recursive types cannot have mutable fields" else fd in
            Hstr.add htd x (create_rec_record_decl s (List.map get_fd fl))
        | None ->
            (* empty records are automatically private, otherwise they are
               just unit types that can be neither constructed nor refined *)
            let priv = d.td_vis <> Public || fl = [] and mut = d.td_mut in
            let add_fd m (_, v) = Mstr.add v.pv_vs.vs_name.id_string v m in
            let gvars = List.fold_left add_fd Mstr.empty fl in
            let type_inv f = type_fmla_pure muc gvars Dterm.denv_empty f in
            let invl = List.map type_inv d.td_inv in
            let itd = create_plain_record_decl ~priv ~mut id args fl invl in
            Hstr.add hts x itd.itd_its; Hstr.add htd x itd
        end
    | TDrange (lo,hi) ->
        check_public ~loc d "Range";
        let ir = { Number.ir_lower = lo;
                   Number.ir_upper = hi } in
        let itd = create_range_decl id ir in
        Hstr.add hts x itd.itd_its; Hstr.add htd x itd
    | TDfloat (eb,sb) ->
        check_public ~loc d "Floating-point";
        let fp = { Number.fp_exponent_digits = eb;
                   Number.fp_significand_digits = sb } in
        let itd = create_float_decl id fp in
        Hstr.add hts x itd.itd_its; Hstr.add htd x itd

  and parse ~loc ~alias ~alg pty =
    let rec down = function
      | PTtyvar id ->
          ity_var (tv_of_string id.id_str)
      | PTtyapp (q,tyl) ->
          let s = match q with
            | Qident {id_str = x} when Sstr.mem x alias ->
                Loc.errorm ~loc "Cyclic type definition"
            | Qident {id_str = x} when Hstr.mem hts x ->
                Hstr.find hts x
            | Qident {id_str = x} when Mstr.mem x alg ->
                let id, args = Mstr.find x alg in
                let s = create_rec_itysymbol id args in
                Hstr.add hts x s;
(*              visit ~alias ~alg x (Mstr.find x def); *)
                s
            | Qident {id_str = x} when Mstr.mem x def ->
                visit ~alias ~alg x (Mstr.find x def);
                Hstr.find hts x
            | _ ->
                find_itysymbol muc q in
          Loc.try3 ~loc:(qloc q) ity_app s (List.map down tyl) []
      | PTtuple tyl -> ity_tuple (List.map down tyl)
      | PTarrow (ty1,ty2) -> ity_func (down ty1) (down ty2)
      | PTpure ty -> ity_purify (down ty)
      | PTparen ty -> down ty in
    down pty in

  Mstr.iter (visit ~alias:Mstr.empty ~alg:Mstr.empty) def;
  let tdl = List.map (fun d -> Hstr.find htd d.td_ident.id_str) tdl in
  let add muc d = add_pdecl ~vc:true muc d in
  List.fold_left add muc (create_type_decl tdl)


let tyl_of_params {muc_theory = tuc} pl =
  let ty_of_param (loc,_,gh,ty) =
    if gh then Loc.errorm ~loc
      "ghost parameters are not allowed in pure declarations";
    ty_of_pty tuc ty in
  List.map ty_of_param pl

let add_logics muc dl =
  let lsymbols = Hstr.create 17 in
  (* 1. create all symbols and make an environment with these symbols *)
  let create_symbol mkk d =
    let id = create_user_id d.ld_ident in
    let pl = tyl_of_params muc d.ld_params in
    let ty = Opt.map (ty_of_pty muc.muc_theory) d.ld_type in
    let ls = create_lsymbol id pl ty in
    Hstr.add lsymbols d.ld_ident.id_str ls;
    Loc.try2 ~loc:d.ld_loc add_decl mkk (create_param_decl ls) in
  let mkk = List.fold_left create_symbol muc dl in
  (* 2. then type-check all definitions *)
  let type_decl d (abst,defn) =
    let ls = Hstr.find lsymbols d.ld_ident.id_str in
    let create_var (loc,x,_,_) ty =
      let id = match x with
        | Some id -> create_user_id id
        | None -> id_user "_" loc in
      create_vsymbol id ty in
    let vl = List.map2 create_var d.ld_params ls.ls_args in
    let add_var mvs (_,x,_,_) vs = match x with
      | Some {id_str = x} -> Mstr.add_new (DuplicateVar x) x (DTgvar vs) mvs
      | None -> mvs in
    let denv = List.fold_left2 add_var Dterm.denv_empty d.ld_params vl in
    match d.ld_def, d.ld_type with
    | None, _ -> ls :: abst, defn
    | Some e, None -> (* predicate *)
        let f = type_fmla_pure mkk Mstr.empty denv e in
        abst, (make_ls_defn ls vl f) :: defn
    | Some e, Some ty -> (* function *)
        let e = { e with term_desc = Tcast (e, ty) } in
        let t = type_term_pure mkk Mstr.empty denv e in
        abst, (make_ls_defn ls vl t) :: defn in
  let abst,defn = List.fold_right type_decl dl ([],[]) in
  let add_param muc s = add_decl muc (create_param_decl s) in
  let add_logic muc l = add_decl muc (create_logic_decl l) in
  let muc = List.fold_left add_param muc abst in
  if defn = [] then muc else add_logic muc defn

let add_inductives muc s dl =
  (* 1. create all symbols and make an environment with these symbols *)
  let psymbols = Hstr.create 17 in
  let create_symbol mkk d =
    let id = create_user_id d.in_ident in
    let pl = tyl_of_params muc d.in_params in
    let ps = create_psymbol id pl in
    Hstr.add psymbols d.in_ident.id_str ps;
    Loc.try2 ~loc:d.in_loc add_decl mkk (create_param_decl ps) in
  let mkk = List.fold_left create_symbol muc dl in
  (* 2. then type-check all definitions *)
  let propsyms = Hstr.create 17 in
  let type_decl d =
    let ps = Hstr.find psymbols d.in_ident.id_str in
    let clause (loc, id, f) =
      Hstr.replace propsyms id.id_str loc;
      let f = type_fmla_pure mkk Mstr.empty Dterm.denv_empty f in
      create_prsymbol (create_user_id id), f in
    ps, List.map clause d.in_def in
  let loc_of_id id = Opt.get id.Ident.id_loc in
  try add_decl muc (create_ind_decl s (List.map type_decl dl))
  with
  | ClashSymbol s ->
      Loc.error ~loc:(Hstr.find propsyms s) (ClashSymbol s)
  | InvalidIndDecl (ls,pr) ->
      Loc.error ~loc:(loc_of_id pr.pr_name) (InvalidIndDecl (ls,pr))
  | NonPositiveIndDecl (ls,pr,s) ->
      Loc.error ~loc:(loc_of_id pr.pr_name) (NonPositiveIndDecl (ls,pr,s))

let add_prop muc k s f =
  let pr = create_prsymbol (create_user_id s) in
  let f = type_fmla_pure muc Mstr.empty Dterm.denv_empty f in
  add_decl muc (create_prop_decl k pr f)

(* parse declarations *)

let find_module env file q =
  let m = match q with
    | Qident {id_str = nm} ->
        (try Mstr.find nm file with Not_found -> read_module env [] nm)
    | Qdot (p, {id_str = nm}) -> read_module env (string_list_of_qualid p) nm in
  if Debug.test_flag Glob.flag then Glob.use (qloc_last q) m.mod_theory.th_name;
  m

let type_inst ({muc_theory = tuc} as muc) ({mod_theory = t} as m) s =
  let add_inst s = function
    | CStsym (p,[],PTtyapp (q,[])) ->
        let ts1 = find_tysymbol_ns t.th_export p in
        let ts2 = find_itysymbol muc q in
        if Mts.mem ts1 s.mi_ty then Loc.error ~loc:(qloc p)
          (ClashSymbol ts1.ts_name.id_string);
        { s with mi_ts = Loc.try4 ~loc:(qloc p) Mts.add_new
            (ClashSymbol ts1.ts_name.id_string) ts1 ts2 s.mi_ts }
    | CStsym (p,tvl,pty) ->
        let ts1 = find_tysymbol_ns t.th_export p in
        let tvl = List.map (fun id -> tv_of_string id.id_str) tvl in
        let ts2 = Loc.try3 ~loc:(qloc p) create_alias_itysymbol
          (id_clone ts1.ts_name) tvl (ity_of_pty muc pty) in
        let ty2 = ity_app ts2 (List.map ity_var ts1.ts_args) [] in
        let check v ty = match ty.ity_node with
          | Ityvar (u, _) -> tv_equal u v | _ -> false in
        begin match ty2.ity_node with
        | Ityapp (ts2, tyl, _) | Ityreg { reg_its = ts2; reg_args = tyl }
          when Lists.equal check tvl tyl ->
            if Mts.mem ts1 s.mi_ty then Loc.error ~loc:(qloc p)
              (ClashSymbol ts1.ts_name.id_string);
            { s with mi_ts = Loc.try4 ~loc:(qloc p) Mts.add_new
                (ClashSymbol ts1.ts_name.id_string) ts1 ts2 s.mi_ts }
        | _ ->
            if Mts.mem ts1 s.mi_ts then Loc.error ~loc:(qloc p)
              (ClashSymbol ts1.ts_name.id_string);
            { s with mi_ty = Loc.try4 ~loc:(qloc p) Mts.add_new
                (ClashSymbol ts1.ts_name.id_string) ts1 ty2 s.mi_ty }
        end
    | CSfsym (p,q) ->
        let ls1 = find_fsymbol_ns t.th_export p in
        let ls2 = find_fsymbol tuc q in
        { s with mi_ls = Loc.try4 ~loc:(qloc p) Mls.add_new
            (ClashSymbol ls1.ls_name.id_string) ls1 ls2 s.mi_ls }
    | CSpsym (p,q) ->
        let ls1 = find_psymbol_ns t.th_export p in
        let ls2 = find_psymbol tuc q in
        { s with mi_ls = Loc.try4 ~loc:(qloc p) Mls.add_new
            (ClashSymbol ls1.ls_name.id_string) ls1 ls2 s.mi_ls }
    | CSvsym (p,q) ->
        let rs1 = find_prog_symbol_ns m.mod_export p in
        let rs2 = find_prog_symbol muc q in
        begin match rs1, rs2 with
        | RS rs1, RS rs2 ->
            { s with mi_rs = Loc.try4 ~loc:(qloc p) Mrs.add_new
                (ClashSymbol rs1.rs_name.id_string) rs1 rs2 s.mi_rs }
        | PV pv1, PV pv2 ->
            { s with mi_pv = Loc.try4 ~loc:(qloc p) Mvs.add_new
                (ClashSymbol pv1.pv_vs.vs_name.id_string) pv1.pv_vs pv2 s.mi_pv }
        | PV _, RS _ ->
            Loc.errorm ~loc:(qloc q) "program constant expected"
        | RS _, PV _ ->
            Loc.errorm ~loc:(qloc q) "program function expected"
        | OO _, _ | _, OO _ ->
            Loc.errorm ~loc:(qloc q) "ambiguous notation"
        end
    | CSxsym (p,q) ->
        let xs1 = find_xsymbol_ns m.mod_export p in
        let xs2 = find_xsymbol muc q in
        { s with mi_xs = Loc.try4 ~loc:(qloc p) Mxs.add_new
            (ClashSymbol xs1.xs_name.id_string) xs1 xs2 s.mi_xs }
    | CSaxiom p ->
        let pr = find_prop_ns t.th_export p in
        { s with mi_pk = Loc.try4 ~loc:(qloc p) Mpr.add_new
            (ClashSymbol pr.pr_name.id_string) pr Paxiom s.mi_pk }
    | CSlemma p ->
        let pr = find_prop_ns t.th_export p in
        { s with mi_pk = Loc.try4 ~loc:(qloc p) Mpr.add_new
            (ClashSymbol pr.pr_name.id_string) pr Plemma s.mi_pk }
    | CSgoal p ->
        let pr = find_prop_ns t.th_export p in
        { s with mi_pk = Loc.try4 ~loc:(qloc p) Mpr.add_new
            (ClashSymbol pr.pr_name.id_string) pr Pgoal s.mi_pk }
  in
  List.fold_left add_inst (empty_mod_inst m) s

let add_decl muc env file d =
  let vc = muc.muc_theory.uc_path = [] &&
    Debug.test_noflag debug_type_only in
  match d with
  | Ptree.Dtype dl ->
      add_types muc dl
  | Ptree.Dlogic dl ->
      add_logics muc dl
  | Ptree.Dind (s,dl) ->
      add_inductives muc s dl
  | Ptree.Dprop (k,s,f) ->
      add_prop muc k s f
  | Ptree.Dmeta (id,al) ->
      let tuc = muc.muc_theory in
      let convert = function
        | Ptree.Mty (PTtyapp (q,[]))
                       -> MAts (find_tysymbol tuc q)
        | Ptree.Mty ty -> MAty (ty_of_pty tuc ty)
        | Ptree.Mfs q  -> MAls (find_fsymbol tuc q)
        | Ptree.Mps q  -> MAls (find_psymbol tuc q)
        | Ptree.Max q  -> MApr (find_prop_of_kind Paxiom tuc q)
        | Ptree.Mlm q  -> MApr (find_prop_of_kind Plemma tuc q)
        | Ptree.Mgl q  -> MApr (find_prop_of_kind Pgoal  tuc q)
        | Ptree.Mstr s -> MAstr s
        | Ptree.Mint i -> MAint i in
      add_meta muc (lookup_meta id.id_str) (List.map convert al)
  | Ptree.Dlet (id, gh, kind, e) ->
      let e = update_any kind e in
      let ld = create_user_id id, gh, kind, dexpr muc denv_empty e in
      add_pdecl ~vc muc (create_let_decl (let_defn ~keep_loc:true ld))
  | Ptree.Drec fdl ->
      let _, rd = drec_defn muc denv_empty fdl in
      add_pdecl ~vc muc (create_let_decl (rec_defn ~keep_loc:true rd))
  | Ptree.Dexn (id, pty, mask) ->
      let ity = ity_of_pty muc pty in
      let xs = create_xsymbol (create_user_id id) ~mask ity in
      add_pdecl ~vc muc (create_exn_decl xs)
  | Ptree.Duse use ->
      use_export muc (find_module env file use)
  | Ptree.Dclone (use, inst) ->
      let m = find_module env file use in
      warn_clone_not_abstract (qloc use) m.mod_theory;
      clone_export muc m (type_inst muc m inst)

(* incremental parsing *)

type slice = {
  env           : Env.env;
  path          : Env.pathname;
  mutable file  : pmodule Mstr.t;
  mutable muc   : pmodule_uc option;
}

let state = (Stack.create () : slice Stack.t)

let open_file env path =
  assert (Stack.is_empty state || (Stack.top state).muc <> None);
  Stack.push { env = env; path = path; file = Mstr.empty; muc = None } state

let close_file () =
  assert (not (Stack.is_empty state) && (Stack.top state).muc = None);
  (Stack.pop state).file

let open_module ({id_str = nm; id_loc = loc} as id) =
  assert (not (Stack.is_empty state) && (Stack.top state).muc = None);
  let slice = Stack.top state in
  if Mstr.mem nm slice.file then Loc.errorm ~loc
    "module %s is already defined in this file" nm;
  let muc = create_module slice.env ~path:slice.path (create_user_id id) in
  slice.muc <- Some muc

let close_module loc =
  assert (not (Stack.is_empty state) && (Stack.top state).muc <> None);
  let slice = Stack.top state in
  if Debug.test_noflag debug_parse_only then begin
    let m = Loc.try1 ~loc close_module (Opt.get slice.muc) in
    if Debug.test_flag Glob.flag then Glob.def m.mod_theory.th_name;
    slice.file <- Mstr.add m.mod_theory.th_name.id_string m slice.file;
  end;
  slice.muc <- None

let top_muc_on_demand loc slice = match slice.muc with
  | Some muc -> muc
  | None ->
      assert (Mstr.is_empty slice.file);
      if slice.path <> [] then Loc.errorm ~loc
        "All declarations in library files must be inside modules";
      let muc = create_module slice.env ~path:[] (id_fresh "Top") in
      slice.muc <- Some muc;
      muc

let open_scope loc nm =
  assert (not (Stack.is_empty state));
  let slice = Stack.top state in
  let muc = top_muc_on_demand loc slice in
  if Debug.test_noflag debug_parse_only then
    slice.muc <- Some (open_scope muc nm.id_str)

let close_scope loc ~import =
  assert (not (Stack.is_empty state) && (Stack.top state).muc <> None);
  if Debug.test_noflag debug_parse_only then
    let slice = Stack.top state in
    let muc = Loc.try1 ~loc (close_scope ~import) (Opt.get slice.muc) in
    slice.muc <- Some muc

let add_decl loc d =
  assert (not (Stack.is_empty state));
  let slice = Stack.top state in
  let muc = top_muc_on_demand loc slice in
  if Debug.test_noflag debug_parse_only then
    let muc = Loc.try4 ~loc add_decl muc slice.env slice.file d in
    slice.muc <- Some muc

(** Exception printing *)

let () = Exn_printer.register (fun fmt e -> match e with
  | UnboundSymbol q ->
      Format.fprintf fmt "unbound symbol '%a'" print_qualid q
  | _ -> raise e)<|MERGE_RESOLUTION|>--- conflicted
+++ resolved
@@ -686,20 +686,11 @@
       DErec (rd, dexpr muc denv e1)
   | Ptree.Efun (bl, pty, msk, sp, e) ->
       let bl = List.map (dbinder muc) bl in
-<<<<<<< HEAD
-      let e = match pty with
-        | Some pty -> { e with expr_desc = Ecast (e, pty) }
-        | None -> e in
       let ds = match (sp.sp_variant, sp.sp_alias) with
         | (({term_loc = loc},_)::_,_) ->
           Loc.errorm ~loc "unexpected 'variant' clause"
         | (_,({term_loc = loc},_)::_) ->
           Loc.errorm ~loc "unexpected 'alias' clause"
-=======
-      let ds = match sp.sp_variant with
-        | ({term_loc = loc},_)::_ ->
-            Loc.errorm ~loc "unexpected 'variant' clause"
->>>>>>> 54e5a079
         | _ -> dspec muc sp in
       let dity = dity_of_opt muc pty in
       let denv = denv_add_args denv bl in
