####################################################################
#                                                                  #
#  The Why3 Verification Platform   /   The Why3 Development Team  #
#  Copyright 2010-2017   --   INRIA - CNRS - Paris-Sud University  #
#                                                                  #
#  This software is distributed under the terms of the GNU Lesser  #
#  General Public License version 2.1, with the special exception  #
#  on linking described in file LICENSE.                           #
#                                                                  #
####################################################################

VERBOSEMAKE ?= @enable_verbose_make@

ifeq ($(VERBOSEMAKE),yes)
  SHOW = @true
  HIDE =
else
  SHOW = @echo
  HIDE = @
endif

# install the binaries
DESTDIR =

prefix	    = @prefix@
exec_prefix = @exec_prefix@
datarootdir = @datarootdir@

BINDIR  = $(DESTDIR)@bindir@
LIBDIR  = $(DESTDIR)@libdir@
DATADIR = $(DESTDIR)@datarootdir@
MANDIR  = $(DESTDIR)@mandir@
TOOLDIR = $(LIBDIR)/why3/commands

# OS specific stuff
EXE   = @EXE@

# other variables
CC        = @CC@
MKDIR_P   = @MKDIR_P@
INSTALL   = @INSTALL@
INSTALL_DATA = @INSTALL_DATA@
OCAMLC    = @OCAMLC@
OCAMLOPT  = @OCAMLOPT@
OCAMLDEP  = @OCAMLDEP@
OCAMLLEX  = @OCAMLLEX@
OCAMLYACC = @OCAMLYACC@
OCAMLDOC  = @OCAMLDOC@
OCAMLLIB  = @OCAMLLIB@
OCAMLINSTALLLIB  = $(DESTDIR)@OCAMLINSTALLLIB@
OCAMLBEST = @OCAMLBEST@
OCAMLVERSION = @OCAMLVERSION@
COQC      = @COQC@
COQDEP    = @COQDEP@
COQCAMLP  = @COQCAMLP@
COQCAMLPLIB = @COQCAMLPLIB@
FRAMAC_LIBDIR = $(DESTDIR)@FRAMAC_LIBDIR@

ifeq (@enable_menhirLib@,yes)
MENHIR	  = @MENHIR@ --table
else
MENHIR	  = @MENHIR@
endif

DEPFLAGS  = -slash -I lib/why3
ifeq (@OCAMLBEST@,opt)
# the semantics of the -native flag changed in ocaml 4.03.0
#DEPFLAGS += -native
endif

RUBBER = @RUBBER@
HEVEA = @HEVEA@
HACHA = @HACHA@
EMACS = @EMACS@

#PSVIEWER  = @PSVIEWER@
#PDFVIEWER = @PDFVIEWER@

INCLUDES = @ZIPINCLUDE@ @MENHIRINCLUDE@

# warnings are enabled and non fatal by default, except:
# - disabled:
#   4    Fragile pattern matching: matching that will remain complete even
#        if additional constructors are added to one of the variant types
#        matched.
#   9    Missing fields in a record pattern.
#   41   Ambiguous constructor or label name.
#   44   Open statement shadows an already defined identifier.
#   45   Open statement shadows an already defined label or constructor.
#   50   Unexpected documentation comment.
#   52   The argument of this constructor should not be matched against a
#        constant pattern; the actual value of the argument could change
#        in the future.
# - fatal:
#   5    Partially applied function: expression whose result has function
#        type and is ignored.
#   48   Implicit elimination of optional arguments.

WARNINGS = A-4-9-41-44-45-50-52@5@48

OFLAGS = -w $(WARNINGS) -safe-string -keep-locs -bin-annot -dtypes -g -I lib/why3 $(INCLUDES)
BFLAGS = -w $(WARNINGS) -safe-string -keep-locs -bin-annot -dtypes -g -I lib/why3 $(INCLUDES)

OLINKFLAGS = -linkall $(EXTCMXA)
BLINKFLAGS = -linkall $(EXTCMA)

ifeq (@enable_profiling@,yes)
OFLAGS += -g -p
endif

# see http://caml.inria.fr/mantis/view.php?id=4991
CMIHACK = -intf-suffix .cmi

# external libraries common to all binaries

EXTOBJS = @MENHIRLIB@
EXTLIBS = str unix nums dynlink @ZIPLIB@

EXTCMA	= $(addsuffix .cma,$(EXTLIBS)) $(addsuffix .cmo,$(EXTOBJS))
EXTCMXA = $(addsuffix .cmxa,$(EXTLIBS)) $(addsuffix .cmx,$(EXTOBJS))

INSTALLED_LIB_EXTS = a cma cmx cmi cmxa cmxs
COMPILED_LIB_EXTS = $(INSTALLED_LIB_EXTS) o cmo cmt cmti annot dep conflicts

TOTARGET = > "$@" || (RV=$$?; rm -f "$@"; exit $${RV})

###############
# main target
###############

all: @OCAMLBEST@
plugins: plugins.@OCAMLBEST@
opt: plugins.opt
byte: plugins.byte

ifeq (@enable_local@,yes)
all: install_local
endif

.PHONY: byte opt clean depend all install install_local install_no_local
.PHONY: plugins plugins.byte plugins.opt

CLEANDIRS =
CLEANLIBS =
GENERATED =

##############
# Why3 library
##############

LIBGENERATED = src/util/config.ml \
	       src/util/rc.ml src/util/lexlib.ml src/parser/lexer.ml \
	       src/parser/parser.mli src/parser/parser.ml \
	       src/driver/driver_parser.mli src/driver/driver_parser.ml \
	       src/driver/driver_lexer.ml \
	       src/driver/parse_smtv2_model_parser.mli src/driver/parse_smtv2_model_parser.ml \
	       src/driver/parse_smtv2_model_lexer.ml \
	       src/session/compress.ml src/session/xml.ml \
	       src/session/strategy_parser.ml \
	       lib/ocaml/why3__BigInt_compat.ml

LIB_UTIL = config bigInt util opt lists strings \
	   extmap extset exthtbl weakhtbl \
	   hashcons stdlib exn_printer pp json debug loc lexlib print_tree \
	   cmdline warning sysutil rc plugin bigInt number pqueue

LIB_CORE = ident ty term pattern decl theory \
	   task pretty dterm env trans printer model_parser

LIB_DRIVER = prove_client call_provers driver_ast driver_parser driver_lexer driver \
		whyconf autodetection \
		smt2_model_defs parse_smtv2_model_parser \
		collect_data_model parse_smtv2_model_lexer parse_smtv2_model \
		parse_smtv2_model

LIB_MLW = ity expr dexpr pdecl pmodule

LIB_PARSER = ptree glob parser typing lexer

LIB_TRANSFORM = simplify_formula inlining split_goal induction \
		detect_polymorphism reduction_engine compute \
		eliminate_definition eliminate_algebraic \
		eliminate_inductive eliminate_let eliminate_if \
		libencoding discriminate encoding encoding_select \
		encoding_guards_full encoding_tags_full \
		encoding_guards encoding_tags encoding_twin \
		encoding_sort simplify_array filter_trigger \
		introduction abstraction close_epsilon lift_epsilon \
		eliminate_epsilon intro_projections_counterexmp \
		intro_vc_vars_counterexmp prepare_for_counterexmp \
		eval_match instantiate_predicate smoke_detector \
		induction_pr prop_curry eliminate_literal

LIB_PRINTER = cntexmp_printer alt_ergo why3printer smtv1 smtv2 coq\
	      pvs isabelle \
	      simplify gappa cvc3 yices mathematica

LIB_WHYML = mlw_ty mlw_expr mlw_decl mlw_pretty mlw_wp mlw_module \
	    mlw_dexpr mlw_typing mlw_driver mlw_exec mlw_ocaml \
	    mlw_main mlw_interp

LIB_SESSION = compress xml termcode session session_tools strategy \
              strategy_parser session_scheduler

LIBMODULES =  $(addprefix src/util/, $(LIB_UTIL)) \
	      $(addprefix src/core/, $(LIB_CORE)) \
	      $(addprefix src/driver/, $(LIB_DRIVER)) \
	      $(addprefix src/mlw/, $(LIB_MLW)) \
	      $(addprefix src/parser/, $(LIB_PARSER)) \
	      $(addprefix src/transform/, $(LIB_TRANSFORM)) \
	      $(addprefix src/printer/, $(LIB_PRINTER)) \
	      $(addprefix src/whyml/, $(LIB_WHYML)) \
	      $(addprefix src/session/, $(LIB_SESSION))

LIBDIRS = util core driver mlw parser transform printer whyml session
LIBINCLUDES = $(addprefix -I src/, $(LIBDIRS))

LIBDEP = $(addsuffix .dep, $(LIBMODULES))
LIBCMO = $(addsuffix .cmo, $(LIBMODULES))
LIBCMX = $(addsuffix .cmx, $(LIBMODULES))

$(LIBDEP): DEPFLAGS += $(LIBINCLUDES)
$(LIBCMO) $(LIBCMX): INCLUDES += $(LIBINCLUDES)
$(LIBCMX): OFLAGS += -for-pack Why3

$(LIBDEP): $(LIBGENERATED)

# Zarith

ifeq (@enable_zarith@,yes)
lib/ocaml/why3__BigInt_compat.ml: config.status lib/ocaml/why3__BigInt_zarith.ml
	cp lib/ocaml/why3__BigInt_zarith.ml $@
else
lib/ocaml/why3__BigInt_compat.ml: config.status lib/ocaml/why3__BigInt_num.ml
	cp lib/ocaml/why3__BigInt_num.ml $@
endif

# Ocamlzip

ifeq (@enable_zip@,yes)
src/session/compress.ml: config.status src/session/compress_z.ml
	cp src/session/compress_z.ml $@
else
src/session/compress.ml: config.status src/session/compress_none.ml
	cp src/session/compress_none.ml $@
endif

# hide deprecated warnings for strings

src/util/strings.cmo:: WARNINGS:=$(WARNINGS)-3
src/util/strings.cmx:: WARNINGS:=$(WARNINGS)-3

# hide warning 'no cmx file was found in path for module ..., and its interface was not compiled with -opaque' for the coq tactic

src/coq-tactic/why3tac.cmx:: WARNINGS:=$(WARNINGS)-58

# build targets

byte: lib/why3/why3.cma
opt:  lib/why3/why3.cmxa

lib/why3/why3.cma: lib/why3/why3.cmo
lib/why3/why3.cmxa: lib/why3/why3.cmx

lib/why3/why3.cmo: $(LIBCMO)
	$(SHOW) 'Linking  $@'
	$(HIDE)$(OCAMLC) $(BFLAGS) -pack -o $@ $^

lib/why3/why3.cmx: $(LIBCMX) lib/why3/why3.cmo
	$(SHOW) 'Linking  $@'
	$(HIDE)$(OCAMLOPT) $(OFLAGS) $(CMIHACK) -pack -o $@ $(filter %.cmx, $^)

# clean and depend

ifneq "$(MAKECMDGOALS:clean%=clean)" "clean"
-include $(LIBDEP)
endif

depend: $(LIBDEP)

CLEANDIRS += src $(addprefix src/, $(LIBDIRS))
CLEANLIBS += lib/why3/why3session lib/why3/why3
GENERATED += $(LIBGENERATED)

###############
# installation
###############

clean_old_install::
	rm -rf $(LIBDIR)/why3
	rm -rf $(DATADIR)/why3

clean_old_install-lib::
	if test -d $(OCAMLINSTALLLIB) -a -w $(OCAMLINSTALLLIB); then \
	  rm -f $(OCAMLINSTALLLIB)/why3; \
	fi

install_no_local::
	$(MKDIR_P) $(BINDIR)
	$(MKDIR_P) $(LIBDIR)/why3
	$(MKDIR_P) $(TOOLDIR)
	$(MKDIR_P) $(DATADIR)/why3
	$(MKDIR_P) $(DATADIR)/why3/images
	$(MKDIR_P) $(DATADIR)/why3/vim
	$(MKDIR_P) $(DATADIR)/why3/vim/ftdetect
	$(MKDIR_P) $(DATADIR)/why3/vim/syntax
	$(MKDIR_P) $(DATADIR)/why3/lang
	$(MKDIR_P) $(DATADIR)/why3/theories
	$(MKDIR_P) $(DATADIR)/why3/modules/mach
	$(MKDIR_P) $(DATADIR)/why3/drivers
	$(INSTALL_DATA) theories/*.why $(DATADIR)/why3/theories
	$(INSTALL_DATA) modules/*.mlw $(DATADIR)/why3/modules
	$(INSTALL_DATA) modules/mach/*.mlw $(DATADIR)/why3/modules/mach
	$(INSTALL_DATA) drivers/*.drv drivers/*.gen $(DATADIR)/why3/drivers
	$(INSTALL_DATA) LICENSE $(DATADIR)/why3/
	$(INSTALL_DATA) share/provers-detection-data.conf $(DATADIR)/why3/
	for i in share/images/*.rc; do \
	     d=`basename $$i .rc`; \
	     $(INSTALL_DATA) $$i $(DATADIR)/why3/images; \
	     $(MKDIR_P) $(DATADIR)/why3/images/$$d; \
	     $(INSTALL_DATA) share/images/$$d/* $(DATADIR)/why3/images/$$d; \
	done
	$(INSTALL_DATA) share/images/*.png $(DATADIR)/why3/images
	$(INSTALL_DATA) share/why3session.dtd $(DATADIR)/why3
	$(INSTALL_DATA) share/Makefile.config $(DATADIR)/why3
	$(INSTALL_DATA) share/vim/ftdetect/why3.vim $(DATADIR)/why3/vim/ftdetect/why3.vim
	$(INSTALL_DATA) share/vim/syntax/why3.vim $(DATADIR)/why3/vim/syntax/why3.vim
	$(INSTALL_DATA) share/lang/why3.lang $(DATADIR)/why3/lang/why3.lang

install_no_local_lib::
	$(MKDIR_P) $(OCAMLINSTALLLIB)/why3
	$(INSTALL_DATA) $(wildcard $(addprefix lib/why3/why3., $(INSTALLED_LIB_EXTS))) \
		lib/why3/META $(OCAMLINSTALLLIB)/why3

ifeq (@enable_local@,yes)
install install-lib:
	@echo "Why3 is configured in local installation mode."
	@echo "To install Why3, run ./configure --disable-local ; make ; make install"
else
install: clean_old_install install_no_local
install-lib: clean_old_install-lib install_no_local_lib
endif

install-all: install install-lib

##################
# Uninstallation
##################

ifeq (@enable_local@,yes)
uninstall:
	@echo "Why3 is configured in local installation mode."
else
uninstall: clean_old_install clean_old_install-lib
endif

##################
# Why3 emacs mode
##################

%.elc: %.el
	$(EMACS) --batch --no-init-file -f batch-byte-compile $<

clean_old_install::
	rm -f $(DATADIR)/emacs/site-lisp/why3.el
	rm -f $(DATADIR)/emacs/site-lisp/why3.elc

install_no_local::
	$(MKDIR_P) $(DATADIR)/emacs/site-lisp/
	$(INSTALL_DATA) share/emacs/why3.el $(DATADIR)/emacs/site-lisp/why3.el
ifeq (@enable_emacs_compilation@,yes)
	$(INSTALL_DATA) share/emacs/why3.elc $(DATADIR)/emacs/site-lisp/why3.elc
endif

ifeq (@enable_emacs_compilation@,yes)
all: share/emacs/why3.elc
endif


##################
# Why3 plugins
##################

PLUGGENERATED = plugins/tptp/tptp_lexer.ml \
		plugins/tptp/tptp_parser.ml plugins/tptp/tptp_parser.mli \
		plugins/python/py_lexer.ml \
		plugins/python/py_parser.ml plugins/python/py_parser.mli \
		plugins/parser/dimacs.ml \

PLUG_PARSER = genequlin dimacs
PLUG_PRINTER =
PLUG_TRANSFORM =
PLUG_TPTP = tptp_ast tptp_parser tptp_typing tptp_lexer tptp_printer
PLUG_PYTHON = py_ast py_parser py_lexer py_main

PLUGINS = genequlin dimacs tptp python

TPTPMODULES = $(addprefix plugins/tptp/, $(PLUG_TPTP))
PYTHONMODULES = $(addprefix plugins/python/, $(PLUG_PYTHON))

TPTPCMO = $(addsuffix .cmo, $(TPTPMODULES))
TPTPCMX = $(addsuffix .cmx, $(TPTPMODULES))

PYTHONCMO = $(addsuffix .cmo, $(PYTHONMODULES))
PYTHONCMX = $(addsuffix .cmx, $(PYTHONMODULES))

ifeq (@enable_hypothesis_selection@,yes)
PLUG_TRANSFORM += hypothesis_selection
PLUGINS += hypothesis_selection

lib/plugins/hypothesis_selection.cmxs: INCLUDES += -I @OCAMLGRAPHLIB@
lib/plugins/hypothesis_selection.cmo:  INCLUDES += -I @OCAMLGRAPHLIB@
lib/plugins/hypothesis_selection.cmxs: OFLAGS += graph.cmxa
lib/plugins/hypothesis_selection.cmo:  BFLAGS += graph.cmo
endif

PLUGMODULES = $(addprefix plugins/parser/, $(PLUG_PARSER)) \
	      $(addprefix plugins/printer/, $(PLUG_PRINTER)) \
	      $(addprefix plugins/transform/, $(PLUG_TRANSFORM)) \
	      $(TPTPMODULES) $(PYTHONMODULES)

PLUGDEP = $(addsuffix .dep, $(PLUGMODULES))
PLUGCMO = $(addsuffix .cmo, $(PLUGMODULES))
PLUGCMX = $(addsuffix .cmx, $(PLUGMODULES))

PLUGDIRS = parser printer transform tptp python
PLUGINCLUDES = $(addprefix -I plugins/, $(PLUGDIRS))

$(PLUGDEP): DEPFLAGS += $(PLUGINCLUDES)
$(PLUGCMO) $(PLUGCMX): INCLUDES += $(PLUGINCLUDES)

$(PLUGDEP): $(PLUGGENERATED)

LIBPLUGCMO =  $(addsuffix .cmo,  $(addprefix lib/plugins/, $(PLUGINS)))
LIBPLUGCMXS = $(addsuffix .cmxs, $(addprefix lib/plugins/, $(PLUGINS)))

plugins.byte: $(LIBPLUGCMO)
plugins.opt : $(LIBPLUGCMXS)

lib/plugins/%.cmxs: plugins/parser/%.cmx
	$(SHOW) 'Linking  $@'
	$(HIDE)$(OCAMLOPT) $(OFLAGS) -shared -o $@ $<

lib/plugins/%.cmo: plugins/parser/%.cmo
	$(SHOW) 'Linking  $@'
	$(HIDE)$(OCAMLC) $(BFLAGS) -pack -o $@ $<

lib/plugins/%.cmxs: plugins/printer/%.cmx
	$(SHOW) 'Linking  $@'
	$(HIDE)$(OCAMLOPT) $(OFLAGS) -shared -o $@ $<

lib/plugins/%.cmo: plugins/printer/%.cmo
	$(SHOW) 'Linking  $@'
	$(HIDE)$(OCAMLC) $(BFLAGS) -pack -o $@ $<

lib/plugins/%.cmxs: plugins/transform/%.cmx
	$(SHOW) 'Linking  $@'
	$(HIDE)$(OCAMLOPT) $(OFLAGS) -shared -o $@ $<

lib/plugins/%.cmo: plugins/transform/%.cmo
	$(SHOW) 'Linking  $@'
	$(HIDE)$(OCAMLC) $(BFLAGS) -pack -o $@ $<

lib/plugins/tptp.cmxs: $(TPTPCMX)
	$(SHOW) 'Linking  $@'
	$(HIDE)$(OCAMLOPT) $(OFLAGS) -shared -o $@ $^

lib/plugins/tptp.cmo: $(TPTPCMO)
	$(SHOW) 'Linking  $@'
	$(HIDE)$(OCAMLC) $(BFLAGS) -pack -o $@ $^

lib/plugins/python.cmxs: $(PYTHONCMX)
	$(SHOW) 'Linking  $@'
	$(HIDE)$(OCAMLOPT) $(OFLAGS) -shared -o $@ $^

lib/plugins/python.cmo: $(PYTHONCMO)
	$(SHOW) 'Linking  $@'
	$(HIDE)$(OCAMLC) $(BFLAGS) -pack -o $@ $^

# depend and clean targets

ifneq "$(MAKECMDGOALS:clean%=clean)" "clean"
-include $(PLUGDEP)
endif

depend: $(PLUGDEP)

CLEANDIRS += plugins $(addprefix plugins/, $(PLUGDIRS)) lib/plugins
GENERATED += $(PLUGGENERATED)

install_no_local::
	$(MKDIR_P) $(LIBDIR)/why3/plugins
	$(INSTALL_DATA) $(wildcard $(LIBPLUGCMO) $(LIBPLUGCMXS)) $(LIBDIR)/why3/plugins

###############
# Why3 commands
###############

TOOLSGENERATED = src/tools/why3wc.ml

TOOLS_BIN = why3config why3execute why3extract why3prove \
	    why3realize why3replay why3wc

TOOLS_FILES = main $(TOOLS_BIN)

TOOLSMODULES = $(addprefix src/tools/, $(TOOLS_FILES))

TOOLSDEP = $(addsuffix .dep, $(TOOLSMODULES))
TOOLSCMO = $(addsuffix .cmo, $(TOOLSMODULES))
TOOLSCMX = $(addsuffix .cmx, $(TOOLSMODULES))

$(TOOLSDEP): DEPFLAGS += -I src/tools
$(TOOLSCMO) $(TOOLSCMX): INCLUDES += -I src/tools

$(TOOLSDEP): $(TOOLSGENERATED)

byte: bin/why3.byte $(TOOLS_BIN:%=bin/%.byte)
opt:  bin/why3.opt  $(TOOLS_BIN:%=bin/%.opt)

bin/why3.opt: lib/why3/why3.cmxa src/tools/main.cmx
bin/why3.byte: lib/why3/why3.cma src/tools/main.cmo
bin/why3config.opt: lib/why3/why3.cmxa src/tools/why3config.cmx
bin/why3config.byte: lib/why3/why3.cma src/tools/why3config.cmo
bin/why3execute.opt: lib/why3/why3.cmxa src/tools/why3execute.cmx
bin/why3execute.byte: lib/why3/why3.cma src/tools/why3execute.cmo
bin/why3extract.opt: lib/why3/why3.cmxa src/tools/why3extract.cmx
bin/why3extract.byte: lib/why3/why3.cma src/tools/why3extract.cmo
bin/why3prove.opt: lib/why3/why3.cmxa src/tools/why3prove.cmx
bin/why3prove.byte: lib/why3/why3.cma src/tools/why3prove.cmo
bin/why3realize.opt: lib/why3/why3.cmxa src/tools/why3realize.cmx
bin/why3realize.byte: lib/why3/why3.cma src/tools/why3realize.cmo
bin/why3replay.opt: lib/why3/why3.cmxa src/tools/why3replay.cmx
bin/why3replay.byte: lib/why3/why3.cma src/tools/why3replay.cmo
bin/why3wc.opt: src/tools/why3wc.cmx
bin/why3wc.byte: src/tools/why3wc.cmo

clean_old_install::
	rm -f $(TOOLS_BIN:%=$(TOOLDIR)/%$(EXE)) $(BINDIR)/why3$(EXE)
	rm -f $(BINDIR)/why3bench$(EXE) $(BINDIR)/why3replayer$(EXE)

install_no_local::
	$(INSTALL) bin/why3.@OCAMLBEST@ $(BINDIR)/why3$(EXE)
	$(INSTALL) bin/why3config.@OCAMLBEST@  $(TOOLDIR)/why3config$(EXE)
	$(INSTALL) bin/why3execute.@OCAMLBEST@ $(TOOLDIR)/why3execute$(EXE)
	$(INSTALL) bin/why3extract.@OCAMLBEST@ $(TOOLDIR)/why3extract$(EXE)
	$(INSTALL) bin/why3prove.@OCAMLBEST@   $(TOOLDIR)/why3prove$(EXE)
	$(INSTALL) bin/why3realize.@OCAMLBEST@ $(TOOLDIR)/why3realize$(EXE)
	$(INSTALL) bin/why3replay.@OCAMLBEST@  $(TOOLDIR)/why3replay$(EXE)
	$(INSTALL) bin/why3wc.@OCAMLBEST@      $(TOOLDIR)/why3wc$(EXE)

install_local:: bin/why3 $(addprefix bin/,$(TOOLS_BIN))

bin/%:	bin/%.@OCAMLBEST@
	ln -sf $(notdir $<) $@

install_local:: share/drivers share/modules share/theories

share/drivers:
	ln -snf ../drivers share/drivers

share/modules:
	ln -snf ../modules share/modules

share/theories:
	ln -snf ../theories share/theories

ifneq "$(MAKECMDGOALS:clean%=clean)" "clean"
-include $(TOOLSDEP)
endif

depend: $(TOOLSDEP)

CLEANDIRS += src/tools
GENERATED += $(TOOLSGENERATED)

clean::
	rm -f bin/why3*

##############
# test targets
##############

%.gui: %.why bin/why3ide.opt
	bin/why3ide.opt $*.why

%: %.mlw bin/why3.opt
	bin/why3.opt $*.mlw

%: %.why bin/why3.opt
	bin/why3.opt $*.why

%.gui: %.mlw bin/why3ide.opt
	bin/why3ide.opt $*.mlw

%.type: %.mlw bin/why3ide.opt
	bin/why3.opt --type-only $*.mlw

##############
# Why3server #
##############

SERVER_MODULES := logging arraylist options queue readbuf request \
		  writebuf server-unix server-win

CPULIM_MODULES := cpulimit-unix cpulimit-win

SERVER_O := $(addprefix src/server/, $(addsuffix .o, $(SERVER_MODULES)))

CPULIM_O := $(addprefix src/server/, $(addsuffix .o, $(CPULIM_MODULES)))

TOOLS = lib/why3server$(EXE) lib/why3cpulimit$(EXE)

all: $(TOOLS)

lib/why3server$(EXE): $(SERVER_O)
	$(CC) -Wall -o $@ $^

lib/why3cpulimit$(EXE): $(CPULIM_O)
	$(CC) -Wall -o $@ $^

%.o: %.c
	$(CC) -Wall -O -g -o $@ -c $<

install_no_local::
	$(MKDIR_P) $(LIBDIR)/why3
	$(INSTALL) lib/why3server$(EXE) $(LIBDIR)/why3/why3server$(EXE)
	$(INSTALL) lib/why3cpulimit$(EXE) $(LIBDIR)/why3/why3cpulimit$(EXE)
	$(INSTALL) lib/why3-call-pvs $(LIBDIR)/why3/why3-call-pvs

clean::
	rm -f $(SERVER_O) $(CPULIM_O) $(TOOLS)

##########
# gallery
##########

# we export exactly the programs that have a why3session.xml file

.PHONY: gallery

gallery:: gallery-simple gallery-subs

.PHONY: gallery-simple

gallery-simple::
	@if test "$(GALLERYDIR)" = ""; then echo "set GALLERYDIR first"; exit 1; fi
	@for x in examples/*/why3session.xml ; do \
	  d=`dirname $$x`; \
	  f=`basename $$d`; \
	  echo "exporting $$f"; \
	  mkdir -p $(GALLERYDIR)/$$f; \
	  WHY3CONFIG="" bin/why3session.@OCAMLBEST@ html $$x -o $(GALLERYDIR)/$$f; \
	  cp examples/$$f.mlw $(GALLERYDIR)/$$f/; \
	  cd examples/; \
	  rm -f $(GALLERYDIR)/$$f/$$f.zip; \
	  zip -q -r $(GALLERYDIR)/$$f/$$f.zip $$f.mlw $$f; \
	  cd ..; \
	done

.PHONY: gallery-subs

GALLERYSUBS=WP_revisited verifythis_2016_matrix_multiplication avl double_wp prover

gallery-subs::
	@if test "$(GALLERYDIR)" = ""; then echo "set GALLERYDIR first"; exit 1; fi
	@for d in $(GALLERYSUBS) ; do \
	  echo "exporting examples/$$d"; \
<<<<<<< HEAD
	  rm -f $(GALLERYDIR)/$$d/$$d.zip; \
=======
>>>>>>> 5eac33de
	  mkdir -p $(GALLERYDIR)/$$d; \
	  cd examples/$$d; \
	  WHY3CONFIG="" ../../bin/why3doc.@OCAMLBEST@ -L ../../theories -L ../../modules -L . --stdlib-url http://why3.lri.fr/stdlib/ *.mlw -o $(GALLERYDIR)/$$d; \
	  cd ..; \
	  rm -f $(GALLERYDIR)/$$d/$$d.zip; \
	  zip -q -r $(GALLERYDIR)/$$d/$$d.zip $$d; \
	  cd ..; \
	done


%-gallery::
	@if test "$(GALLERYDIR)" = ""; then echo "set GALLERYDIR first"; exit 1; fi
	x=$*/why3session.xml; \
	d=`dirname $$x`; \
	f=`basename $$d`; \
	echo "exporting $$f"; \
	rm -f $$d/*.bak; \
	mkdir -p $(GALLERYDIR)/$$f; \
	WHY3CONFIG="" bin/why3session.@OCAMLBEST@ html $$d -o $(GALLERYDIR)/$$f; \
	if test -f examples/$$f.mlw; then cp examples/$$f.mlw $(GALLERYDIR)/$$f/; fi; \
	if test -f examples/$$f.why; then cp examples/$$f.why $(GALLERYDIR)/$$f/; fi; \
	cd examples/; \
	rm -f $(GALLERYDIR)/$$f/$$f.zip; \
	zip -q -r $(GALLERYDIR)/$$f/$$f.zip $$f.mlw $$f

########
# XML DTD validation
########

.PHONY: xml-validate

xml-validate:
	@for x in `find examples/ -name why3session.xml`; do \
	  xmllint --noout --valid $$x 2>&1 | head -1; \
	done

xml-validate-local:
	@for x in `find examples/ -name why3session.xml`; do \
	  xmllint --noout --dtdvalid share/why3session.dtd $$x 2>&1 | head -1; \
	done

###############
# IDE
###############

ifeq (@enable_ide@,yes)

IDE_FILES = gconfig gmain

IDEMODULES = $(addprefix src/ide/, $(IDE_FILES))

IDEDEP = $(addsuffix .dep, $(IDEMODULES))
IDECMO = $(addsuffix .cmo, $(IDEMODULES))
IDECMX = $(addsuffix .cmx, $(IDEMODULES))

$(IDEDEP): DEPFLAGS += -I src/ide
$(IDECMO) $(IDECMX): INCLUDES += -I src/ide

# build targets

byte: bin/why3ide.byte
opt:  bin/why3ide.opt

bin/why3ide.opt bin/why3ide.byte: INCLUDES += -I @LABLGTK2LIB@
bin/why3ide.opt bin/why3ide.byte: EXTLIBS += lablgtk lablgtksourceview2

bin/why3ide.opt: lib/why3/why3.cmxa src/ide/resetgc.o $(IDECMX)
	$(SHOW) 'Linking  $@'
	$(HIDE)$(OCAMLOPT) $(OFLAGS) -o $@ $(OLINKFLAGS) $^

bin/why3ide.byte: lib/why3/why3.cma src/ide/resetgc.o $(IDECMO)
	$(SHOW) 'Linking  $@'
	$(HIDE)$(OCAMLC) $(BFLAGS) -o $@ $(BLINKFLAGS) -custom $^

src/ide/resetgc.o: src/ide/resetgc.c
	$(SHOW) 'Ocamlc   $<'
	$(HIDE)$(OCAMLC) -c -ccopt "-Wall -o $@" $<

# depend and clean targets

ifneq "$(MAKECMDGOALS:clean%=clean)" "clean"
-include $(IDEDEP)
endif

depend: $(IDEDEP)

CLEANDIRS += src/ide

clean_old_install::
	rm -f $(BINDIR)/why3ide$(EXE)

install_no_local::
	$(INSTALL) bin/why3ide.@OCAMLBEST@ $(TOOLDIR)/why3ide$(EXE)

install_local:: bin/why3ide

endif

###############
# Session
###############

SESSION_FILES = why3session_lib why3session_copy why3session_info \
		why3session_latex why3session_html why3session_rm \
		why3session_output why3session_run why3session_csv \
		why3session_main

SESSIONMODULES = $(addprefix src/why3session/, $(SESSION_FILES))

SESSIONDEP = $(addsuffix .dep, $(SESSIONMODULES))
SESSIONCMO = $(addsuffix .cmo, $(SESSIONMODULES))
SESSIONCMX = $(addsuffix .cmx, $(SESSIONMODULES))

$(SESSIONDEP): DEPFLAGS += -I src/why3session
$(SESSIONCMO) $(SESSIONCMX): INCLUDES += -I src/why3session

# build targets

byte: bin/why3session.byte
opt:  bin/why3session.opt

bin/why3session.opt: lib/why3/why3.cmxa $(SESSIONCMX)
	$(SHOW) 'Linking  $@'
	$(HIDE)$(OCAMLOPT) $(OFLAGS) -o $@ $(OLINKFLAGS) $^

bin/why3session.byte: lib/why3/why3.cma $(SESSIONCMO)
	$(SHOW) 'Linking  $@'
	$(HIDE)$(OCAMLC) $(BFLAGS) -o $@ $(BLINKFLAGS) $^

# depend and clean targets

ifneq "$(MAKECMDGOALS:clean%=clean)" "clean"
-include $(SESSIONDEP)
endif

depend: $(SESSIONDEP)

CLEANDIRS += src/why3session

clean_old_install::
	rm -f $(BINDIR)/why3session$(EXE)

install_no_local::
	$(INSTALL) bin/why3session.@OCAMLBEST@ $(TOOLDIR)/why3session$(EXE)

install_local:: bin/why3session


##############
# Coq plugin
##############

ifeq (@enable_coq_tactic@,yes)

COQPGENERATED = src/coq-tactic/why3tac.ml

COQP_FILES = why3tac

COQPMODULES = $(addprefix src/coq-tactic/, $(COQP_FILES))

COQPDEP = $(addsuffix .dep, $(COQPMODULES))
COQPCMO = $(addsuffix .cmo, $(COQPMODULES))
COQPCMX = $(addsuffix .cmx, $(COQPMODULES))

COQPTREES = engine interp intf kernel lib library ltac parsing pretyping printing proofs tactics toplevel vernac plugins/ltac
COQPINCLUDES = -I src/coq-tactic -I $(COQCAMLPLIB) $(addprefix -I @COQLIB@/, $(COQPTREES)) @ZIPINCLUDE@

$(COQPDEP): DEPFLAGS += -I src/coq-tactic
$(COQPCMO) $(COQPCMX): INCLUDES += $(COQPINCLUDES)
$(COQPCMO) $(COQPCMX): BFLAGS += -rectypes
$(COQPCMX): OFLAGS += -rectypes

$(COQPDEP): $(COQPGENERATED)

byte: lib/coq-tactic/why3tac.cma
opt:  lib/coq-tactic/why3tac.cmxs

lib/coq-tactic/why3tac.cmxs: OFLAGS += $(addsuffix .cmxa, @ZIPLIB@)
lib/coq-tactic/why3tac.cmxs: OFLAGS += $(addsuffix .cmx,  @MENHIRLIB@)

lib/coq-tactic/why3tac.cma:  BFLAGS += $(addsuffix .cma,  @ZIPLIB@)
lib/coq-tactic/why3tac.cma:  BFLAGS += $(addsuffix .cmo,  @MENHIRLIB@)

lib/coq-tactic/why3tac.cmxs: lib/why3/why3.cmxa $(COQPCMX)
lib/coq-tactic/why3tac.cma: lib/why3/why3.cma $(COQPCMO)

src/coq-tactic/why3tac.ml: src/coq-tactic/why3tac.ml4
	$(SHOW) 'Camlp    $<'
	$(HIDE)$(COQCAMLP) pr_dump.cmo @COQPPLIBS@ pa_macro.cmo -D@coq_compat_version@ -impl $^ -o $@

COQRTAC = -R lib/coq-tactic Why3 -R lib/coq Why3 -I lib/coq-tactic

ifeq "$(OCAMLBEST)" "opt"
COQTACEXT = cmxs
else
COQTACEXT = cma
COQRTAC += -byte
endif

lib/coq-tactic/Why3.vo: lib/coq-tactic/Why3.v lib/coq/BuiltIn.vo lib/coq-tactic/why3tac.$(COQTACEXT)
	$(SHOW) 'Coqc     $<'
	$(HIDE)WHY3CONFIG="" $(COQC) $(COQRTAC) $<

all: lib/coq-tactic/Why3.vo

# depend and clean targets

ifneq "$(MAKECMDGOALS:clean%=clean)" "clean"
-include $(COQPDEP)
endif

depend: $(COQPDEP)

CLEANDIRS += src/coq-tactic
CLEANLIBS += lib/coq-tactic/why3tac
GENERATED += $(COQPGENERATED)

clean::
	rm -f lib/coq-tactic/*.vo lib/coq-tactic/*.glob

install_no_local::
	$(MKDIR_P) $(LIBDIR)/why3/coq-tactic
	$(INSTALL_DATA) lib/coq-tactic/* $(LIBDIR)/why3/coq-tactic

endif

####################
# Coq realizations
####################

ifeq (@enable_coq_support@,yes)

ifeq (@enable_coq_libs@,yes)


COQVERSIONSPECIFIC=

COQVERSIONSPECIFICTARGETS=$(addprefix lib/coq/, $(COQVERSIONSPECIFIC))
COQVERSIONSPECIFICSOURCES=$(addsuffix .@coq_compat_version@, $(COQVERSIONSPECIFICTARGETS))

$(COQVERSIONSPECIFICTARGETS): $(COQVERSIONSPECIFICSOURCES)
	for i in $(COQVERSIONSPECIFIC); do \
		cp lib/coq/$$i.@coq_compat_version@ lib/coq/$$i ; \
	done

clean::
	rm -f $(COQVERSIONSPECIFICTARGETS)


COQLIBS_INT_FILES = Abs ComputerDivision Div2 EuclideanDivision Int MinMax Power NumOf
COQLIBS_INT_ALL_FILES = Exponentiation $(COQLIBS_INT_FILES)
COQLIBS_INT = $(addprefix lib/coq/int/, $(COQLIBS_INT_ALL_FILES))

COQLIBS_BOOL_FILES = Bool
COQLIBS_BOOL = $(addprefix lib/coq/bool/, $(COQLIBS_BOOL_FILES))

ifeq (@enable_coq_fp_libs@,yes)
COQLIBS_REAL_FILES = Abs ExpLog FromInt MinMax PowerInt PowerReal Real RealInfix Square Trigonometry Truncate
else
COQLIBS_REAL_FILES = Abs ExpLog FromInt MinMax PowerInt PowerReal Real RealInfix Square Trigonometry
endif
COQLIBS_REAL = $(addprefix lib/coq/real/, $(COQLIBS_REAL_FILES))

COQLIBS_NUMBER_FILES = Divisibility Gcd Parity Prime Coprime
COQLIBS_NUMBER = $(addprefix lib/coq/number/, $(COQLIBS_NUMBER_FILES))

COQLIBS_SET_FILES = Set
COQLIBS_SET = $(addprefix lib/coq/set/, $(COQLIBS_SET_FILES))

COQLIBS_MAP_FILES = Map Const Occ MapPermut MapInjection
COQLIBS_MAP = $(addprefix lib/coq/map/, $(COQLIBS_MAP_FILES))

COQLIBS_LIST_FILES = List Length Mem Nth NthLength HdTl NthHdTl Append NthLengthAppend Reverse HdTlNoOpt NthNoOpt RevAppend Combine Distinct NumOcc Permut
COQLIBS_LIST = $(addprefix lib/coq/list/, $(COQLIBS_LIST_FILES))

COQLIBS_OPTION_FILES = Option
COQLIBS_OPTION = $(addprefix lib/coq/option/, $(COQLIBS_OPTION_FILES))

COQLIBS_SEQ_FILES = Seq
COQLIBS_SEQ = $(addprefix lib/coq/seq/, $(COQLIBS_SEQ_FILES))

ifeq (@coq_compat_version@,COQ84)
COQLIBS_BV_FILES = Pow2int
else
COQLIBS_BV_FILES = Pow2int BV_Gen
endif
COQLIBS_BV = $(addprefix lib/coq/bv/, $(COQLIBS_BV_FILES))

ifeq (@enable_coq_fp_libs@,yes)
COQLIBS_FP_FILES = Rounding SingleFormat Single DoubleFormat Double
COQLIBS_FP_ALL_FILES = GenFloat $(COQLIBS_FP_FILES)
COQLIBS_FP = $(addprefix lib/coq/floating_point/, $(COQLIBS_FP_ALL_FILES))

COQLIBS_IEEEFLOAT_FILES = RoundingMode GenericFloat Float32 Float64
COQLIBS_IEEEFLOAT = $(addprefix lib/coq/ieee_float/, $(COQLIBS_IEEEFLOAT_FILES))
endif

COQLIBS_FILES = lib/coq/BuiltIn lib/coq/HighOrd $(COQLIBS_INT) $(COQLIBS_BOOL) $(COQLIBS_REAL) $(COQLIBS_NUMBER) $(COQLIBS_SET) $(COQLIBS_MAP) $(COQLIBS_LIST) $(COQLIBS_OPTION) $(COQLIBS_SEQ) $(COQLIBS_FP)  $(COQLIBS_BV) $(COQLIBS_IEEEFLOAT)

drivers/coq-realizations.aux: Makefile
	$(SHOW) 'Generate $@'
	$(HIDE)(echo "(* generated automatically at compilation time *)"; \
	echo 'theory BuiltIn meta "realized_theory" "BuiltIn", "" end'; \
	echo 'theory HighOrd meta "realized_theory" "HighOrd", "" end'; \
	for f in $(COQLIBS_INT_FILES); do \
	echo 'theory int.'"$$f"' meta "realized_theory" "int.'"$$f"'", "" end'; done; \
	for f in $(COQLIBS_BOOL_FILES); do \
	echo 'theory bool.'"$$f"' meta "realized_theory" "bool.'"$$f"'", "" end'; done; \
	for f in $(COQLIBS_REAL_FILES); do \
	echo 'theory real.'"$$f"' meta "realized_theory" "real.'"$$f"'", "" end'; done; \
	for f in $(COQLIBS_NUMBER_FILES); do \
	echo 'theory number.'"$$f"' meta "realized_theory" "number.'"$$f"'", "" end'; done; \
	for f in $(COQLIBS_SET_FILES); do \
	echo 'theory set.'"$$f"' meta "realized_theory" "set.'"$$f"'", "" end'; done; \
	for f in $(COQLIBS_MAP_FILES); do \
	echo 'theory map.'"$$f"' meta "realized_theory" "map.'"$$f"'", "" end'; done; \
	for f in $(COQLIBS_LIST_FILES); do \
	echo 'theory list.'"$$f"' meta "realized_theory" "list.'"$$f"'", "" end'; done; \
	for f in $(COQLIBS_OPTION_FILES); do \
	echo 'theory option.'"$$f"' meta "realized_theory" "option.'"$$f"'", "" end'; done; \
	for f in $(COQLIBS_SEQ_FILES); do \
	echo 'theory seq.'"$$f"' meta "realized_theory" "seq.'"$$f"'", "" end'; done; \
	for f in $(COQLIBS_BV_FILES); do \
	echo 'theory bv.'"$$f"' meta "realized_theory" "bv.'"$$f"'", "" end'; done; \
	for f in $(COQLIBS_IEEEFLOAT_FILES); do \
	echo 'theory ieee_float.'"$$f"' meta "realized_theory" "ieee_float.'"$$f"'", "" end'; done; \
	for f in $(COQLIBS_FP_FILES); do \
	echo 'theory floating_point.'"$$f"' meta "realized_theory" "floating_point.'"$$f"'", "" end'; done; \
	) > $@

install_no_local::
	$(MKDIR_P) $(LIBDIR)/why3/coq
	$(INSTALL_DATA) lib/coq/BuiltIn.vo lib/coq/HighOrd.vo $(LIBDIR)/why3/coq/
	$(MKDIR_P) $(LIBDIR)/why3/coq/int
	$(INSTALL_DATA) $(addsuffix .vo, $(COQLIBS_INT)) $(LIBDIR)/why3/coq/int/
	$(MKDIR_P) $(LIBDIR)/why3/coq/bool
	$(INSTALL_DATA) $(addsuffix .vo, $(COQLIBS_BOOL)) $(LIBDIR)/why3/coq/bool/
	$(MKDIR_P) $(LIBDIR)/why3/coq/real
	$(INSTALL_DATA) $(addsuffix .vo, $(COQLIBS_REAL)) $(LIBDIR)/why3/coq/real/
	$(MKDIR_P) $(LIBDIR)/why3/coq/number
	$(INSTALL_DATA) $(addsuffix .vo, $(COQLIBS_NUMBER)) $(LIBDIR)/why3/coq/number/
	$(MKDIR_P) $(LIBDIR)/why3/coq/set
	$(INSTALL_DATA) $(addsuffix .vo, $(COQLIBS_SET)) $(LIBDIR)/why3/coq/set/
	$(MKDIR_P) $(LIBDIR)/why3/coq/map
	$(INSTALL_DATA) $(addsuffix .vo, $(COQLIBS_MAP)) $(LIBDIR)/why3/coq/map/
	$(MKDIR_P) $(LIBDIR)/why3/coq/list
	$(INSTALL_DATA) $(addsuffix .vo, $(COQLIBS_LIST)) $(LIBDIR)/why3/coq/list/
	$(MKDIR_P) $(LIBDIR)/why3/coq/option
	$(INSTALL_DATA) $(addsuffix .vo, $(COQLIBS_OPTION)) $(LIBDIR)/why3/coq/option/
	$(MKDIR_P) $(LIBDIR)/why3/coq/seq
	$(INSTALL_DATA) $(addsuffix .vo, $(COQLIBS_SEQ)) $(LIBDIR)/why3/coq/seq/
	$(MKDIR_P) $(LIBDIR)/why3/coq/bv
	$(INSTALL_DATA) $(addsuffix .vo, $(COQLIBS_BV)) $(LIBDIR)/why3/coq/bv/
ifeq (@enable_coq_fp_libs@,yes)
	$(MKDIR_P) $(LIBDIR)/why3/coq/floating_point
	$(INSTALL_DATA) $(addsuffix .vo, $(COQLIBS_FP)) $(LIBDIR)/why3/coq/floating_point/
	$(MKDIR_P) $(LIBDIR)/why3/coq/ieee_float
	$(INSTALL_DATA) $(addsuffix .vo, $(COQLIBS_IEEEFLOAT)) $(LIBDIR)/why3/coq/ieee_float/
endif

update-coq: update-coq-int update-coq-bool update-coq-real update-coq-number update-coq-set update-coq-map update-coq-list update-coq-option update-coq-fp update-coq-seq update-coq-bv update-coq-ieee_float

update-coq-int: bin/why3realize.@OCAMLBEST@ drivers/coq-realizations.aux theories/int.why
	for f in $(COQLIBS_INT_ALL_FILES); do WHY3CONFIG="" bin/why3realize.@OCAMLBEST@ -L theories -D drivers/coq-realize.drv -T int.$$f -o lib/coq/int/; done

update-coq-bool: bin/why3realize.@OCAMLBEST@ drivers/coq-realizations.aux theories/bool.why
	for f in $(COQLIBS_BOOL_FILES); do WHY3CONFIG="" bin/why3realize.@OCAMLBEST@ -L theories -D drivers/coq-realize.drv -T bool.$$f -o lib/coq/bool/; done

update-coq-real: bin/why3realize.@OCAMLBEST@ drivers/coq-realizations.aux theories/real.why
	for f in $(COQLIBS_REAL_FILES); do WHY3CONFIG="" bin/why3realize.@OCAMLBEST@ -L theories -D drivers/coq-realize.drv -T real.$$f -o lib/coq/real/; done

update-coq-number: bin/why3realize.@OCAMLBEST@ drivers/coq-realizations.aux theories/number.why
	for f in $(COQLIBS_NUMBER_FILES); do WHY3CONFIG="" bin/why3realize.@OCAMLBEST@ -L theories -D drivers/coq-realize.drv -T number.$$f -o lib/coq/number/; done

update-coq-set: bin/why3realize.@OCAMLBEST@ drivers/coq-realizations.aux theories/set.why
	for f in $(COQLIBS_SET_FILES); do WHY3CONFIG="" bin/why3realize.@OCAMLBEST@ -L theories -D drivers/coq-realize.drv -T set.$$f -o lib/coq/set/; done

update-coq-map: bin/why3realize.@OCAMLBEST@ drivers/coq-realizations.aux theories/map.why
	for f in $(COQLIBS_MAP_FILES); do WHY3CONFIG="" bin/why3realize.@OCAMLBEST@ -L theories -D drivers/coq-realize.drv -T map.$$f -o lib/coq/map/; done

update-coq-list: bin/why3realize.@OCAMLBEST@ drivers/coq-realizations.aux theories/list.why
	for f in $(COQLIBS_LIST_FILES); do WHY3CONFIG="" bin/why3realize.@OCAMLBEST@ -L theories -D drivers/coq-realize.drv -T list.$$f -o lib/coq/list/; done

update-coq-option: bin/why3realize.@OCAMLBEST@ drivers/coq-realizations.aux theories/option.why
	for f in $(COQLIBS_OPTION_FILES); do WHY3CONFIG="" bin/why3realize.@OCAMLBEST@ -L theories -D drivers/coq-realize.drv -T option.$$f -o lib/coq/option/; done

update-coq-seq: bin/why3realize.@OCAMLBEST@ drivers/coq-realizations.aux theories/seq.why
	for f in $(COQLIBS_SEQ_FILES); do WHY3CONFIG="" bin/why3realize.@OCAMLBEST@ -L theories -D drivers/coq-realize.drv -T seq.$$f -o lib/coq/seq/; done

update-coq-bv: bin/why3realize.@OCAMLBEST@ drivers/coq-realizations.aux theories/bv.why
	for f in $(COQLIBS_BV_FILES); do WHY3CONFIG="" bin/why3realize.@OCAMLBEST@ -L theories -D drivers/coq-realize.drv -T bv.$$f -o lib/coq/bv/; done

update-coq-ieee_float: bin/why3realize.@OCAMLBEST@ drivers/coq-realizations.aux theories/ieee_float.why
	for f in $(COQLIBS_IEEEFLOAT_FILES); do WHY3CONFIG="" bin/why3realize.@OCAMLBEST@ -L theories -D drivers/coq-realize.drv -T ieee_float.$$f -o lib/coq/ieee_float/; done

update-coq-fp: bin/why3realize.@OCAMLBEST@ drivers/coq-realizations.aux theories/floating_point.why
	for f in $(COQLIBS_FP_FILES); do WHY3CONFIG="" bin/why3realize.@OCAMLBEST@ -L theories -D drivers/coq-realize.drv -T floating_point.$$f -o lib/coq/floating_point/; done

else

drivers/coq-realizations.aux: Makefile
	$(SHOW) 'Generate $@'
	$(HIDE)echo "(* generated automatically at compilation time *)" > $@

COQLIBS_FILES = lib/coq/BuiltIn lib/coq/HighOrd

endif

COQV  = $(addsuffix .v,  $(COQLIBS_FILES))
COQVO = $(addsuffix .vo, $(COQLIBS_FILES))
COQVD = $(addsuffix .vd, $(COQLIBS_FILES))

%.vo: %.v
	$(SHOW) 'Coqc     $<'
	$(HIDE)$(COQC) -R lib/coq Why3 $<

%.vd: %.v
	$(SHOW) 'Coqdep   $<'
	$(HIDE)$(COQDEP) -R lib/coq Why3 $< $(TOTARGET)

all: $(COQVO)

ifneq "$(MAKECMDGOALS:clean%=clean)" "clean"
ifneq "$(MAKECMDGOALS:update-coq%=update-coq)" "update-coq"
-include $(COQVD)
endif
endif

depend: $(COQVD)

clean-coq:
	rm -f $(COQVO) $(COQVD) $(addsuffix .glob, $(COQLIBS_FILES))

clean:: clean-coq

else

drivers/coq-realizations.aux: Makefile
	$(SHOW) 'Generate $@'
	$(HIDE)echo "(* generated automatically at compilation time *)" > $@

endif

all: drivers/coq-realizations.aux

install_no_local::
	$(INSTALL_DATA) drivers/coq-realizations.aux $(DATADIR)/why3/drivers/

clean::
	rm -f drivers/coq-realizations.aux

####################
# PVS realizations
####################

ifeq (@enable_pvs_libs@,yes)

PVSLIBS_INT_FILES = Int Abs MinMax ComputerDivision EuclideanDivision
PVSLIBS_INT = $(addprefix lib/pvs/int/, $(PVSLIBS_INT_FILES))

PVSLIBS_REAL_FILES = Abs FromInt MinMax Real Square ExpLog Trigonometry \
                     PowerInt
 # RealInfix
PVSLIBS_REAL = $(addprefix lib/pvs/real/, $(PVSLIBS_REAL_FILES))

PVSLIBS_LIST_FILES =
  # Nth
PVSLIBS_LIST = $(addprefix lib/pvs/int/, $(PVSLIBS_LIST_FILES))

PVSLIBS_NUMBER_FILES = # Divisibility Gcd Parity Prime
PVSLIBS_NUMBER = $(addprefix lib/pvs/number/, $(PVSLIBS_NUMBER_FILES))

PVSLIBS_FP_FILES = Rounding SingleFormat Single DoubleFormat Double
PVSLIBS_FP_ALL_FILES = $(PVSLIBS_FP_FILES)
PVSLIBS_FP = $(addprefix lib/pvs/floating_point/, $(PVSLIBS_FP_ALL_FILES))

PVSLIBS_FILES = $(PVSLIBS_INT) $(PVSLIBS_REAL) $(PVSLIBS_LIST) \
                $(PVSLIBS_NUMBER) $(PVSLIBS_FP)

drivers/pvs-realizations.aux: Makefile
	$(SHOW) 'Generate $@'
	$(HIDE)(echo "(* generated automatically at compilation time *)"; \
	for f in $(PVSLIBS_INT_FILES); do \
	echo 'theory int.'"$$f"' meta "realized_theory" "int.'"$$f"'", "" end'; done; \
	for f in $(PVSLIBS_REAL_FILES); do \
	echo 'theory real.'"$$f"' meta "realized_theory" "real.'"$$f"'", "" end'; done; \
	for f in $(PVSLIBS_LIST_FILES); do \
	echo 'theory list.'"$$f"' meta "realized_theory" "list.'"$$f"'", "" end'; done; \
	for f in $(PVSLIBS_NUMBER_FILES); do \
	echo 'theory number.'"$$f"' meta "realized_theory" "number.'"$$f"'", "" end'; done; \
	for f in $(PVSLIBS_FP_FILES); do \
	echo 'theory floating_point.'"$$f"' meta "realized_theory" "floating_point.'"$$f"'", "" end'; done; \
	) > $@

install_no_local::
	$(MKDIR_P) $(LIBDIR)/why3/pvs/int
	$(INSTALL_DATA) $(addsuffix .pvs, $(PVSLIBS_INT)) $(LIBDIR)/why3/pvs/int/
	$(INSTALL_DATA) $(addsuffix .prf, $(PVSLIBS_INT)) $(LIBDIR)/why3/pvs/int/
	$(MKDIR_P) $(LIBDIR)/why3/pvs/real
	$(INSTALL_DATA) $(addsuffix .pvs, $(PVSLIBS_REAL)) $(LIBDIR)/why3/pvs/real/
	$(INSTALL_DATA) $(addsuffix .prf, $(PVSLIBS_REAL)) $(LIBDIR)/why3/pvs/real/
	$(MKDIR_P) $(LIBDIR)/why3/pvs/floating_point/
	$(INSTALL_DATA) $(addsuffix .pvs, $(PVSLIBS_FP)) $(LIBDIR)/why3/pvs/floating_point/
	$(INSTALL_DATA) drivers/pvs-realizations.aux $(DATADIR)/why3/drivers/

update-pvs: bin/why3realize.@OCAMLBEST@ drivers/pvs-realizations.aux
	for f in $(PVSLIBS_INT_FILES); do WHY3CONFIG="" bin/why3realize.@OCAMLBEST@ -L theories -D drivers/pvs-realize.drv -T int.$$f -o lib/pvs/int/; done
	for f in $(PVSLIBS_REAL_FILES); do WHY3CONFIG="" bin/why3realize.@OCAMLBEST@ -L theories -D drivers/pvs-realize.drv -T real.$$f -o lib/pvs/real/; done
	for f in $(PVSLIBS_LIST_FILES); do WHY3CONFIG="" bin/why3realize.@OCAMLBEST@ -L theories -D drivers/pvs-realize.drv -T list.$$f -o lib/pvs/list/; done
	for f in $(PVSLIBS_NUMBER_FILES); do WHY3CONFIG="" bin/why3realize.@OCAMLBEST@ -L theories -D drivers/pvs-realize.drv -T number.$$f -o lib/pvs/number/; done
	for f in $(PVSLIBS_FP_FILES); do WHY3CONFIG="" bin/why3realize.@OCAMLBEST@ -L theories -D drivers/pvs-realize.drv -T floating_point.$$f -o lib/pvs/floating_point/; done

else

drivers/pvs-realizations.aux: Makefile
	$(SHOW) 'Generate $@'
	$(HIDE)echo "(* generated automatically at compilation time *)" > $@

install_no_local::
	$(INSTALL_DATA) drivers/pvs-realizations.aux $(DATADIR)/why3/drivers/

endif

all: drivers/pvs-realizations.aux

clean::
	rm -f drivers/pvs-realizations.aux

#######################
# Isabelle realizations
#######################

ifeq (@enable_isabelle_libs@,yes)

ISABELLEVERSIONSPECIFIC=ROOT why3.ML Why3_BV.thy Why3_Number.thy Why3_Real.thy Why3_Set.thy

ISABELLEVERSIONSPECIFICTARGETS=$(addprefix lib/isabelle/, $(ISABELLEVERSIONSPECIFIC))
ISABELLEVERSIONSPECIFICSOURCES=$(addsuffix .@ISABELLEVERSION@, $(ISABELLEVERSIONSPECIFICTARGETS))

ISABELLEREALIZEDRV=drivers/isabelle@ISABELLEVERSION@-realize.drv

$(ISABELLEVERSIONSPECIFICTARGETS): $(ISABELLEVERSIONSPECIFICSOURCES)
	for i in $(ISABELLEVERSIONSPECIFIC); do \
		cp lib/isabelle/$$i.@ISABELLEVERSION@ lib/isabelle/$$i ; \
	done

clean::
	rm -f $(ISABELLEVERSIONSPECIFICTARGETS)

ISABELLELIBS_INT_FILES = Abs ComputerDivision Div2 EuclideanDivision Int MinMax Power
ISABELLELIBS_INT = $(addsuffix .xml, $(addprefix lib/isabelle/int/, $(ISABELLELIBS_INT_FILES)))

ISABELLELIBS_BOOL_FILES = Bool
ISABELLELIBS_BOOL = $(addsuffix .xml, $(addprefix lib/isabelle/bool/, $(ISABELLELIBS_BOOL_FILES)))

ISABELLELIBS_REAL_FILES = Real RealInfix Abs MinMax FromInt Truncate Square ExpLog Trigonometry PowerInt # not yet realized : PowerReal Hyperbolic Polar
ISABELLELIBS_REAL = $(addsuffix .xml, $(addprefix lib/isabelle/real/, $(ISABELLELIBS_REAL_FILES)))

ISABELLELIBS_NUMBER_FILES = Divisibility Gcd Parity Prime Coprime
ISABELLELIBS_NUMBER = $(addsuffix .xml, $(addprefix lib/isabelle/number/, $(ISABELLELIBS_NUMBER_FILES)))

ISABELLELIBS_SET_FILES = Set Fset
ISABELLELIBS_SET = $(addsuffix .xml, $(addprefix lib/isabelle/set/, $(ISABELLELIBS_SET_FILES)))

ISABELLELIBS_MAP_FILES = Map Const Occ MapPermut MapInjection
ISABELLELIBS_MAP = $(addsuffix .xml, $(addprefix lib/isabelle/map/, $(ISABELLELIBS_MAP_FILES)))

ISABELLELIBS_LIST_FILES = List Length Mem Nth NthNoOpt NthLength HdTl NthHdTl Append NthLengthAppend Reverse HdTlNoOpt RevAppend Combine Distinct NumOcc Permut
ISABELLELIBS_LIST = $(addsuffix .xml, $(addprefix lib/isabelle/list/, $(ISABELLELIBS_LIST_FILES)))

ISABELLELIBS_BV_FILES = Pow2int BV8 BV16 BV32 BV64 BVConverter_32_64 BVConverter_16_64 BVConverter_8_64 BVConverter_16_32 BVConverter_8_32 BVConverter_8_16
ISABELLELIBS_BV = $(addsuffix .xml, $(addprefix lib/isabelle/bv/, $(ISABELLELIBS_BV_FILES)))

drivers/isabelle-realizations.aux: Makefile
	$(SHOW) 'Generate $@'
	$(HIDE)(echo "(* generated automatically at compilation time *)"; \
	echo 'theory BuiltIn meta "realized_theory" "BuiltIn", "" end'; \
	for f in $(ISABELLELIBS_INT_FILES); do \
	echo 'theory int.'"$$f"' meta "realized_theory" "int.'"$$f"'", "" end'; done; \
	for f in $(ISABELLELIBS_BOOL_FILES); do \
	echo 'theory bool.'"$$f"' meta "realized_theory" "bool.'"$$f"'", "" end'; done; \
	for f in $(ISABELLELIBS_REAL_FILES); do \
	echo 'theory real.'"$$f"' meta "realized_theory" "real.'"$$f"'", "" end'; done; \
	for f in $(ISABELLELIBS_NUMBER_FILES); do \
	echo 'theory number.'"$$f"' meta "realized_theory" "number.'"$$f"'", "" end'; done; \
	for f in $(ISABELLELIBS_SET_FILES); do \
	echo 'theory set.'"$$f"' meta "realized_theory" "set.'"$$f"'", "" end'; done; \
	for f in $(ISABELLELIBS_MAP_FILES); do \
	echo 'theory map.'"$$f"' meta "realized_theory" "map.'"$$f"'", "" end'; done; \
	for f in $(ISABELLELIBS_LIST_FILES); do \
	echo 'theory list.'"$$f"' meta "realized_theory" "list.'"$$f"'", "" end'; done; \
	for f in $(ISABELLELIBS_OPTION_FILES); do \
	echo 'theory option.'"$$f"' meta "realized_theory" "option.'"$$f"'", "" end'; done; \
	for f in $(ISABELLELIBS_BV_FILES); do \
	echo 'theory bv.'"$$f"' meta "realized_theory" "bv.'"$$f"'", "" end'; done; \
	) > $@

ifeq (@enable_local@,yes)
  ISABELLE_TARGET_DIR=`pwd`/lib/isabelle
else
  ISABELLE_TARGET_DIR=$(LIBDIR)/why3/isabelle
endif

lib/isabelle/last_build: $(ISABELLEVERSIONSPECIFICTARGETS) $(ISABELLELIBS_INT) $(ISABELLELIBS_BOOL) $(ISABELLELIBS_REAL) $(ISABELLELIBS_NUMBER) $(ISABELLELIBS_SET) $(ISABELLELIBS_MAP) $(ISABELLELIBS_LIST) $(ISABELLELIBS_OPTION) $(ISABELLELIBS_BV)
ifneq (@enable_local@,yes)
	cp -r lib/isabelle "$(LIBDIR)/why3"
endif
	@(if isabelle components -l | grep -q "$(ISABELLE_TARGET_DIR)$$"; then \
	    echo "Building the Why3 heap for Isabelle/HOL:"; \
	    isabelle build -bc Why3; \
	    touch $@; \
	  else \
	    echo "[Warning] Cannot pre-build the Isabelle heap because"; \
	    echo "  the Isabelle component configuration does not contain"; \
	    echo "  [$(ISABELLE_TARGET_DIR)]"; \
	  fi)

install_no_local::
	$(INSTALL_DATA) drivers/isabelle-realizations.aux $(DATADIR)/why3/drivers/

install_no_local:: lib/isabelle/last_build

install_local:: lib/isabelle/last_build

update-isabelle: $(ISABELLELIBS_INT) $(ISABELLELIBS_BOOL) $(ISABELLELIBS_REAL) $(ISABELLELIBS_NUMBER) $(ISABELLELIBS_SET) $(ISABELLELIBS_MAP) $(ISABELLELIBS_LIST) $(ISABELLELIBS_OPTION) $(ISABELLELIBS_BV)

$(ISABELLELIBS_INT): bin/why3realize.@OCAMLBEST@ drivers/isabelle-realizations.aux \
  $(ISABELLEREALIZEDRV) drivers/isabelle-common.gen theories/int.why
	$(SHOW) "Generating Isabelle realization for int.$(notdir $(basename $@))"
	$(HIDE)mkdir -p lib/isabelle/int
	$(HIDE)WHY3CONFIG="" bin/why3realize.@OCAMLBEST@ -L theories -D $(ISABELLEREALIZEDRV) -T int.$(notdir $(basename $@)) -o lib/isabelle/int/

$(ISABELLELIBS_BOOL): bin/why3realize.@OCAMLBEST@ drivers/isabelle-realizations.aux \
  $(ISABELLEREALIZEDRV) drivers/isabelle-common.gen theories/bool.why
	$(SHOW) "Generating Isabelle realization for bool.$(notdir $(basename $@))"
	$(HIDE)mkdir -p lib/isabelle/bool
	$(HIDE)WHY3CONFIG="" bin/why3realize.@OCAMLBEST@ -L theories -D $(ISABELLEREALIZEDRV) -T bool.$(notdir $(basename $@)) -o lib/isabelle/bool/

$(ISABELLELIBS_REAL): bin/why3realize.@OCAMLBEST@ drivers/isabelle-realizations.aux \
  $(ISABELLEREALIZEDRV) drivers/isabelle-common.gen theories/real.why
	$(SHOW) "Generating Isabelle realization for real.$(notdir $(basename $@))"
	$(HIDE)mkdir -p lib/isabelle/real
	$(HIDE)WHY3CONFIG="" bin/why3realize.@OCAMLBEST@ -L theories -D $(ISABELLEREALIZEDRV) -T real.$(notdir $(basename $@)) -o lib/isabelle/real/

$(ISABELLELIBS_NUMBER): bin/why3realize.@OCAMLBEST@ drivers/isabelle-realizations.aux \
  $(ISABELLEREALIZEDRV) drivers/isabelle-common.gen theories/number.why
	$(SHOW) "Generating Isabelle realization for number.$(notdir $(basename $@))"
	$(HIDE)mkdir -p lib/isabelle/number
	$(HIDE)WHY3CONFIG="" bin/why3realize.@OCAMLBEST@ -L theories -D $(ISABELLEREALIZEDRV) -T number.$(notdir $(basename $@)) -o lib/isabelle/number/

$(ISABELLELIBS_SET): bin/why3realize.@OCAMLBEST@ drivers/isabelle-realizations.aux \
  $(ISABELLEREALIZEDRV) drivers/isabelle-common.gen theories/set.why
	$(SHOW) "Generating Isabelle realization for set.$(notdir $(basename $@))"
	$(HIDE)mkdir -p lib/isabelle/set
	$(HIDE)WHY3CONFIG="" bin/why3realize.@OCAMLBEST@ -L theories -D $(ISABELLEREALIZEDRV) -T set.$(notdir $(basename $@)) -o lib/isabelle/set/

$(ISABELLELIBS_MAP): bin/why3realize.@OCAMLBEST@ drivers/isabelle-realizations.aux \
  $(ISABELLEREALIZEDRV) drivers/isabelle-common.gen theories/map.why
	$(SHOW) "Generating Isabelle realization for map.$(notdir $(basename $@))"
	$(HIDE)mkdir -p lib/isabelle/map
	$(HIDE)WHY3CONFIG="" bin/why3realize.@OCAMLBEST@ -L theories -D $(ISABELLEREALIZEDRV) -T map.$(notdir $(basename $@)) -o lib/isabelle/map/

$(ISABELLELIBS_LIST): bin/why3realize.@OCAMLBEST@ drivers/isabelle-realizations.aux \
  $(ISABELLEREALIZEDRV) drivers/isabelle-common.gen theories/list.why
	$(SHOW) "Generating Isabelle realization for list.$(notdir $(basename $@))"
	$(HIDE)mkdir -p lib/isabelle/list
	$(HIDE)WHY3CONFIG="" bin/why3realize.@OCAMLBEST@ -L theories -D $(ISABELLEREALIZEDRV) -T list.$(notdir $(basename $@)) -o lib/isabelle/list/

$(ISABELLELIBS_OPTION): bin/why3realize.@OCAMLBEST@ drivers/isabelle-realizations.aux \
  $(ISABELLEREALIZEDRV) drivers/isabelle-common.gen theories/option.why
	$(SHOW) "Generating Isabelle realization for option.$(notdir $(basename $@))"
	$(HIDE)mkdir -p lib/isabelle/option
	$(HIDE)WHY3CONFIG="" bin/why3realize.@OCAMLBEST@ -L theories -D $(ISABELLEREALIZEDRV) -T option.$(notdir $(basename $@)) -o lib/isabelle/option/

$(ISABELLELIBS_BV): bin/why3realize.@OCAMLBEST@ drivers/isabelle-realizations.aux \
  $(ISABELLEREALIZEDRV) drivers/isabelle-common.gen theories/bv.why
	$(SHOW) "Generating Isabelle realization for bv.$(notdir $(basename $@))"
	$(HIDE)mkdir -p lib/isabelle/bv
	$(HIDE)WHY3CONFIG="" bin/why3realize.@OCAMLBEST@ -L theories -D $(ISABELLEREALIZEDRV) -T bv.$(notdir $(basename $@)) -o lib/isabelle/bv/

# do not update isabelle realizations systematically
# all: update-isabelle

clean::
	rm -f lib/isabelle/*/*.xml

else

drivers/isabelle-realizations.aux: Makefile
	$(SHOW) 'Generate $@'
	$(HIDE)echo "(* generated automatically at compilation time *)" > $@

install_no_local::
	$(INSTALL_DATA) drivers/isabelle-realizations.aux $(DATADIR)/why3/drivers/

endif

all: drivers/isabelle-realizations.aux

clean::
	rm -f drivers/isabelle-realizations.aux

#######################
# Ocaml realizations
#######################

OCAMLLIBS_FILES = why3__BigInt_compat why3__BigInt why3__IntAux why3__Array \
	          why3__Matrix

OCAMLLIBS_MODULES := $(addprefix lib/ocaml/, $(OCAMLLIBS_FILES))

OCAMLLIBS_DEP = $(addsuffix .dep, $(OCAMLLIBS_MODULES))
OCAMLLIBS_CMO = $(addsuffix .cmo, $(OCAMLLIBS_MODULES))
OCAMLLIBS_CMX = $(addsuffix .cmx, $(OCAMLLIBS_MODULES))

$(OCAMLLIBS_DEP): DEPFLAGS += -I src/util -I lib/ocaml @BIGINTINCLUDE@
$(OCAMLLIBS_CMO) $(OCAMLLIBS_CMX): INCLUDES += -I src/util -I lib/ocaml @BIGINTINCLUDE@
$(OCAMLLIBS_CMX): OFLAGS += -for-pack Why3extract

byte: $(OCAMLLIBS_CMO)
opt:  $(OCAMLLIBS_CMX)

byte: lib/why3/why3extract.cma
opt:  lib/why3/why3extract.cmxa

lib/why3/why3extract.cma: lib/why3/why3extract.cmo
lib/why3/why3extract.cmxa: lib/why3/why3extract.cmx

lib/why3/why3extract.cmo: $(OCAMLLIBS_CMO)
	$(SHOW) 'Linking  $@'
	$(HIDE)$(OCAMLC) $(BFLAGS) -pack -o $@ $^

lib/why3/why3extract.cmx: $(OCAMLLIBS_CMX) lib/why3/why3extract.cmo
	$(SHOW) 'Linking  $@'
	$(HIDE)$(OCAMLOPT) $(OFLAGS) $(CMIHACK) -pack -o $@ $(filter %.cmx, $^)

install_no_local_lib::
	$(MKDIR_P) $(OCAMLINSTALLLIB)/why3
	$(INSTALL_DATA) $(wildcard $(addprefix lib/why3/why3extract., $(INSTALLED_LIB_EXTS))) \
	  $(OCAMLINSTALLLIB)/why3

ifneq "$(MAKECMDGOALS:clean%=clean)" "clean"
-include $(OCAMLLIBS_DEP)
endif

$(OCAMLLIBS_DEP): lib/ocaml/why3__BigInt_compat.ml

depend: $(OCAMLLIBS_DEP)

CLEANDIRS += lib/ocaml
CLEANLIBS += lib/why3/why3extract

################
# Jessie3 plugin
################

ifeq (@enable_frama_c@,yes)

nobyte: jessie.byte
noopt: jessie.opt

jessie.byte: src/jessie/Makefile lib/why3/why3.cma
	@$(MAKE) -C src/jessie Jessie3.cma

jessie.opt: src/jessie/Makefile lib/why3/why3.cmxa
	@$(MAKE) -C src/jessie Jessie3.cmxs

install_no_local::
	$(MKDIR_P) $(FRAMAC_LIBDIR)/plugins/
	$(INSTALL_DATA) $(wildcard $(addprefix src/jessie/Jessie3., $(INSTALLED_LIB_EXTS))) \
	  $(FRAMAC_LIBDIR)/plugins/

clean::
	$(MAKE) -C src/jessie clean

endif

#########
# why3doc
#########

WHY3DOCGENERATED = src/why3doc/doc_lexer.ml

WHY3DOC_FILES = doc_html doc_def doc_lexer doc_main

WHY3DOCMODULES = $(addprefix src/why3doc/, $(WHY3DOC_FILES))

WHY3DOCDEP = $(addsuffix .dep, $(WHY3DOCMODULES))
WHY3DOCCMO = $(addsuffix .cmo, $(WHY3DOCMODULES))
WHY3DOCCMX = $(addsuffix .cmx, $(WHY3DOCMODULES))

$(WHY3DOCDEP): DEPFLAGS += -I src/why3doc
$(WHY3DOCCMO) $(WHY3DOCCMX): INCLUDES += -I src/why3doc

$(WHY3DOCDEP): $(WHY3DOCGENERATED)

# build targets

byte: bin/why3doc.byte
opt:  bin/why3doc.opt

bin/why3doc.opt: lib/why3/why3.cmxa $(WHY3DOCCMX)
	$(SHOW) 'Linking  $@'
	$(HIDE)$(OCAMLOPT) $(OFLAGS) -o $@ $(OLINKFLAGS) $^

bin/why3doc.byte: lib/why3/why3.cma $(WHY3DOCCMO)
	$(SHOW) 'Linking  $@'
	$(HIDE)$(OCAMLC) $(BFLAGS) -o $@ $(BLINKFLAGS) $^

# depend and clean targets

ifneq "$(MAKECMDGOALS:clean%=clean)" "clean"
-include $(WHY3DOCDEP)
endif

depend: $(WHY3DOCDEP)

CLEANDIRS += src/why3doc
GENERATED += $(WHY3DOCGENERATED)

clean_old_install::
	rm -f $(BINDIR)/why3doc$(EXE)

install_no_local::
	$(INSTALL) bin/why3doc.@OCAMLBEST@ $(TOOLDIR)/why3doc$(EXE)

install_local:: bin/why3doc

#########
# trywhy3
#########

ifeq ($(DEBUGJS),yes)
 JSOO_DEBUG=--pretty --debug-info --source-map
 JS_MAPS=alt_ergo_worker.map  trywhy3.map  why3_worker.map
else
 JSOO_DEBUG=
 JS_MAPS=
endif

ALTERGODIR=src/trywhy3/alt-ergo

JSOCAMLC=ocamlfind ocamlc -package js_of_ocaml -g -package js_of_ocaml.syntax \
        -package ocplib-simplex -syntax camlp4o -I src/trywhy3 \
	-I $(ALTERGODIR)/src/util \
	-I $(ALTERGODIR)/src/structures \
	-I $(ALTERGODIR)/src/parsing \
	-I $(ALTERGODIR)/src/preprocess \
	-I $(ALTERGODIR)/src/theories \
	-I $(ALTERGODIR)/src/instances \
	-I $(ALTERGODIR)/src/sat \
	-I $(ALTERGODIR)/src/main

ALTERGOMODS=util/config util/version util/emap util/myUnix util/myDynlink \
	util/myZip util/util util/lists util/numsNumbers util/numbers \
	util/timers util/options util/gc_debug util/loc util/hashcons \
	util/hstring \
	structures/exception structures/symbols structures/ty \
	structures/parsed structures/typed structures/term structures/literal \
	structures/formula structures/explanation structures/errors \
	util/profiling_default util/profiling \
	parsing/why_parser parsing/why_lexer \
	preprocess/existantial preprocess/triggers preprocess/why_typing \
	preprocess/cnf \
	instances/matching instances/instances \
	theories/polynome theories/ac theories/uf theories/use \
	theories/intervals theories/inequalities theories/intervalCalculus \
	theories/arith theories/records theories/bitv theories/arrays \
	theories/sum theories/combine theories/ccx theories/theory \
	sat/sat_solvers \
	main/frontend

ALTERGOCMO=$(addprefix $(ALTERGODIR)/src/, $(addsuffix .cmo,$(ALTERGOMODS)))
TRYWHY3CMO=lib/why3/why3.cma
TRYWHY3FILES=trywhy3.js trywhy3.html trywhy3.css \
	README examples/ \
	trywhy3_custom.css gen_index.sh fontawesome/css/font-awesome.min.css \
	fontawesome/fonts/FontAwesome.otf fontawesome/fonts/fontawesome-webfont.svg \
	fontawesome/fonts/fontawesome-webfont.woff fontawesome/fonts/fontawesome-webfont.eot \
	fontawesome/fonts/fontawesome-webfont.ttf  fontawesome/fonts/fontawesome-webfont.woff2 \
	ace-builds/src-min-noconflict/ace.js ace-builds/src-min-noconflict/mode-why3.js \
	ace-builds/src-min-noconflict/theme-chrome.js $(JS_MAPS)

trywhy3_package: trywhy3
	tar czf trywhy3.tar.gz -C src $(addprefix trywhy3/, $(TRYWHY3FILES))

trywhy3: src/trywhy3/trywhy3.js src/trywhy3/why3_worker.js src/trywhy3/alt_ergo_worker.js

src/trywhy3/trywhy3.js: src/trywhy3/trywhy3.byte src/trywhy3/why3_worker.js src/trywhy3/alt_ergo_worker.js src/trywhy3/examples/*.mlw
	js_of_ocaml --extern-fs $(JSOO_DEBUG) -I src/trywhy3 \
		--file=why3_worker.js:/ \
		--file=alt_ergo_worker.js:/ \
	        --file=examples/index.txt:/examples/index.txt \
		`find src/trywhy3/examples \( -name "*.mlw" -o -name "*.why" \) -printf " --file=examples/%P:/examples/%P"` \
	+weak.js +nat.js $<

src/trywhy3/trywhy3.byte: src/trywhy3/worker_proto.cmo src/trywhy3/trywhy3.cmo
	$(JSOCAMLC) $(BFLAGS) -o $@ -linkpkg $(BLINKFLAGS) $^


src/trywhy3/why3_worker.js: src/trywhy3/why3_worker.byte
	js_of_ocaml $(JSOO_DEBUG) --extern-fs -I . -I src/trywhy3 --file=trywhy3.conf:/ \
		--file=try_alt_ergo.drv:/ \
		`find theories modules \( -name "*.mlw" -o -name "*.why" \) -printf " --file=%p:/%p"` \
	+weak.js +nat.js $<

src/trywhy3/why3_worker.byte: $(TRYWHY3CMO) src/trywhy3/worker_proto.cmo src/trywhy3/why3_worker.cmo
	$(JSOCAMLC) $(BFLAGS) -o $@ -linkpkg $(BLINKFLAGS) $^


src/trywhy3/alt_ergo_worker.js: src/trywhy3/alt_ergo_worker.byte
	js_of_ocaml $(JSOO_DEBUG) +weak.js +nat.js +dynlink.js +toplevel.js $<

src/trywhy3/alt_ergo_worker.byte: $(ALTERGOCMO) src/trywhy3/worker_proto.cmo src/trywhy3/alt_ergo_worker.cmo
	$(JSOCAMLC) $(BFLAGS) -o $@ -linkpkg $(BLINKFLAGS) $^

src/trywhy3/alt_ergo_worker.cmo: src/trywhy3/worker_proto.cmo
src/trywhy3/why3_worker.cmo: src/trywhy3/worker_proto.cmo
src/trywhy3/trywhy3.cmo: src/trywhy3/worker_proto.cmo

src/trywhy3/%.cmo: src/trywhy3/%.ml
	$(JSOCAMLC) $(BFLAGS) -c $<

src/trywhy3/%.cmi: src/trywhy3/%.mli
	$(JSOCAMLC) $(BFLAGS) -c $<

clean::
	rm -f src/trywhy3/trywhy3.js src/trywhy3/trywhy3.byte src/trywhy3/trywhy3.cm* \
	 src/trywhy3/why3_worker.js src/trywhy3/why3_worker.byte src/trywhy3/why3_worker.cm* \
         src/trywhy3/alt_ergo_worker.js src/trywhy3/alt_ergo_worker.byte src/trywhy3/alt_ergo_worker.cm* \
         src/trywhy3/worker_proto.cm* trywhy3.tar.gz

CLEANDIRS += src/trywhy3

########
# bench
########

.PHONY: bench test

bench:: bin/why3.@OCAMLBEST@ bin/why3config.@OCAMLBEST@ plugins $(TOOLS) \
  share/Makefile.config bin/why3extract
	$(MAKE) test-api-logic.@OCAMLBEST@
	$(MAKE) test-api-mlw-tree.@OCAMLBEST@
	$(MAKE) test-api-mlw.@OCAMLBEST@
	$(MAKE) test-session.@OCAMLBEST@
	$(MAKE) test-ocaml-extraction
	# desactivé car requiert findlib
	# if test -d examples/runstrat ; then \
	#  $(MAKE) test-runstrat.@OCAMLBEST@ ; fi
	bash bench/bench ".@OCAMLBEST@"
	@if test "@enable_coq_tactic@" = "yes"; then \
	   echo "=== checking the Coq tactic ==="; \
	   $(MAKE) test-coq-tactic; fi

###############
# test targets
###############

test-api-logic.byte: examples/use_api/logic.ml lib/why3/why3.cma
	$(SHOW) 'Ocaml    $<'
	$(HIDE)ocaml -I lib/why3 $(INCLUDES) $(EXTCMA) lib/why3/why3.cma $< > /dev/null \
	|| (rm -f test-api-logic.byte; printf "Test of Why3 API calls failed. Please fix it"; exit 2)
	@rm -f test-api-logic.byte;

test-api-logic.opt: examples/use_api/logic.ml lib/why3/why3.cmxa
	$(SHOW) 'Ocamlopt $<'
	$(HIDE)($(OCAMLOPT) -o $@ -I lib/why3 $(INCLUDES) $(EXTCMXA) lib/why3/why3.cmxa $< \
	&& ./test-api-logic.opt > /dev/null) \
	|| (rm -f test-api-logic.opt; printf "Test of Why3 API calls failed. Please fix it"; exit 2)
	@rm -f test-api-logic.opt

test-api-mlw-tree.byte: examples/use_api/mlw_tree.ml lib/why3/why3.cma
	$(SHOW) 'Ocaml    $<'
	$(HIDE)ocaml -I lib/why3 $(INCLUDES) $(EXTCMA) lib/why3/why3.cma $< > /dev/null\
	|| (rm -f test-api-mlw-tree.byte; printf "Test of Why3 API calls failed. Please fix it"; exit 2)
	@rm -f test-api-mlw-tree.byte;

test-api-mlw-tree.opt: examples/use_api/mlw_tree.ml lib/why3/why3.cmxa
	$(SHOW) 'Ocamlopt $<'
	$(HIDE)($(OCAMLOPT) -o $@ -I lib/why3 $(INCLUDES) $(EXTCMXA) lib/why3/why3.cmxa $< \
	&& ./test-api-mlw-tree.opt > /dev/null) \
	|| (rm -f test-api-mlw-tree.opt; printf "Test of Why3 API calls failed. Please fix it"; exit 2)
	@rm -f test-api-mlw-tree.opt

test-api-mlw.byte: examples/use_api/mlw.ml lib/why3/why3.cma
	$(SHOW) 'Ocaml    $<'
	$(HIDE)ocaml -I lib/why3 $(INCLUDES) $(EXTCMA) lib/why3/why3.cma $< \
	|| (rm -f test-api-mlw.byte; printf "Test of Why3 API calls failed. Please fix it"; exit 2)
	@rm -f test-api-mlw.byte;

test-api-mlw.opt: examples/use_api/mlw.ml lib/why3/why3.cmxa
	$(SHOW) 'Ocamlopt $<'
	$(HIDE)($(OCAMLOPT) -o $@ -I lib/why3 $(INCLUDES) $(EXTCMXA) lib/why3/why3.cmxa $< \
	&& ./test-api-mlw.opt > /dev/null) \
	|| (rm -f test-api-mlw.opt; printf "Test of Why3 API calls failed. Please fix it"; exit 2)
	@rm -f test-api-mlw.opt

#test-shape: lib/why3/why3.cma
#	ocaml -I lib/why3 $(INCLUDES) $(EXTCMA) $? examples/test_shape.ml

test-session.byte: examples/use_api/create_session.ml lib/why3/why3.cma
	$(SHOW) 'Ocaml    $<'
	$(HIDE)ocaml -I lib/why3 $(INCLUDES) $(EXTCMA) lib/why3/why3.cma $< > /dev/null\
	|| (rm -f why3session.xml why3shapes why3shapes.gz;  \
	printf "Test of Why3 API calls for Session module failed. Please fix it"; exit 2)
	@rm -f why3session.xml why3shapes why3shapes.gz

test-session.opt: examples/use_api/create_session.ml lib/why3/why3.cmxa
	$(SHOW) 'Ocamlopt $<'
	$(HIDE)($(OCAMLOPT) -o $@ -I lib/why3 $(INCLUDES) $(EXTCMXA) lib/why3/why3.cmxa  $< \
	&& ./test-session.opt > /dev/null) \
	|| (rm -f test-session.opt why3session.xml why3shapes why3shapes.gz; \
	printf "Test of Why3 API calls for Session module failed. Please fix it"; exit 2)
	@rm -f test-session.opt why3session.xml why3shapes why3shapes.gz

test-coq-tactic: lib/coq-tactic/Why3.vo
	$(COQC) $(COQRTAC) bench/coq-tactic/test.v

#only test the compilation of runstrat
test-runstrat.byte: lib/why3/why3.cma lib/why3/META
	OCAMLPATH=$(PWD)/lib $(MAKE) -C examples/use_api/runstrat clean
	OCAMLPATH=$(PWD)/lib $(MAKE) -C examples/use_api/runstrat byte

test-runstrat.opt: lib/why3/why3.cmxa lib/why3/META
	OCAMLPATH=$(PWD)/lib $(MAKE) -C examples/use_api/runstrat clean
	OCAMLPATH=$(PWD)/lib $(MAKE) -C examples/use_api/runstrat opt

test-runstrat: test-runstrat.@OCAMLBEST@

test-ocaml-extraction: bin/why3.opt bin/why3extract.opt lib/why3/why3extract.cmxa
	@echo "driver ocaml32"
	@mkdir -p tests/test-extraction
	@cd tests ; ../bin/why3extract.opt -D ocaml32 \
	  test_extraction.mlw -o test-extraction
	@cd tests/test-extraction/ ; \
	  $(OCAMLOPT) @BIGINTINCLUDE@ -I ../../lib/why3 \
	  @BIGINTLIB@.cmxa why3extract.cmxa \
	  ref__Refint.ml test_extraction__TestExtraction.ml main.ml
	@tests/test-extraction/a.out
	@echo "driver ocaml64"
	@cd tests ; ../bin/why3extract.opt -D ocaml64 \
	  test_extraction.mlw -o test-extraction
	@cd tests/test-extraction/ ; \
	  $(OCAMLOPT) @BIGINTINCLUDE@ -I ../../lib/why3 \
	  @BIGINTLIB@.cmxa why3extract.cmxa \
	  ref__Refint.ml test_extraction__TestExtraction.ml main.ml
	@tests/test-extraction/a.out

################
# documentation
################

.PHONY: doc

ifeq (@enable_doc@,yes)

doc: doc/manual.pdf doc/html/index.html

BNF = qualid label constant operator term type formula theory theory2 \
	why_file spec expr expr2 module whyml_file term_old_at
BNFTEX = $(addprefix doc/, $(addsuffix _bnf.tex, $(BNF)))

doc/%_bnf.tex: doc/%.bnf doc/bnf$(EXE)
	doc/bnf$(EXE) $< > $@

doc/bnf$(EXE): doc/bnf.mll
	$(OCAMLLEX) $<
	$(OCAMLC) -o $@ doc/bnf.ml

DOC = api glossary ide intro exec macros manpages install \
      manual starting syntax syntaxref technical version whyml \
      itp pvs coq coq_tactic isabelle

DOCTEX = $(addprefix doc/, $(addsuffix .tex, $(DOC)))

doc/manual.pdf: $(BNFTEX) $(DOCTEX) doc/manual.bib share/provers-detection-data.conf
	cd doc; $(RUBBER) --warn all --pdf manual.tex

CLEANDIRS += doc
GENERATED += doc/bnf.ml

ifeq (@enable_html_doc@,yes)

# the dependency on the pdf ensures the bbl was built
doc/html/manual.html: doc/manual.pdf doc/fix.hva
	cd doc; rm -rf html; mkdir -p html
	cp doc/*.png doc/manual.bbl doc/html/
	cd doc; $(HEVEA) -o html/manual.html -fix -O fix.hva makeidx.hva manual.tex

doc/html/index.html: doc/html/manual.html
	cd doc; $(HACHA) -tocbis -o html/index.html html/manual.html

else

doc/html/index.html:

endif

clean::
	rm -rf doc/bnf$(EXE) $(BNFTEX) doc/html doc/manual.image.out; \
	cd doc; $(RUBBER) --pdf --clean manual.tex

else

doc:

endif

##########
# API DOC
##########

.PHONY: apidoc apidot

MODULESTODOC = \
	util/util util/opt util/lists util/strings \
	util/extmap util/extset util/exthtbl \
	util/weakhtbl util/stdlib util/rc util/debug \
	core/ident core/ty core/term core/decl core/theory \
	core/env core/task \
	driver/whyconf driver/call_provers driver/driver \
	session/session session/session_tools session/session_scheduler \
	whyml/mlw_ty whyml/mlw_expr whyml/mlw_decl whyml/mlw_module \
	whyml/mlw_wp

FILESTODOC = $(addsuffix .mli, $(addprefix src/, $(MODULESTODOC)))

doc/apidoc:
	mkdir -p doc/apidoc

apidoc: doc/apidoc $(FILESTODOC)
	$(OCAMLDOC) -d doc/apidoc -html -t "Why3 API documentation" \
		-keep-code $(INCLUDES) $(LIBINCLUDES) -I lib/why3 $(FILESTODOC)

# could we include also the dependency graph ? -- someone
# At least we can give a way to create it -- francois

apidot: doc/apidoc/dg.svg doc/apidoc/dg.png

#The sed remove configuration for dot that gives bad result
doc/apidoc/dg.dot: doc/apidoc $(FILESTODOC)
	$(OCAMLDOC) -o doc/apidoc/dg.dot.tmp -dot $(INCLUDES) \
		$(LIBINCLUDES) -I lib/why3 $(FILESTODOC)
	sed -e "s/  \(size\|ratio\|rotate\|fontsize\).*$$//" doc/apidoc/dg.dot.tmp > doc/apidoc/dg.dot
	rm -f doc/apidoc/dg.dot.tmp

doc/apidoc/dg.svg: doc/apidoc/dg.dot
	dot -T svg $< > $@

doc/apidoc/dg.png: doc/apidoc/dg.dot
	dot -T png $< > $@

doc/apidoc.tex: $(FILESTODOC)
	$(OCAMLDOC) -o doc/apidoc.tex -latex -noheader -notrailer $(INCLUDES) \
		$(LIBINCLUDES) -I lib/why3 $(FILESTODOC)

clean::
	rm -f doc/apidoc/*

##########
# Install rules for bash completions
##########

clean_old_install::
	if test -d /etc/bash_completion.d -a -w /etc/bash_completion.d; then \
	  rm -f /etc/bash_completion.d/why3; \
	fi

install_no_local::
	if test -d /etc/bash_completion.d -a -w /etc/bash_completion.d; then \
	  $(INSTALL_DATA) share/bash/why3 /etc/bash_completion.d; \
	fi


##########
# Stdlib formatted with why3doc
##########

.PHONY: stdlibdoc

STDLIBS = algebra \
	bag \
	bintree \
	bool \
	bv \
	floating_point \
	graph \
	int \
	ieee_float \
	list \
	map \
	number \
	option \
	pigeon \
	real \
	relations \
	seq \
	set \
	sum
# function ? tptp ?

STDMODS = array \
	hashtbl \
	impset \
	matrix \
	pqueue \
	queue \
	random \
	ref \
	stack \
	string

STDMACS = array int

STDLIBFILES = $(addsuffix .why, $(addprefix theories/, $(STDLIBS)))
STDMODFILES = $(addsuffix .mlw, $(addprefix modules/, $(STDMODS)))
STDMACFILES = $(addsuffix .mlw, $(addprefix modules/mach/, $(STDMACS)))

stdlibdoc: $(STDLIBFILES) $(STDMODFILES) bin/why3doc.@OCAMLBEST@
	mkdir -p doc/stdlibdoc
	rm -f doc/stdlibdoc/style.css
	WHY3CONFIG="" bin/why3doc.@OCAMLBEST@ -L theories -L modules \
          -o doc/stdlibdoc --title "Why3 Standard Library" \
	  $(STDLIBFILES) $(STDMODFILES) $(STDMACFILES)
	cd doc/stdlibdoc; \
	  for f in theories.*.html; \
	    do mv "$$f" "$${f#theories.}"; done; \
	  for f in modules.*.html; \
	    do mv "$$f" "$${f#modules.}"; done
	sed -i -e "s#theories.##g" -e "s#modules.##g" doc/stdlibdoc/index.html


clean::
	rm -f doc/stdlibdoc/*

################
# generic rules
################

%.cmi: %.mli
	$(SHOW) 'Ocamlc   $<'
	$(HIDE)$(OCAMLC) -c $(BFLAGS) $<

# suppress "unused rec" warning for Menhir-produced files
%.cmo: %.ml %.mly
	$(SHOW) 'Ocamlc   $<'
	$(HIDE)$(OCAMLC) -c $(BFLAGS) -w -39 $<

# suppress "unused rec" warning for Menhir-produced files
%.cmx: %.ml %.mly
	$(SHOW) 'Ocamlopt $<'
	$(HIDE)$(OCAMLOPT) -c $(OFLAGS) -w -39 $(CMIHACK) $<

%.cmo: %.ml
	$(SHOW) 'Ocamlc   $<'
	$(HIDE)$(OCAMLC) -c $(BFLAGS) $<

%.cmx: %.ml %.mli
	$(SHOW) 'Ocamlopt $<'
	$(HIDE)$(OCAMLOPT) -c $(OFLAGS) $<

# the generic rule cannot be applied since ocaml would confuse
# lib/why3/why3extract.cmi for the interface (!!!)
# same for ocaml/lablgtk2/gMain.cmi on case-insensitive filesystems
src/tools/why3extract.cmx src/ide/gmain.cmx: %.cmx: %.ml
	$(SHOW) 'Ocamlopt $<'
	$(HIDE)$(OCAMLOPT) -c $(OFLAGS) $<

%.cmx: %.ml
	$(SHOW) 'Ocamlopt $<'
	$(HIDE)$(OCAMLOPT) -c $(OFLAGS) $(CMIHACK) $<

%.cma:
	$(SHOW) 'Linking  $@'
	$(HIDE)$(OCAMLC) -a $(BFLAGS) -o $@ $^

%.cmxa:
	$(SHOW) 'Linking  $@'
	$(HIDE)$(OCAMLOPT) -a $(OFLAGS) -o $@ $^

%.cmxs:
	$(SHOW) 'Linking  $@'
	$(HIDE)$(OCAMLOPT) -shared $(OFLAGS) -o $@ $^

%.ml: %.mll
	$(SHOW) 'Ocamllex $<'
	$(HIDE)$(OCAMLLEX) $<

%.ml %.mli: %.mly
	$(SHOW) 'Menhir $<'
	$(HIDE)$(MENHIR) --explain --strict $<

%.dep: %.ml %.mli
	$(SHOW) 'Ocamldep $<'
	$(HIDE)$(OCAMLDEP) $(DEPFLAGS) $< $<i $(TOTARGET)

%.dep: %.ml
	$(SHOW) 'Ocamldep $<'
	$(HIDE)($(OCAMLDEP) $(DEPFLAGS) $<; \
	        echo '$*.cmx : $*.cmi'; \
	        echo '$*.cmi : $*.cmo') $(TOTARGET)

%.opt:
	$(SHOW) 'Linking  $@'
	$(HIDE)$(OCAMLOPT) $(OFLAGS) -o $@ $(OLINKFLAGS) $^

%.byte:
	$(SHOW) 'Linking  $@'
	$(HIDE)$(OCAMLC) $(BFLAGS) -o $@ $(BLINKFLAGS) $^

# .ml4.ml:
# 	$(CAMLP4) pr_o.cmo -impl $< > $@

# jc/jc_ai.ml: jc/jc_annot_inference.ml jc/jc_annot_fail.ml Makefile
# 	if test "@enable_apron@" = "yes" ; then \
# 	  echo "# 1 \"jc/jc_annot_inference.ml\"" > jc/jc_ai.ml; \
# 	  cat jc/jc_annot_inference.ml >> jc/jc_ai.ml; \
# 	else \
# 	  echo "# 1 \"jc/jc_annot_fail.ml\"" > jc/jc_ai.ml; \
# 	  cat jc/jc_annot_fail.ml >> jc/jc_ai.ml; \
# 	fi

# %_why.v: %.mlw $(BINARY)
# 	$(BINARY) -coq $*.mlw

# %_why.pvs: %.mlw $(BINARY)
# 	$(BINARY) -pvs $*.mlw

# Emacs tags
############

tags:
	find src -regex ".*\.ml[^#]*" | grep -v ".svn" | sort -r | xargs \
	etags "--regex-ocaml=/let[ \t]+\([^ \t]+\)/\1/" \
	      "--regex-ocaml=/let[ \t]+rec[ \t]+\([^ \t]+\)/\1/" \
	      "--regex-ocaml=/and[ \t]+\([^ \t]+\)/\1/" \
	      "--regex-ocaml=/type[ \t]+\([^ \t]+\)/\1/" \
	      "--regex-ocaml=/exception[ \t]+\([^ \t]+\)/\1/" \
	      "--regex-ocaml=/val[ \t]+\([^ \t]+\)/\1/" \
	      "--regex-ocaml=/module[ \t]+\([^ \t]+\)/\1/"

otags:
	find \( -name '*.ml' -or -name '*.mli' \) -print0 | xargs -0 otags
#	otags src/*.mli src/*.ml c/*.mli c/*.ml intf/*.mli intf/*.ml

# the previous seems broken. This one is intented for vi(m) users, but could
# be adapted for emacs (remove the -vi option ?)
otags-vi:
	find \( -name '*.ml' -or -name '*.mli' \) -print0 | xargs -0 otags -vi

wc:
	ocamlwc -p src/*.ml* src/*/*.ml*

#dep: depend
#	cat .depend* | ocamldot | dot -Tpdf > dep.pdf
#	$(PDFVIEWER) dep.pdf

# distrib
#########

NAME = why3-@VERSION@
# see .gitattributes for the list of files that are not distributed
MORE_DIST = configure install-sh doc/manual.pdf

dist: $(MORE_DIST)
	rm -rf distrib/$(NAME)/ distrib/$(NAME).tar.gz
	mkdir -p distrib/
	git archive --format tar --prefix $(NAME)/ HEAD | tar x -C distrib/
	for f in $(MORE_DIST); do cp $$f distrib/$(NAME)/$$f; done
	cd distrib; tar cf $(NAME).tar $(NAME); gzip -f --best $(NAME).tar


###############
# file headers
###############

headers:
	headache -c misc/headache_config.txt -h misc/header.txt \
		Makefile.in configure.in \
		src/*/*.ml src/*/*.ml[iyl4] \
		plugins/*/*.ml plugins/*/*.ml[ily] \
		lib/coq-tactic/*.v lib/coq/*.v lib/coq/*/*.v \
		src/server/*.c src/server/*.h \
		src/ide/resetgc.c \
		examples/use_api/*.ml

#########
# myself
#########

Makefile: Makefile.in config.status
	./config.status chmod --file $@

src/jessie/Makefile: src/jessie/Makefile.in config.status
	./config.status chmod --file $@

src/config.sh: src/config.sh.in config.status
	./config.status chmod --file $@

.merlin: .merlin.in config.status
	./config.status chmod --file $@

src/util/config.ml share/Makefile.config: src/config.sh
	$(SHOW) 'Generate $@'
	$(HIDE)BINDIR=$(BINDIR) LIBDIR=$(LIBDIR) DATADIR=$(DATADIR) src/config.sh

clean::
	rm -f share/Makefile.config

doc/version.tex: doc/version.tex.in config.status
	./config.status chmod --file $@

config.status: configure
	./config.status --recheck

all: lib/why3/META .merlin

lib/why3/META: lib/why3/META.in config.status
	./config.status chmod --file $@

configure: configure.in Version
	autoconf -f

###################
# clean and depend
###################

.PHONY: distclean

distclean: clean
	rm -f config.status config.cache config.log .merlin \
	    Makefile src/util/config.ml doc/version.tex \
	    src/jessie/Makefile src/config.sh lib/why3/META

depend:
	rm -f $^
	$(MAKE) $^

clean::
	rm -f $(GENERATED)
	$(foreach d,$(CLEANDIRS),rm -f $(addprefix $(d)/*.,$(COMPILED_LIB_EXTS));)
	$(foreach p,$(CLEANLIBS),rm -f $(addprefix $(p).,$(COMPILED_LIB_EXTS));)

detect-unused:
	@L1=$$(mktemp); \
	L2=$$(mktemp); \
	for d in `find examples/ -name 'why3session.xml' -printf '%h\n'`; do \
	  sed -n -e 's/.*edited="\([^"]*\)".*/\1/p' $$d/why3session.xml | sort > $$L1; \
	  (cd $$d; git ls-files) | grep -v -e '^why3session.xml' -e '^why3shapes' -e '^[.]gitignore' -e '^Makefile' -e '[.]ml$$' -e '[.]html$$' | sed -e 's/[.]prf$$/.pvs/;s/[.]thy$$/.xml/' | sort -u > $$L2; \
	  diff -u --label="$$d/why3session.xml" --label="$$d/" $$L1 $$L2 || echo; \
	done; \
	rm $$L1 $$L2

##################################################################
# Building the Why3 platform with ocamlbuild (OCaml 3.10 needed) #
##################################################################

# There used to be targets here but they are no longer useful.

# To build using Ocamlbuild:
# 1) Run "make Makefile" to ensure that the generated files (config.ml, ...)
# are generated.
# 2) Run Ocamlbuild with any target to generate the sanitization script.
# 3) Run ./sanitize to delete the generated files that shouldn't be generated
# (i.e. all lexers and parsers).
# 4) Run Ocamlbuild with the target you need, for example:
# ocamlbuild jc/jc_main.native

# You can also use the Makefile ./build.makefile which has some handy targets.<|MERGE_RESOLUTION|>--- conflicted
+++ resolved
@@ -665,10 +665,6 @@
 	@if test "$(GALLERYDIR)" = ""; then echo "set GALLERYDIR first"; exit 1; fi
 	@for d in $(GALLERYSUBS) ; do \
 	  echo "exporting examples/$$d"; \
-<<<<<<< HEAD
-	  rm -f $(GALLERYDIR)/$$d/$$d.zip; \
-=======
->>>>>>> 5eac33de
 	  mkdir -p $(GALLERYDIR)/$$d; \
 	  cd examples/$$d; \
 	  WHY3CONFIG="" ../../bin/why3doc.@OCAMLBEST@ -L ../../theories -L ../../modules -L . --stdlib-url http://why3.lri.fr/stdlib/ *.mlw -o $(GALLERYDIR)/$$d; \
