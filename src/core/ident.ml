(********************************************************************)
(*                                                                  *)
(*  The Why3 Verification Platform   /   The Why3 Development Team  *)
(*  Copyright 2010-2018   --   Inria - CNRS - Paris-Sud University  *)
(*                                                                  *)
(*  This software is distributed under the terms of the GNU Lesser  *)
(*  General Public License version 2.1, with the special exception  *)
(*  on linking described in file LICENSE.                           *)
(*                                                                  *)
(********************************************************************)

open Wstdlib

(** Attributes *)

type attribute = {
  attr_string : string;
  attr_tag    : int;
}

module Attr = MakeMSH (struct
  type t = attribute
  let tag a = a.attr_tag
end)

module Sattr = Attr.S
module Mattr = Attr.M

module Hsattr = Hashcons.Make (struct
  type t = attribute
  let equal a1 a2 = a1.attr_string = a2.attr_string
  let hash a = Hashtbl.hash a.attr_string
  let tag n a = { a with attr_tag = n }
end)

let create_attribute s = Hsattr.hashcons {
  attr_string = s;
  attr_tag    = -1
}

let list_attributes () =
  let acc = ref [] in
  Hsattr.iter (fun a -> acc := a.attr_string :: !acc);
  !acc

let attr_equal : attribute -> attribute -> bool = (==)
let attr_hash a = a.attr_tag
let attr_compare a1 a2 = Pervasives.compare a1.attr_tag a2.attr_tag

(** Naming convention *)

type notation =
  | SNword   of string  (* plus *)
  | SNinfix  of string  (* + *)
  | SNtight  of string  (* ! *)
  | SNprefix of string  (* -_ *)
  | SNget    of string  (* [] *)
  | SNset    of string  (* []<- *)
  | SNupdate of string  (* [<-] *)
  | SNcut    of string  (* [..] *)
  | SNlcut   of string  (* [.._] *)
  | SNrcut   of string  (* [_..] *)

(* current encoding *)

let op_infix  s = "infix " ^ s
let op_prefix s = "prefix " ^ s
let op_get    s = "mixfix []" ^ s
let op_set    s = "mixfix []<-" ^ s
let op_update s = "mixfix [<-]" ^ s
let op_cut    s = "mixfix [..]" ^ s
let op_lcut   s = "mixfix [.._]" ^ s
let op_rcut   s = "mixfix [_..]" ^ s

let op_equ   = op_infix "="
let op_neq   = op_infix "<>"
let op_tight = op_prefix

let print_sn fmt w =
  let lspace p = if p.[0] = '*' then " " else "" in
  let rspace p = if p.[String.length p - 1] = '*' then " " else "" in
  match w with (* infix/prefix never empty, mixfix cannot have stars *)
  | SNinfix  p -> Format.fprintf fmt "(%s%s%s)" (lspace p) p (rspace p)
  | SNtight  p -> Format.fprintf fmt "(%s%s)" p (rspace p)
  | SNprefix p -> Format.fprintf fmt "(%s%s_)" (lspace p) p
  | SNget    p -> Format.fprintf fmt "([]%s)" p
  | SNset    p -> Format.fprintf fmt "([]%s<-)" p
  | SNupdate p -> Format.fprintf fmt "([<-]%s)" p
  | SNcut    p -> Format.fprintf fmt "([..]%s)" p
  | SNlcut   p -> Format.fprintf fmt "([.._]%s)" p
  | SNrcut   p -> Format.fprintf fmt "([_..]%s)" p
  | SNword   p -> Format.pp_print_string fmt p

(* The function below recognizes the following strings as notations:
      "infix " (opchar+ [']* as p) (['_] [^'_] .* as q)
      "prefix " (opchar+ [']* as p) (['_] [^'_] .* as q)
      "mixfix " .* "]" opchar* ([']* as p) (['_] [^'_] .* as q)
   It will fail if you add a mixfix that contains a non-opchar after
   the closing square bracket, or a mixfix that does not use brackets.
   Be careful when working with this code, it may eat your brain. *)

let sn_decode s =
  let len = String.length s in
  if len <= 6 then SNword s else
  if s.[5] <> ' ' && s.[6] <> ' ' then SNword s else
  let k = match String.sub s 0 6 with
    | "infix " -> 6
    | "prefix" -> 7
    | "mixfix" -> (try succ (String.index_from s 7 ']') with Not_found -> 0)
    | _ -> 0 in
  if k = 0 then SNword s else
  let rec skip_opchar i =
    if i = len then i else match s.[i] with
      | '@' | '!' | '^' | '$' | '=' | '%' | '>' | '#'
      | '.' | '<' | '-' | '&' | '/' | '+' | '?' | ':'
      | '*' | '~' | '|' | '\\' -> skip_opchar (succ i)
      | _ -> i in
  let l = skip_opchar k in
  let rec skip_quote i =
    if i = len then i else
    if s.[i] = '\'' then skip_quote (succ i) else
    if i = l || s.[i] = '_' then i else pred i in
  let m = skip_quote l in
  let prefix o =
    if o.[0] <> '!' && o.[0] <> '?' then SNprefix o
    else try for i = 1 to l - 8 do match o.[i] with
      | '!' | '$' | '&' | '?' | '@'
      | '^' | '.' | ':' | '|' | '#' -> ()
      | _ -> raise Exit done; SNtight o
    with Exit -> SNprefix o in
  if l = k && k < 8 then SNword s (* null infix/prefix *) else
  let w = if k = 6 then SNinfix (String.sub s 6 (m - 6)) else
          if k = 7 then prefix (String.sub s 7 (m - 7)) else
          let p = if l < m then String.sub s l (m - l) else "" in
          match String.sub s 8 (l - 8) with
          | "]"   -> SNget p | "]<-"  -> SNset p  | "<-]"  -> SNupdate p
          | "..]" -> SNcut p | ".._]" -> SNlcut p | "_..]" -> SNrcut p
          | _ -> SNword (if m = len then s else String.sub s 0 m) in
  if m = len then w (* no appended suffix *) else
  if s.[m] <> '\'' && s.[m] <> '_' then SNword s else
  let p = print_sn Format.str_formatter w;
          Format.flush_str_formatter () in
  SNword (p ^ String.sub s m (len - m))

let print_decoded fmt s = print_sn fmt (sn_decode s)

(** Identifiers *)

type ident = {
  id_string : string;               (* non-unique name *)
  id_attrs  : Sattr.t;              (* identifier attributes *)
  id_loc    : Loc.position option;  (* optional location *)
  id_tag    : Weakhtbl.tag;         (* unique magical tag *)
}

module Id = MakeMSHW (struct
  type t = ident
  let tag id = id.id_tag
end)

module Sid = Id.S
module Mid = Id.M
module Hid = Id.H
module Wid = Id.W

type preid = {
  pre_name  : string;
  pre_attrs : Sattr.t;
  pre_loc   : Loc.position option;
}

let id_equal : ident -> ident -> bool = (==)
let id_hash id = Weakhtbl.tag_hash id.id_tag
let id_compare id1 id2 = Pervasives.compare (id_hash id1) (id_hash id2)

(* constructors *)

let id_register = let r = ref 0 in fun id -> {
  id_string = id.pre_name;
  id_attrs  = id.pre_attrs;
  id_loc    = id.pre_loc;
  id_tag    = (incr r; Weakhtbl.create_tag !r);
}

let create_ident name attrs loc = {
  pre_name  = name;
  pre_attrs = attrs;
  pre_loc   = loc;
}

let id_fresh ?(attrs = Sattr.empty) ?loc nm =
  create_ident nm attrs loc

let id_user ?(attrs = Sattr.empty) nm loc =
  create_ident nm attrs (Some loc)

let id_attr id attrs =
  create_ident id.id_string attrs id.id_loc

let id_clone ?(attrs = Sattr.empty) id =
  let aa = Sattr.union attrs id.id_attrs in
  create_ident id.id_string aa id.id_loc

let id_derive ?(attrs = Sattr.empty) nm id =
  let aa = Sattr.union attrs id.id_attrs in
  create_ident nm aa id.id_loc

let preid_name id = id.pre_name

(** Unique names for pretty printing *)

type ident_printer = {
  indices   : int Hstr.t;
  values    : string Hid.t;
  sanitizer : string -> string;
  blacklist : string list;
}

(* name is already sanitized *)
let find_unique indices name =
  let specname ind =
    (* If the symbol is infix/prefix *and* the name has not been
       sanitized for provers, we don't want to disambiguate with
       a number but with a quote symbol: "+" becomes "+'" "+''" etc.
       This allows to parse the ident again (for transformations). *)
    if ind <= 0 then name else
    match sn_decode name with
    | SNword _ -> name ^ string_of_int ind
    | _        -> name ^ String.make ind '\'' in
  let testname ind = Hstr.mem indices (specname ind) in
  let rec advance ind =
    if testname ind then advance (succ ind) else ind in
  let rec retreat ind =
    if ind = 1 || testname (pred ind) then ind else retreat (pred ind) in
  let fetch ind =
    if testname ind then advance (succ ind) else retreat ind in
  let name = try
    let ind = fetch (succ (Hstr.find indices name)) in
    Hstr.replace indices name ind;
    specname ind
  with Not_found -> name in
  Hstr.replace indices name 0;
  name

let reserve indices name = ignore (find_unique indices name)

let same x = x

let create_ident_printer ?(sanitizer = same) sl =
  let indices = Hstr.create 1997 in
  List.iter (reserve indices) sl;
  { indices   = indices;
    values    = Hid.create 1997;
    sanitizer = sanitizer;
    blacklist = sl }

let known_id printer id =
  try
    (let _ = Hid.find printer.values id in true)
  with Not_found ->
    false

let id_unique printer ?(sanitizer = same) id =
  try
    Hid.find printer.values id
  with Not_found ->
    let name = sanitizer (printer.sanitizer id.id_string) in
    let name = find_unique printer.indices name in
    Hid.replace printer.values id name;
    name

let string_unique printer s = find_unique printer.indices s

let forget_id printer id =
  try
    let name = Hid.find printer.values id in
    Hstr.remove printer.indices name;
    Hid.remove printer.values id
  with Not_found -> ()

let forget_all printer =
  Hid.clear printer.values;
  Hstr.clear printer.indices;
  List.iter (reserve printer.indices) printer.blacklist

(** Sanitizers *)

let char_to_alpha c = match c with
  | 'a'..'z' | 'A'..'Z' -> String.make 1 c
  | ' ' -> "sp" | '_'  -> "us" | '#' -> "sh"
  | '`' -> "bq" | '~'  -> "tl" | '!' -> "ex"
  | '@' -> "at" | '$'  -> "dl" | '%' -> "pc"
  | '^' -> "cf" | '&'  -> "et" | '*' -> "as"
  | '(' -> "lp" | ')'  -> "rp" | '-' -> "mn"
  | '+' -> "pl" | '='  -> "eq" | '[' -> "lb"
  | ']' -> "rb" | '{'  -> "lc" | '}' -> "rc"
  | ':' -> "cl" | '\'' -> "qt" | '"' -> "dq"
  | '<' -> "ls" | '>'  -> "gt" | '/' -> "sl"
  | '?' -> "qu" | '\\' -> "bs" | '|' -> "br"
  | ';' -> "sc" | ','  -> "cm" | '.' -> "dt"
  | '0' -> "zr" | '1'  -> "un" | '2' -> "du"
  | '3' -> "tr" | '4'  -> "qr" | '5' -> "qn"
  | '6' -> "sx" | '7'  -> "st" | '8' -> "oc"
  | '9' -> "nn" | '\n' -> "nl" |  _  -> "zz"

let char_to_lalpha c = Strings.uncapitalize (char_to_alpha c)
let char_to_ualpha c = Strings.capitalize (char_to_alpha c)

let char_to_alnum c =
  match c with '0'..'9' -> String.make 1 c | _ -> char_to_alpha c

let char_to_lalnum c =
  match c with '0'..'9' -> String.make 1 c | _ -> char_to_lalpha c

let char_to_alnumus c =
  match c with '_' | ' ' -> "_" | _ -> char_to_alnum c

let char_to_lalnumus c =
  match c with '_' | ' ' -> "_" | _ -> char_to_lalnum c

let sanitizer' head rest last n =
  let lst = ref [] in
  let n = if n = "" then "zilch" else n in
  let len = String.length n in
  let code i c = lst :=
    (if i = 0 then head
     else if i = len - 1 then last
     else rest) c :: !lst in
  String.iteri code n;
  String.concat "" (List.rev !lst)

let sanitizer head rest n = sanitizer' head rest rest n

(** {2 functions for working with counterexample attributes} *)

let model_projected_attr = create_attribute "model_projected"
let model_vc_attr = create_attribute "model_vc"
let model_vc_post_attr = create_attribute "model_vc_post"
let model_vc_havoc_attr = create_attribute "model_vc_havoc"

<<<<<<< HEAD
let create_model_trace_attr s = create_attribute ("model_trace:" ^ s)

let is_model_trace_attr a =
  Strings.has_prefix "model_trace:" a.attr_string
=======
(** {2 functions for working with counterexample model labels} *)

let model_projected_label = create_label "model_projected"
let model_vc_label = create_label "model_vc"
let model_vc_post_label = create_label "model_vc_post"

let create_model_trace_label s = create_label ("model_trace:" ^ s)

let is_model_trace_label label =
  Strings.has_prefix "model_trace:" label.lab_string

let is_counterexample_label l =
  is_model_trace_label l || l = model_projected_label
>>>>>>> 6bb006b9

let is_counterexample_attr a =
  is_model_trace_attr a || a = model_projected_attr

let has_a_model_attr id =
  Sattr.exists is_counterexample_attr id.id_attrs

<<<<<<< HEAD
let remove_model_attrs ~attrs =
  Sattr.filter (fun l -> not (is_counterexample_attr l)) attrs

let get_model_trace_attr ~attrs =
  Sattr.choose (Sattr.filter is_model_trace_attr attrs)
=======
let get_model_trace_label ~labels =
  Slab.choose (Slab.filter is_model_trace_label labels)
>>>>>>> 6bb006b9

let transform_model_trace_attr attrs trans_fun =
  try
    let trace_attr = get_model_trace_attr ~attrs in
    let attrs_without_trace = Sattr.remove trace_attr attrs in
    let new_trace_attr = create_attribute (trans_fun trace_attr.attr_string) in
    Sattr.add new_trace_attr attrs_without_trace
  with Not_found -> attrs

let append_to_model_element_name ~attrs ~to_append =
  let trans attr_str =
    let splitted = Strings.bounded_split '@' attr_str 2 in
    match splitted with
    | [before; after] -> before ^ to_append ^ "@" ^ after
<<<<<<< HEAD
    | _ -> attr_str^to_append in
  transform_model_trace_attr attrs trans
=======
    | _ -> lab_str^to_append
  in
  transform_model_trace_label labels trans
>>>>>>> 6bb006b9

let append_to_model_trace_attr ~attrs ~to_append =
    let trans attr_str = attr_str ^ to_append in
    transform_model_trace_attr attrs trans

let get_model_element_name ~attrs =
  let trace_attr = get_model_trace_attr ~attrs in
  let splitted1 = Strings.bounded_split ':' trace_attr.attr_string 2 in
  match splitted1 with
  | [_; content] ->
    begin
      let splitted2 = Strings.bounded_split '@' content 2 in
      match splitted2 with
      | [el_name; _] -> el_name
      | [el_name] -> el_name
      | _ -> raise Not_found
    end;
  | [_] -> ""
  | _ -> assert false

let get_model_trace_string ~attrs =
  let tl = get_model_trace_attr ~attrs in
  let splitted = Strings.bounded_split ':' tl.attr_string 2 in
  match splitted with
  | [_; t_str] -> t_str
  | _ -> ""


(* Functions for working with ITP attributes *)

let is_name_attr a =
  Strings.has_prefix "name:" a.attr_string

let get_name_attr ~attrs =
  try Some (Sattr.choose (Sattr.filter is_name_attr attrs))
  with Not_found -> None

let get_element_name ~attrs =
  match get_name_attr ~attrs with
  | None -> None
  | Some name_attr ->
    let splitted1 = Strings.bounded_split ':' name_attr.attr_string 2 in
    let correct_word = Str.regexp "^\\([A-Za-z]+\\)\\([A-Za-z0-9_']*\\)$" in
    match splitted1 with
    | ["name"; content] when Str.string_match correct_word content 0 ->
        Some content
    | _ -> None

let id_unique_attr printer ?(sanitizer = same) id =
  try
    Hid.find printer.values id
  with Not_found ->
    let attrs = id.id_attrs in
    let name =
      match (get_element_name ~attrs) with
      | Some x -> x
      | None -> printer.sanitizer id.id_string
    in
    let name = sanitizer name in
    let name = find_unique printer.indices name in
    Hid.replace printer.values id name;
    name<|MERGE_RESOLUTION|>--- conflicted
+++ resolved
@@ -338,26 +338,10 @@
 let model_vc_post_attr = create_attribute "model_vc_post"
 let model_vc_havoc_attr = create_attribute "model_vc_havoc"
 
-<<<<<<< HEAD
 let create_model_trace_attr s = create_attribute ("model_trace:" ^ s)
 
 let is_model_trace_attr a =
   Strings.has_prefix "model_trace:" a.attr_string
-=======
-(** {2 functions for working with counterexample model labels} *)
-
-let model_projected_label = create_label "model_projected"
-let model_vc_label = create_label "model_vc"
-let model_vc_post_label = create_label "model_vc_post"
-
-let create_model_trace_label s = create_label ("model_trace:" ^ s)
-
-let is_model_trace_label label =
-  Strings.has_prefix "model_trace:" label.lab_string
-
-let is_counterexample_label l =
-  is_model_trace_label l || l = model_projected_label
->>>>>>> 6bb006b9
 
 let is_counterexample_attr a =
   is_model_trace_attr a || a = model_projected_attr
@@ -365,16 +349,11 @@
 let has_a_model_attr id =
   Sattr.exists is_counterexample_attr id.id_attrs
 
-<<<<<<< HEAD
 let remove_model_attrs ~attrs =
   Sattr.filter (fun l -> not (is_counterexample_attr l)) attrs
 
 let get_model_trace_attr ~attrs =
   Sattr.choose (Sattr.filter is_model_trace_attr attrs)
-=======
-let get_model_trace_label ~labels =
-  Slab.choose (Slab.filter is_model_trace_label labels)
->>>>>>> 6bb006b9
 
 let transform_model_trace_attr attrs trans_fun =
   try
@@ -389,14 +368,9 @@
     let splitted = Strings.bounded_split '@' attr_str 2 in
     match splitted with
     | [before; after] -> before ^ to_append ^ "@" ^ after
-<<<<<<< HEAD
-    | _ -> attr_str^to_append in
+    | _ -> attr_str^to_append
+  in
   transform_model_trace_attr attrs trans
-=======
-    | _ -> lab_str^to_append
-  in
-  transform_model_trace_label labels trans
->>>>>>> 6bb006b9
 
 let append_to_model_trace_attr ~attrs ~to_append =
     let trans attr_str = attr_str ^ to_append in
