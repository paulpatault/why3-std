--- conflicted
+++ resolved
@@ -261,15 +261,5 @@
 
   let () = Env.register_format Env.base_language "why" ["why"] read_channel
     ~desc:"WhyML@ logical@ language"
-<<<<<<< HEAD
-
-}
-
-(*
-Local Variables:
-compile-command: "unset LANG; make -C ../.. test"
-End:
-*)
-=======
-}
->>>>>>> 7c1e9071
+
+}